// Copyright (c) 2010 Satoshi Nakamoto
// Copyright (c) 2009-2017 The Bitcoin Core developers
// Distributed under the MIT software license, see the accompanying
// file COPYING or http://www.opensource.org/licenses/mit-license.php.

#include <amount.h>
#include <base58.h>
#include <chain.h>
#include <consensus/validation.h>
#include <core_io.h>
#include <httpserver.h>
#include <validation.h>
#include <net.h>
#include <policy/feerate.h>
#include <policy/fees.h>
#include <policy/policy.h>
#include <policy/rbf.h>
#include <rpc/mining.h>
#include <rpc/safemode.h>
#include <rpc/server.h>
#include <rpc/util.h>
#include <script/sign.h>
#include <stealth.h>
#include <timedata.h>
#include <util.h>
#include <utilmoneystr.h>
#include <wallet/coincontrol.h>
#include <wallet/feebumper.h>
#include <wallet/wallet.h>
#include <wallet/walletdb.h>
#include <wallet/walletutil.h>

#include <init.h>  // For StartShutdown

#include <stdint.h>

#include <univalue.h>

static const std::string WALLET_ENDPOINT_BASE = "/wallet/";

CWallet *GetWalletForJSONRPCRequest(const JSONRPCRequest& request)
{
    if (request.URI.substr(0, WALLET_ENDPOINT_BASE.size()) == WALLET_ENDPOINT_BASE) {
        // wallet endpoint was used
        std::string requestedWallet = urlDecode(request.URI.substr(WALLET_ENDPOINT_BASE.size()));
        for (CWalletRef pwallet : ::vpwallets) {
            if (pwallet->GetName() == requestedWallet) {
                return pwallet;
            }
        }
        throw JSONRPCError(RPC_WALLET_NOT_FOUND, "Requested wallet does not exist or is not loaded");
    }
    return ::vpwallets.size() == 1 || (request.fHelp && ::vpwallets.size() > 0) ? ::vpwallets[0] : nullptr;
}

std::string HelpRequiringPassphrase(CWallet * const pwallet)
{
    return pwallet && pwallet->IsCrypted()
        ? "\nRequires wallet passphrase to be set with walletpassphrase call."
        : "";
}

bool EnsureWalletIsAvailable(CWallet * const pwallet, bool avoidException)
{
    if (pwallet) return true;
    if (avoidException) return false;
    if (::vpwallets.empty()) {
        // Note: It isn't currently possible to trigger this error because
        // wallet RPC methods aren't registered unless a wallet is loaded. But
        // this error is being kept as a precaution, because it's possible in
        // the future that wallet RPC methods might get or remain registered
        // when no wallets are loaded.
        throw JSONRPCError(
            RPC_METHOD_NOT_FOUND, "Method not found (wallet method is disabled because no wallet is loaded)");
    }
    throw JSONRPCError(RPC_WALLET_NOT_SPECIFIED,
        "Wallet file not specified (must request wallet RPC through /wallet/<filename> uri-path).");
}

void EnsureWalletIsUnlocked(CWallet * const pwallet)
{
    if (pwallet->IsLocked()) {
        throw JSONRPCError(RPC_WALLET_UNLOCK_NEEDED, "Error: Please enter the wallet passphrase with walletpassphrase first.");
    }
    if (fWalletUnlockStakingOnly) {
        throw JSONRPCError(RPC_WALLET_UNLOCK_NEEDED, "Error: Wallet is unlocked for staking only.");
    }    
}

void WalletTxToJSON(const CWalletTx& wtx, UniValue& entry)
{
    int confirms = wtx.GetDepthInMainChain();
    entry.push_back(Pair("confirmations", confirms));
    if (wtx.IsCoinBase() || wtx.IsCoinStake())
        entry.push_back(Pair("generated", true));
    if (confirms > 0)
    {
        entry.push_back(Pair("blockhash", wtx.hashBlock.GetHex()));
        entry.push_back(Pair("blockindex", wtx.nIndex));
        entry.push_back(Pair("blocktime", mapBlockIndex[wtx.hashBlock]->GetBlockTime()));
    } else {
        entry.push_back(Pair("trusted", wtx.IsTrusted()));
    }
    uint256 hash = wtx.GetHash();
    entry.push_back(Pair("txid", hash.GetHex()));
    UniValue conflicts(UniValue::VARR);
    for (const uint256& conflict : wtx.GetConflicts())
        conflicts.push_back(conflict.GetHex());
    entry.push_back(Pair("walletconflicts", conflicts));
    entry.push_back(Pair("time", wtx.GetTxTime()));
    entry.push_back(Pair("timereceived", (int64_t)wtx.nTimeReceived));

    // Add opt-in RBF status
    std::string rbfStatus = "no";
    if (confirms <= 0) {
        LOCK(mempool.cs);
        RBFTransactionState rbfState = IsRBFOptIn(*wtx.tx, mempool);
        if (rbfState == RBF_TRANSACTIONSTATE_UNKNOWN)
            rbfStatus = "unknown";
        else if (rbfState == RBF_TRANSACTIONSTATE_REPLACEABLE_BIP125)
            rbfStatus = "yes";
    }
    entry.push_back(Pair("bip125-replaceable", rbfStatus));

    for (const std::pair<std::string, std::string>& item : wtx.mapValue)
        entry.push_back(Pair(item.first, item.second));
}

std::string AccountFromValue(const UniValue& value)
{
    std::string strAccount = value.get_str();
    if (strAccount == "*")
        throw JSONRPCError(RPC_WALLET_INVALID_ACCOUNT_NAME, "Invalid account name");
    return strAccount;
}

UniValue getnewaddress(const JSONRPCRequest& request)
{
    CWallet * const pwallet = GetWalletForJSONRPCRequest(request);
    if (!EnsureWalletIsAvailable(pwallet, request.fHelp)) {
        return NullUniValue;
    }

    if (request.fHelp || request.params.size() > 2)
        throw std::runtime_error(
            "getnewaddress ( \"account\" \"address_type\" )\n"
            "\nReturns a new DeepOnion address for receiving payments.\n"
            "If 'account' is specified (DEPRECATED), it is added to the address book \n"
            "so payments received with the address will be credited to 'account'.\n"
            "\nArguments:\n"
            "1. \"account\"        (string, optional) DEPRECATED. The account name for the address to be linked to. If not provided, the default account \"\" is used. It can also be set to the empty string \"\" to represent the default account. The account does not need to exist, it will be created if there is no account by the given name.\n"
            "2. \"address_type\"   (string, optional) The address type to use. Options are \"legacy\", \"p2sh-segwit\", and \"bech32\". Default is set by -addresstype.\n"
            "\nResult:\n"
            "\"address\"    (string) The new DeepOnion address\n"
            "\nExamples:\n"
            + HelpExampleCli("getnewaddress", "")
            + HelpExampleRpc("getnewaddress", "")
        );

    LOCK2(cs_main, pwallet->cs_wallet);

    // Parse the account first so we don't generate a key if there's an error
    std::string strAccount;
    if (!request.params[0].isNull())
        strAccount = AccountFromValue(request.params[0]);

    OutputType output_type = g_address_type;
    if (!request.params[1].isNull()) {
        output_type = ParseOutputType(request.params[1].get_str(), g_address_type);
        if (output_type == OUTPUT_TYPE_NONE) {
            throw JSONRPCError(RPC_INVALID_ADDRESS_OR_KEY, strprintf("Unknown address type '%s'", request.params[1].get_str()));
        }
    }

    if (!pwallet->IsLocked()) {
        pwallet->TopUpKeyPool();
    }

    // Generate a new key that is added to wallet
    CPubKey newKey;
    if (!pwallet->GetKeyFromPool(newKey)) {
        throw JSONRPCError(RPC_WALLET_KEYPOOL_RAN_OUT, "Error: Keypool ran out, please call keypoolrefill first");
    }
    pwallet->LearnRelatedScripts(newKey, output_type);
    CTxDestination dest = GetDestinationForKey(newKey, output_type);

    pwallet->SetAddressBook(dest, strAccount, "receive");

    return EncodeDestination(dest);
}


CTxDestination GetAccountDestination(CWallet* const pwallet, std::string strAccount, bool bForceNew=false)
{
    CTxDestination dest;
    if (!pwallet->GetAccountDestination(dest, strAccount, bForceNew)) {
        throw JSONRPCError(RPC_WALLET_KEYPOOL_RAN_OUT, "Error: Keypool ran out, please call keypoolrefill first");
    }

    return dest;
}

UniValue getaccountaddress(const JSONRPCRequest& request)
{
    CWallet * const pwallet = GetWalletForJSONRPCRequest(request);
    if (!EnsureWalletIsAvailable(pwallet, request.fHelp)) {
        return NullUniValue;
    }

    if (request.fHelp || request.params.size() != 1)
        throw std::runtime_error(
            "getaccountaddress \"account\"\n"
            "\nDEPRECATED. Returns the current DeepOnion address for receiving payments to this account.\n"
            "\nArguments:\n"
            "1. \"account\"       (string, required) The account name for the address. It can also be set to the empty string \"\" to represent the default account. The account does not need to exist, it will be created and a new address created  if there is no account by the given name.\n"
            "\nResult:\n"
            "\"address\"          (string) The account DeepOnion address\n"
            "\nExamples:\n"
            + HelpExampleCli("getaccountaddress", "")
            + HelpExampleCli("getaccountaddress", "\"\"")
            + HelpExampleCli("getaccountaddress", "\"myaccount\"")
            + HelpExampleRpc("getaccountaddress", "\"myaccount\"")
        );

    LOCK2(cs_main, pwallet->cs_wallet);

    // Parse the account first so we don't generate a key if there's an error
    std::string strAccount = AccountFromValue(request.params[0]);

    UniValue ret(UniValue::VSTR);

    ret = EncodeDestination(GetAccountDestination(pwallet, strAccount));
    return ret;
}


UniValue getrawchangeaddress(const JSONRPCRequest& request)
{
    CWallet * const pwallet = GetWalletForJSONRPCRequest(request);
    if (!EnsureWalletIsAvailable(pwallet, request.fHelp)) {
        return NullUniValue;
    }

    if (request.fHelp || request.params.size() > 1)
        throw std::runtime_error(
            "getrawchangeaddress ( \"address_type\" )\n"
            "\nReturns a new DeepOnion address, for receiving change.\n"
            "This is for use with raw transactions, NOT normal use.\n"
            "\nArguments:\n"
            "1. \"address_type\"           (string, optional) The address type to use. Options are \"legacy\", \"p2sh-segwit\", and \"bech32\". Default is set by -changetype.\n"
            "\nResult:\n"
            "\"address\"    (string) The address\n"
            "\nExamples:\n"
            + HelpExampleCli("getrawchangeaddress", "")
            + HelpExampleRpc("getrawchangeaddress", "")
       );

    LOCK2(cs_main, pwallet->cs_wallet);

    if (!pwallet->IsLocked()) {
        pwallet->TopUpKeyPool();
    }

    OutputType output_type = g_change_type != OUTPUT_TYPE_NONE ? g_change_type : g_address_type;
    if (!request.params[0].isNull()) {
        output_type = ParseOutputType(request.params[0].get_str(), output_type);
        if (output_type == OUTPUT_TYPE_NONE) {
            throw JSONRPCError(RPC_INVALID_ADDRESS_OR_KEY, strprintf("Unknown address type '%s'", request.params[0].get_str()));
        }
    }

    CReserveKey reservekey(pwallet);
    CPubKey vchPubKey;
    if (!reservekey.GetReservedKey(vchPubKey, true))
        throw JSONRPCError(RPC_WALLET_KEYPOOL_RAN_OUT, "Error: Keypool ran out, please call keypoolrefill first");

    reservekey.KeepKey();

    pwallet->LearnRelatedScripts(vchPubKey, output_type);
    CTxDestination dest = GetDestinationForKey(vchPubKey, output_type);

    return EncodeDestination(dest);
}


UniValue setaccount(const JSONRPCRequest& request)
{
    CWallet * const pwallet = GetWalletForJSONRPCRequest(request);
    if (!EnsureWalletIsAvailable(pwallet, request.fHelp)) {
        return NullUniValue;
    }

    if (request.fHelp || request.params.size() < 1 || request.params.size() > 2)
        throw std::runtime_error(
            "setaccount \"address\" \"account\"\n"
            "\nDEPRECATED. Sets the account associated with the given address.\n"
            "\nArguments:\n"
            "1. \"address\"         (string, required) The DeepOnion address to be associated with an account.\n"
            "2. \"account\"         (string, required) The account to assign the address to.\n"
            "\nExamples:\n"
            + HelpExampleCli("setaccount", "\"LEr4hNAefWYhBMgxCFP2Po1NPrUeiK8kM2\" \"tabby\"")
            + HelpExampleRpc("setaccount", "\"LEr4hNAefWYhBMgxCFP2Po1NPrUeiK8kM2\", \"tabby\"")
        );

    LOCK2(cs_main, pwallet->cs_wallet);

    CTxDestination dest = DecodeDestination(request.params[0].get_str());
    if (!IsValidDestination(dest)) {
        throw JSONRPCError(RPC_INVALID_ADDRESS_OR_KEY, "Invalid DeepOnion address");
    }

    std::string strAccount;
    if (!request.params[1].isNull())
        strAccount = AccountFromValue(request.params[1]);

    // Only add the account if the address is yours.
    if (IsMine(*pwallet, dest)) {
        // Detect when changing the account of an address that is the 'unused current key' of another account:
        if (pwallet->mapAddressBook.count(dest)) {
            std::string strOldAccount = pwallet->mapAddressBook[dest].name;
            if (dest == GetAccountDestination(pwallet, strOldAccount)) {
                GetAccountDestination(pwallet, strOldAccount, true);
            }
        }
        pwallet->SetAddressBook(dest, strAccount, "receive");
    }
    else
        throw JSONRPCError(RPC_MISC_ERROR, "setaccount can only be used with own address");

    return NullUniValue;
}


UniValue getaccount(const JSONRPCRequest& request)
{
    CWallet * const pwallet = GetWalletForJSONRPCRequest(request);
    if (!EnsureWalletIsAvailable(pwallet, request.fHelp)) {
        return NullUniValue;
    }

    if (request.fHelp || request.params.size() != 1)
        throw std::runtime_error(
            "getaccount \"address\"\n"
            "\nDEPRECATED. Returns the account associated with the given address.\n"
            "\nArguments:\n"
            "1. \"address\"         (string, required) The DeepOnion address for account lookup.\n"
            "\nResult:\n"
            "\"accountname\"        (string) the account address\n"
            "\nExamples:\n"
            + HelpExampleCli("getaccount", "\"LEr4hNAefWYhBMgxCFP2Po1NPrUeiK8kM2\"")
            + HelpExampleRpc("getaccount", "\"LEr4hNAefWYhBMgxCFP2Po1NPrUeiK8kM2\"")
        );

    LOCK2(cs_main, pwallet->cs_wallet);

    CTxDestination dest = DecodeDestination(request.params[0].get_str());
    if (!IsValidDestination(dest)) {
        throw JSONRPCError(RPC_INVALID_ADDRESS_OR_KEY, "Invalid DeepOnion address");
    }

    std::string strAccount;
    std::map<CTxDestination, CAddressBookData>::iterator mi = pwallet->mapAddressBook.find(dest);
    if (mi != pwallet->mapAddressBook.end() && !(*mi).second.name.empty()) {
        strAccount = (*mi).second.name;
    }
    return strAccount;
}


UniValue getaddressesbyaccount(const JSONRPCRequest& request)
{
    CWallet * const pwallet = GetWalletForJSONRPCRequest(request);
    if (!EnsureWalletIsAvailable(pwallet, request.fHelp)) {
        return NullUniValue;
    }

    if (request.fHelp || request.params.size() != 1)
        throw std::runtime_error(
            "getaddressesbyaccount \"account\"\n"
            "\nDEPRECATED. Returns the list of addresses for the given account.\n"
            "\nArguments:\n"
            "1. \"account\"        (string, required) The account name.\n"
            "\nResult:\n"
            "[                     (json array of string)\n"
            "  \"address\"         (string) a DeepOnion address associated with the given account\n"
            "  ,...\n"
            "]\n"
            "\nExamples:\n"
            + HelpExampleCli("getaddressesbyaccount", "\"tabby\"")
            + HelpExampleRpc("getaddressesbyaccount", "\"tabby\"")
        );

    LOCK2(cs_main, pwallet->cs_wallet);

    std::string strAccount = AccountFromValue(request.params[0]);

    // Find all addresses that have the given account
    UniValue ret(UniValue::VARR);
    for (const std::pair<CTxDestination, CAddressBookData>& item : pwallet->mapAddressBook) {
        const CTxDestination& dest = item.first;
        const std::string& strName = item.second.name;
        if (strName == strAccount) {
            ret.push_back(EncodeDestination(dest));
        }
    }
    return ret;
}

static void SendMoney(CWallet * const pwallet, const CTxDestination &address, CAmount nValue, bool fSubtractFeeFromAmount, CWalletTx& wtxNew, const CCoinControl& coin_control)
{
    CAmount curBalance = pwallet->GetBalance();

    // Check amount
    if (nValue <= 0)
        throw JSONRPCError(RPC_INVALID_PARAMETER, "Invalid amount");

    if (nValue > curBalance)
        throw JSONRPCError(RPC_WALLET_INSUFFICIENT_FUNDS, "Insufficient funds");

    if (pwallet->GetBroadcastTransactions() && !g_connman) {
        throw JSONRPCError(RPC_CLIENT_P2P_DISABLED, "Error: Peer-to-peer functionality missing or disabled");
    }

    if (fWalletUnlockStakingOnly)
    {
        std::string strError = _("Error: Wallet unlocked for staking only, unable to create transaction.");
        throw JSONRPCError(RPC_WALLET_ERROR, strError);
    }

    // Parse Bitcoin address
    CScript scriptPubKey = GetScriptForDestination(address);

    // Create and send the transaction
    CReserveKey reservekey(pwallet);
    CAmount nFeeRequired;
    std::string strError;
    std::vector<CRecipient> vecSend;
    int nChangePosRet = -1;
    CRecipient recipient = {scriptPubKey, nValue, fSubtractFeeFromAmount};
    vecSend.push_back(recipient);
    if (!pwallet->CreateTransaction(vecSend, wtxNew, reservekey, nFeeRequired, nChangePosRet, strError, coin_control)) {
        if (!fSubtractFeeFromAmount && nValue + nFeeRequired > curBalance)
            strError = strprintf("Error: This transaction requires a transaction fee of at least %s", FormatMoney(nFeeRequired));
        throw JSONRPCError(RPC_WALLET_ERROR, strError);
    }
    CValidationState state;
    if (!pwallet->CommitTransaction(wtxNew, reservekey, g_connman.get(), state)) {
        strError = strprintf("Error: The transaction was rejected! Reason given: %s", state.GetRejectReason());
        throw JSONRPCError(RPC_WALLET_ERROR, strError);
    }
}

UniValue sendtoaddress(const JSONRPCRequest& request)
{
    CWallet * const pwallet = GetWalletForJSONRPCRequest(request);
    if (!EnsureWalletIsAvailable(pwallet, request.fHelp)) {
        return NullUniValue;
    }

    if (request.fHelp || request.params.size() < 2 || request.params.size() > 8)
        throw std::runtime_error(
            "sendtoaddress \"address\" amount ( \"comment\" \"comment_to\" subtractfeefromamount replaceable conf_target \"estimate_mode\")\n"
            "\nSend an amount to a given address.\n"
            + HelpRequiringPassphrase(pwallet) +
            "\nArguments:\n"
            "1. \"address\"            (string, required) The DeepOnion address to send to.\n"
            "2. \"amount\"             (numeric or string, required) The amount in " + CURRENCY_UNIT + " to send. eg 0.1\n"
            "3. \"comment\"            (string, optional) A comment used to store what the transaction is for. \n"
            "                             This is not part of the transaction, just kept in your wallet.\n"
            "4. \"comment_to\"         (string, optional) A comment to store the name of the person or organization \n"
            "                             to which you're sending the transaction. This is not part of the \n"
            "                             transaction, just kept in your wallet.\n"
            "5. subtractfeefromamount  (boolean, optional, default=false) The fee will be deducted from the amount being sent.\n"
            "                             The recipient will receive less DeepOnions than you enter in the amount field.\n"
            "6. replaceable            (boolean, optional) Allow this transaction to be replaced by a transaction with higher fees via BIP 125\n"
            "7. conf_target            (numeric, optional) Confirmation target (in blocks)\n"
            "8. \"estimate_mode\"      (string, optional, default=UNSET) The fee estimate mode, must be one of:\n"
            "       \"UNSET\"\n"
            "       \"ECONOMICAL\"\n"
            "       \"CONSERVATIVE\"\n"
            "\nResult:\n"
            "\"txid\"                  (string) The transaction id.\n"
            "\nExamples:\n"
            + HelpExampleCli("sendtoaddress", "\"LEr4HnaefWYHbMGXcFp2Po1NPRUeIk8km2\" 0.1")
            + HelpExampleCli("sendtoaddress", "\"LEr4HnaefWYHbMGXcFp2Po1NPRUeIk8km2\" 0.1 \"donation\" \"seans outpost\"")
            + HelpExampleCli("sendtoaddress", "\"LEr4HnaefWYHbMGXcFp2Po1NPRUeIk8km2\" 0.1 \"\" \"\" true")
            + HelpExampleRpc("sendtoaddress", "\"LEr4HnaefWYHbMGXcFp2Po1NPRUeIk8km2\", 0.1, \"donation\", \"seans outpost\"")
        );

    ObserveSafeMode();

    // Make sure the results are valid at least up to the most recent block
    // the user could have gotten from another RPC command prior to now
    pwallet->BlockUntilSyncedToCurrentChain();

    LOCK2(cs_main, pwallet->cs_wallet);

    CTxDestination dest = DecodeDestination(request.params[0].get_str());
    if (!IsValidDestination(dest)) {
        throw JSONRPCError(RPC_INVALID_ADDRESS_OR_KEY, "Invalid address");
    }

    // Amount
    CAmount nAmount = AmountFromValue(request.params[1]);
    if (nAmount <= 0)
        throw JSONRPCError(RPC_TYPE_ERROR, "Invalid amount for send");

    // Wallet comments
    CWalletTx wtx;
    if (!request.params[2].isNull() && !request.params[2].get_str().empty())
        wtx.mapValue["comment"] = request.params[2].get_str();
    if (!request.params[3].isNull() && !request.params[3].get_str().empty())
        wtx.mapValue["to"]      = request.params[3].get_str();

    bool fSubtractFeeFromAmount = false;
    if (!request.params[4].isNull()) {
        fSubtractFeeFromAmount = request.params[4].get_bool();
    }

    CCoinControl coin_control;
    if (!request.params[5].isNull()) {
        coin_control.signalRbf = request.params[5].get_bool();
    }

    if (!request.params[6].isNull()) {
        coin_control.m_confirm_target = ParseConfirmTarget(request.params[6]);
    }

    if (!request.params[7].isNull()) {
        if (!FeeModeFromString(request.params[7].get_str(), coin_control.m_fee_mode)) {
            throw JSONRPCError(RPC_INVALID_PARAMETER, "Invalid estimate_mode parameter");
        }
    }


    EnsureWalletIsUnlocked(pwallet);

    SendMoney(pwallet, dest, nAmount, fSubtractFeeFromAmount, wtx, coin_control);

    return wtx.GetHash().GetHex();
}

UniValue listaddressgroupings(const JSONRPCRequest& request)
{
    CWallet * const pwallet = GetWalletForJSONRPCRequest(request);
    if (!EnsureWalletIsAvailable(pwallet, request.fHelp)) {
        return NullUniValue;
    }

    if (request.fHelp || request.params.size() != 0)
        throw std::runtime_error(
            "listaddressgroupings\n"
            "\nLists groups of addresses which have had their common ownership\n"
            "made public by common use as inputs or as the resulting change\n"
            "in past transactions\n"
            "\nResult:\n"
            "[\n"
            "  [\n"
            "    [\n"
            "      \"address\",            (string) The DeepOnion address\n"
            "      amount,                 (numeric) The amount in " + CURRENCY_UNIT + "\n"
            "      \"account\"             (string, optional) DEPRECATED. The account\n"
            "    ]\n"
            "    ,...\n"
            "  ]\n"
            "  ,...\n"
            "]\n"
            "\nExamples:\n"
            + HelpExampleCli("listaddressgroupings", "")
            + HelpExampleRpc("listaddressgroupings", "")
        );

    ObserveSafeMode();

    // Make sure the results are valid at least up to the most recent block
    // the user could have gotten from another RPC command prior to now
    pwallet->BlockUntilSyncedToCurrentChain();

    LOCK2(cs_main, pwallet->cs_wallet);

    UniValue jsonGroupings(UniValue::VARR);
    std::map<CTxDestination, CAmount> balances = pwallet->GetAddressBalances();
    for (const std::set<CTxDestination>& grouping : pwallet->GetAddressGroupings()) {
        UniValue jsonGrouping(UniValue::VARR);
        for (const CTxDestination& address : grouping)
        {
            UniValue addressInfo(UniValue::VARR);
            addressInfo.push_back(EncodeDestination(address));
            addressInfo.push_back(ValueFromAmount(balances[address]));
            {
                if (pwallet->mapAddressBook.find(address) != pwallet->mapAddressBook.end()) {
                    addressInfo.push_back(pwallet->mapAddressBook.find(address)->second.name);
                }
            }
            jsonGrouping.push_back(addressInfo);
        }
        jsonGroupings.push_back(jsonGrouping);
    }
    return jsonGroupings;
}

UniValue signmessage(const JSONRPCRequest& request)
{
    CWallet * const pwallet = GetWalletForJSONRPCRequest(request);
    if (!EnsureWalletIsAvailable(pwallet, request.fHelp)) {
        return NullUniValue;
    }

    if (request.fHelp || request.params.size() != 2)
        throw std::runtime_error(
            "signmessage \"address\" \"message\"\n"
            "\nSign a message with the private key of an address"
            + HelpRequiringPassphrase(pwallet) + "\n"
            "\nArguments:\n"
            "1. \"address\"         (string, required) The DeepOnion address to use for the private key.\n"
            "2. \"message\"         (string, required) The message to create a signature of.\n"
            "\nResult:\n"
            "\"signature\"          (string) The signature of the message encoded in base 64\n"
            "\nExamples:\n"
            "\nUnlock the wallet for 30 seconds\n"
            + HelpExampleCli("walletpassphrase", "\"mypassphrase\" 30") +
            "\nCreate the signature\n"
            + HelpExampleCli("signmessage", "\"LEr4hNAefWYhBMgxCFP2Po1NPrUeiK8kM2\" \"my message\"") +
            "\nVerify the signature\n"
            + HelpExampleCli("verifymessage", "\"LEr4hNAefWYhBMgxCFP2Po1NPrUeiK8kM2\" \"signature\" \"my message\"") +
            "\nAs json rpc\n"
            + HelpExampleRpc("signmessage", "\"LEr4hNAefWYhBMgxCFP2Po1NPrUeiK8kM2\", \"my message\"")
        );

    LOCK2(cs_main, pwallet->cs_wallet);

    EnsureWalletIsUnlocked(pwallet);

    std::string strAddress = request.params[0].get_str();
    std::string strMessage = request.params[1].get_str();

    CTxDestination dest = DecodeDestination(strAddress);
    if (!IsValidDestination(dest)) {
        throw JSONRPCError(RPC_TYPE_ERROR, "Invalid address");
    }

    const CKeyID *keyID = boost::get<CKeyID>(&dest);
    if (!keyID) {
        throw JSONRPCError(RPC_TYPE_ERROR, "Address does not refer to key");
    }

    CKey key;
    if (!pwallet->GetKey(*keyID, key)) {
        throw JSONRPCError(RPC_WALLET_ERROR, "Private key not available");
    }

    CHashWriter ss(SER_GETHASH, 0);
    ss << strMessageMagic;
    ss << strMessage;

    std::vector<unsigned char> vchSig;
    if (!key.SignCompact(ss.GetHash(), vchSig))
        throw JSONRPCError(RPC_INVALID_ADDRESS_OR_KEY, "Sign failed");

    return EncodeBase64(vchSig.data(), vchSig.size());
}

UniValue getreceivedbyaddress(const JSONRPCRequest& request)
{
    CWallet * const pwallet = GetWalletForJSONRPCRequest(request);
    if (!EnsureWalletIsAvailable(pwallet, request.fHelp)) {
        return NullUniValue;
    }

    if (request.fHelp || request.params.size() < 1 || request.params.size() > 2)
        throw std::runtime_error(
            "getreceivedbyaddress \"address\" ( minconf )\n"
            "\nReturns the total amount received by the given address in transactions with at least minconf confirmations.\n"
            "\nArguments:\n"
            "1. \"address\"         (string, required) The DeepOnion address for transactions.\n"
            "2. minconf             (numeric, optional, default=1) Only include transactions confirmed at least this many times.\n"
            "\nResult:\n"
            "amount   (numeric) The total amount in " + CURRENCY_UNIT + " received at this address.\n"
            "\nExamples:\n"
            "\nThe amount from transactions with at least 1 confirmation\n"
            + HelpExampleCli("getreceivedbyaddress", "\"LEr4hNAefWYhBMgxCFP2Po1NPrUeiK8kM2\"") +
            "\nThe amount including unconfirmed transactions, zero confirmations\n"
            + HelpExampleCli("getreceivedbyaddress", "\"LEr4hNAefWYhBMgxCFP2Po1NPrUeiK8kM2\" 0") +
            "\nThe amount with at least 6 confirmations\n"
            + HelpExampleCli("getreceivedbyaddress", "\"LEr4hNAefWYhBMgxCFP2Po1NPrUeiK8kM2\" 6") +
            "\nAs a json rpc call\n"
            + HelpExampleRpc("getreceivedbyaddress", "\"LEr4hNAefWYhBMgxCFP2Po1NPrUeiK8kM2\", 6")
       );

    ObserveSafeMode();

    // Make sure the results are valid at least up to the most recent block
    // the user could have gotten from another RPC command prior to now
    pwallet->BlockUntilSyncedToCurrentChain();

    LOCK2(cs_main, pwallet->cs_wallet);

    // Bitcoin address
    CTxDestination dest = DecodeDestination(request.params[0].get_str());
    if (!IsValidDestination(dest)) {
        throw JSONRPCError(RPC_INVALID_ADDRESS_OR_KEY, "Invalid DeepOnion address");
    }
    CScript scriptPubKey = GetScriptForDestination(dest);
    if (!IsMine(*pwallet, scriptPubKey)) {
        throw JSONRPCError(RPC_WALLET_ERROR, "Address not found in wallet");
    }

    // Minimum confirmations
    int nMinDepth = 1;
    if (!request.params[1].isNull())
        nMinDepth = request.params[1].get_int();

    // Tally
    CAmount nAmount = 0;
    for (const std::pair<uint256, CWalletTx>& pairWtx : pwallet->mapWallet) {
        const CWalletTx& wtx = pairWtx.second;
        if (wtx.IsCoinBase() || wtx.IsCoinStake() || !CheckFinalTx(*wtx.tx))
            continue;

        for (const CTxOut& txout : wtx.tx->vout)
            if (txout.scriptPubKey == scriptPubKey)
                if (wtx.GetDepthInMainChain() >= nMinDepth)
                    nAmount += txout.nValue;
    }

    return  ValueFromAmount(nAmount);
}


UniValue getreceivedbyaccount(const JSONRPCRequest& request)
{
    CWallet * const pwallet = GetWalletForJSONRPCRequest(request);
    if (!EnsureWalletIsAvailable(pwallet, request.fHelp)) {
        return NullUniValue;
    }

    if (request.fHelp || request.params.size() < 1 || request.params.size() > 2)
        throw std::runtime_error(
            "getreceivedbyaccount \"account\" ( minconf )\n"
            "\nDEPRECATED. Returns the total amount received by addresses with <account> in transactions with at least [minconf] confirmations.\n"
            "\nArguments:\n"
            "1. \"account\"      (string, required) The selected account, may be the default account using \"\".\n"
            "2. minconf          (numeric, optional, default=1) Only include transactions confirmed at least this many times.\n"
            "\nResult:\n"
            "amount              (numeric) The total amount in " + CURRENCY_UNIT + " received for this account.\n"
            "\nExamples:\n"
            "\nAmount received by the default account with at least 1 confirmation\n"
            + HelpExampleCli("getreceivedbyaccount", "\"\"") +
            "\nAmount received at the tabby account including unconfirmed amounts with zero confirmations\n"
            + HelpExampleCli("getreceivedbyaccount", "\"tabby\" 0") +
            "\nThe amount with at least 6 confirmations\n"
            + HelpExampleCli("getreceivedbyaccount", "\"tabby\" 6") +
            "\nAs a json rpc call\n"
            + HelpExampleRpc("getreceivedbyaccount", "\"tabby\", 6")
        );

    ObserveSafeMode();

    // Make sure the results are valid at least up to the most recent block
    // the user could have gotten from another RPC command prior to now
    pwallet->BlockUntilSyncedToCurrentChain();

    LOCK2(cs_main, pwallet->cs_wallet);

    // Minimum confirmations
    int nMinDepth = 1;
    if (!request.params[1].isNull())
        nMinDepth = request.params[1].get_int();

    // Get the set of pub keys assigned to account
    std::string strAccount = AccountFromValue(request.params[0]);
    std::set<CTxDestination> setAddress = pwallet->GetAccountAddresses(strAccount);

    // Tally
    CAmount nAmount = 0;
    for (const std::pair<uint256, CWalletTx>& pairWtx : pwallet->mapWallet) {
        const CWalletTx& wtx = pairWtx.second;
        if (wtx.IsCoinBase() || wtx.IsCoinStake() || !CheckFinalTx(*wtx.tx))
            continue;

        for (const CTxOut& txout : wtx.tx->vout)
        {
            CTxDestination address;
            if (ExtractDestination(txout.scriptPubKey, address) && IsMine(*pwallet, address) && setAddress.count(address)) {
                if (wtx.GetDepthInMainChain() >= nMinDepth)
                    nAmount += txout.nValue;
            }
        }
    }

    return ValueFromAmount(nAmount);
}


UniValue getbalance(const JSONRPCRequest& request)
{
    CWallet * const pwallet = GetWalletForJSONRPCRequest(request);
    if (!EnsureWalletIsAvailable(pwallet, request.fHelp)) {
        return NullUniValue;
    }

    if (request.fHelp || request.params.size() > 3)
        throw std::runtime_error(
            "getbalance ( \"account\" minconf include_watchonly )\n"
            "\nIf account is not specified, returns the server's total available balance.\n"
            "The available balance is what the wallet considers currently spendable, and is\n"
            "thus affected by options which limit spendability such as -spendzeroconfchange.\n"
            "If account is specified (DEPRECATED), returns the balance in the account.\n"
            "Note that the account \"\" is not the same as leaving the parameter out.\n"
            "The server total may be different to the balance in the default \"\" account.\n"
            "\nArguments:\n"
            "1. \"account\"         (string, optional) DEPRECATED. The account string may be given as a\n"
            "                     specific account name to find the balance associated with wallet keys in\n"
            "                     a named account, or as the empty string (\"\") to find the balance\n"
            "                     associated with wallet keys not in any named account, or as \"*\" to find\n"
            "                     the balance associated with all wallet keys regardless of account.\n"
            "                     When this option is specified, it calculates the balance in a different\n"
            "                     way than when it is not specified, and which can count spends twice when\n"
            "                     there are conflicting pending transactions (such as those created by\n"
            "                     the bumpfee command), temporarily resulting in low or even negative\n"
            "                     balances. In general, account balance calculation is not considered\n"
            "                     reliable and has resulted in confusing outcomes, so it is recommended to\n"
            "                     avoid passing this argument.\n"
            "2. minconf           (numeric, optional, default=1) Only include transactions confirmed at least this many times.\n"
            "3. include_watchonly (bool, optional, default=false) Also include balance in watch-only addresses (see 'importaddress')\n"
            "\nResult:\n"
            "amount              (numeric) The total amount in " + CURRENCY_UNIT + " received for this account.\n"
            "\nExamples:\n"
            "\nThe total amount in the wallet with 1 or more confirmations\n"
            + HelpExampleCli("getbalance", "") +
            "\nThe total amount in the wallet at least 6 blocks confirmed\n"
            + HelpExampleCli("getbalance", "\"*\" 6") +
            "\nAs a json rpc call\n"
            + HelpExampleRpc("getbalance", "\"*\", 6")
        );

    ObserveSafeMode();

    // Make sure the results are valid at least up to the most recent block
    // the user could have gotten from another RPC command prior to now
    pwallet->BlockUntilSyncedToCurrentChain();

    LOCK2(cs_main, pwallet->cs_wallet);

    const UniValue& account_value = request.params[0];
    const UniValue& minconf = request.params[1];
    const UniValue& include_watchonly = request.params[2];

    if (account_value.isNull()) {
        if (!minconf.isNull()) {
            throw JSONRPCError(RPC_INVALID_PARAMETER,
                "getbalance minconf option is only currently supported if an account is specified");
        }
        if (!include_watchonly.isNull()) {
            throw JSONRPCError(RPC_INVALID_PARAMETER,
                "getbalance include_watchonly option is only currently supported if an account is specified");
        }
        return ValueFromAmount(pwallet->GetBalance());
    }

    const std::string& account_param = account_value.get_str();
    const std::string* account = account_param != "*" ? &account_param : nullptr;

    int nMinDepth = 1;
    if (!minconf.isNull())
        nMinDepth = minconf.get_int();
    isminefilter filter = ISMINE_SPENDABLE;
    if(!include_watchonly.isNull())
        if(include_watchonly.get_bool())
            filter = filter | ISMINE_WATCH_ONLY;

    return ValueFromAmount(pwallet->GetLegacyBalance(filter, nMinDepth, account));
}

UniValue getunconfirmedbalance(const JSONRPCRequest &request)
{
    CWallet * const pwallet = GetWalletForJSONRPCRequest(request);
    if (!EnsureWalletIsAvailable(pwallet, request.fHelp)) {
        return NullUniValue;
    }

    if (request.fHelp || request.params.size() > 0)
        throw std::runtime_error(
                "getunconfirmedbalance\n"
                "Returns the server's total unconfirmed balance\n");

    ObserveSafeMode();

    // Make sure the results are valid at least up to the most recent block
    // the user could have gotten from another RPC command prior to now
    pwallet->BlockUntilSyncedToCurrentChain();

    LOCK2(cs_main, pwallet->cs_wallet);

    return ValueFromAmount(pwallet->GetUnconfirmedBalance());
}


UniValue movecmd(const JSONRPCRequest& request)
{
    CWallet * const pwallet = GetWalletForJSONRPCRequest(request);
    if (!EnsureWalletIsAvailable(pwallet, request.fHelp)) {
        return NullUniValue;
    }

    if (request.fHelp || request.params.size() < 3 || request.params.size() > 5)
        throw std::runtime_error(
            "move \"fromaccount\" \"toaccount\" amount ( minconf \"comment\" )\n"
            "\nDEPRECATED. Move a specified amount from one account in your wallet to another.\n"
            "\nArguments:\n"
            "1. \"fromaccount\"   (string, required) The name of the account to move funds from. May be the default account using \"\".\n"
            "2. \"toaccount\"     (string, required) The name of the account to move funds to. May be the default account using \"\".\n"
            "3. amount            (numeric) Quantity of " + CURRENCY_UNIT + " to move between accounts.\n"
            "4. (dummy)           (numeric, optional) Ignored. Remains for backward compatibility.\n"
            "5. \"comment\"       (string, optional) An optional comment, stored in the wallet only.\n"
            "\nResult:\n"
            "true|false           (boolean) true if successful.\n"
            "\nExamples:\n"
            "\nMove 0.01 " + CURRENCY_UNIT + " from the default account to the account named tabby\n"
            + HelpExampleCli("move", "\"\" \"tabby\" 0.01") +
            "\nMove 0.01 " + CURRENCY_UNIT + " timotei to akiko with a comment and funds have 6 confirmations\n"
            + HelpExampleCli("move", "\"timotei\" \"akiko\" 0.01 6 \"happy birthday!\"") +
            "\nAs a json rpc call\n"
            + HelpExampleRpc("move", "\"timotei\", \"akiko\", 0.01, 6, \"happy birthday!\"")
        );

    ObserveSafeMode();
    LOCK2(cs_main, pwallet->cs_wallet);

    std::string strFrom = AccountFromValue(request.params[0]);
    std::string strTo = AccountFromValue(request.params[1]);
    CAmount nAmount = AmountFromValue(request.params[2]);
    if (nAmount <= 0)
        throw JSONRPCError(RPC_TYPE_ERROR, "Invalid amount for send");
    if (!request.params[3].isNull())
        // unused parameter, used to be nMinDepth, keep type-checking it though
        (void)request.params[3].get_int();
    std::string strComment;
    if (!request.params[4].isNull())
        strComment = request.params[4].get_str();

    if (!pwallet->AccountMove(strFrom, strTo, nAmount, strComment)) {
        throw JSONRPCError(RPC_DATABASE_ERROR, "database error");
    }

    return true;
}


UniValue sendfrom(const JSONRPCRequest& request)
{
    CWallet * const pwallet = GetWalletForJSONRPCRequest(request);
    if (!EnsureWalletIsAvailable(pwallet, request.fHelp)) {
        return NullUniValue;
    }

    if (request.fHelp || request.params.size() < 3 || request.params.size() > 6)
        throw std::runtime_error(
            "sendfrom \"fromaccount\" \"toaddress\" amount ( minconf \"comment\" \"comment_to\" )\n"
            "\nDEPRECATED (use sendtoaddress). Sent an amount from an account to a DeepOnion address."
            + HelpRequiringPassphrase(pwallet) + "\n"
            "\nArguments:\n"
            "1. \"fromaccount\"       (string, required) The name of the account to send funds from. May be the default account using \"\".\n"
            "                       Specifying an account does not influence coin selection, but it does associate the newly created\n"
            "                       transaction with the account, so the account's balance computation and transaction history can reflect\n"
            "                       the spend.\n"
            "2. \"toaddress\"         (string, required) The DeepOnion address to send funds to.\n"
            "3. amount                (numeric or string, required) The amount in " + CURRENCY_UNIT + " (transaction fee is added on top).\n"
            "4. minconf               (numeric, optional, default=1) Only use funds with at least this many confirmations.\n"
            "5. \"comment\"           (string, optional) A comment used to store what the transaction is for. \n"
            "                                     This is not part of the transaction, just kept in your wallet.\n"
            "6. \"comment_to\"        (string, optional) An optional comment to store the name of the person or organization \n"
            "                                     to which you're sending the transaction. This is not part of the transaction, \n"
            "                                     it is just kept in your wallet.\n"
            "\nResult:\n"
            "\"txid\"                 (string) The transaction id.\n"
            "\nExamples:\n"
            "\nSend 0.01 " + CURRENCY_UNIT + " from the default account to the address, must have at least 1 confirmation\n"
            + HelpExampleCli("sendfrom", "\"\" \"LEr4HnaefWYHbMGXcFp2Po1NPRUeIk8km2\" 0.01") +
            "\nSend 0.01 from the tabby account to the given address, funds must have at least 6 confirmations\n"
            + HelpExampleCli("sendfrom", "\"tabby\" \"LEr4HnaefWYHbMGXcFp2Po1NPRUeIk8km2\" 0.01 6 \"donation\" \"seans outpost\"") +
            "\nAs a json rpc call\n"
            + HelpExampleRpc("sendfrom", "\"tabby\", \"LEr4HnaefWYHbMGXcFp2Po1NPRUeIk8km2\", 0.01, 6, \"donation\", \"seans outpost\"")
        );

    ObserveSafeMode();

    // Make sure the results are valid at least up to the most recent block
    // the user could have gotten from another RPC command prior to now
    pwallet->BlockUntilSyncedToCurrentChain();

    LOCK2(cs_main, pwallet->cs_wallet);

    std::string strAccount = AccountFromValue(request.params[0]);
    CTxDestination dest = DecodeDestination(request.params[1].get_str());
    if (!IsValidDestination(dest)) {
        throw JSONRPCError(RPC_INVALID_ADDRESS_OR_KEY, "Invalid DeepOnion address");
    }
    CAmount nAmount = AmountFromValue(request.params[2]);
    if (nAmount <= 0)
        throw JSONRPCError(RPC_TYPE_ERROR, "Invalid amount for send");
    int nMinDepth = 1;
    if (!request.params[3].isNull())
        nMinDepth = request.params[3].get_int();

    CWalletTx wtx;
    wtx.strFromAccount = strAccount;
    if (!request.params[4].isNull() && !request.params[4].get_str().empty())
        wtx.mapValue["comment"] = request.params[4].get_str();
    if (!request.params[5].isNull() && !request.params[5].get_str().empty())
        wtx.mapValue["to"]      = request.params[5].get_str();

    EnsureWalletIsUnlocked(pwallet);

    // Check funds
    CAmount nBalance = pwallet->GetLegacyBalance(ISMINE_SPENDABLE, nMinDepth, &strAccount);
    if (nAmount > nBalance)
        throw JSONRPCError(RPC_WALLET_INSUFFICIENT_FUNDS, "Account has insufficient funds");

    CCoinControl no_coin_control; // This is a deprecated API
    SendMoney(pwallet, dest, nAmount, false, wtx, no_coin_control);

    return wtx.GetHash().GetHex();
}


UniValue sendmany(const JSONRPCRequest& request)
{
    CWallet * const pwallet = GetWalletForJSONRPCRequest(request);
    if (!EnsureWalletIsAvailable(pwallet, request.fHelp)) {
        return NullUniValue;
    }

    if (request.fHelp || request.params.size() < 2 || request.params.size() > 8)
        throw std::runtime_error(
            "sendmany \"fromaccount\" {\"address\":amount,...} ( minconf \"comment\" [\"address\",...] replaceable conf_target \"estimate_mode\")\n"
            "\nSend multiple times. Amounts are double-precision floating point numbers."
            + HelpRequiringPassphrase(pwallet) + "\n"
            "\nArguments:\n"
            "1. \"fromaccount\"         (string, required) DEPRECATED. The account to send the funds from. Should be \"\" for the default account\n"
            "2. \"amounts\"             (string, required) A json object with addresses and amounts\n"
            "    {\n"
            "      \"address\":amount   (numeric or string) The DeepOnion address is the key, the numeric amount (can be string) in " + CURRENCY_UNIT + " is the value\n"
            "      ,...\n"
            "    }\n"
            "3. minconf                 (numeric, optional, default=1) Only use the balance confirmed at least this many times.\n"
            "4. \"comment\"             (string, optional) A comment\n"
            "5. subtractfeefrom         (array, optional) A json array with addresses.\n"
            "                           The fee will be equally deducted from the amount of each selected address.\n"
            "                           Those recipients will receive less DeepOnions than you enter in their corresponding amount field.\n"
            "                           If no addresses are specified here, the sender pays the fee.\n"
            "    [\n"
            "      \"address\"          (string) Subtract fee from this address\n"
            "      ,...\n"
            "    ]\n"
            "6. replaceable            (boolean, optional) Allow this transaction to be replaced by a transaction with higher fees via BIP 125\n"
            "7. conf_target            (numeric, optional) Confirmation target (in blocks)\n"
            "8. \"estimate_mode\"      (string, optional, default=UNSET) The fee estimate mode, must be one of:\n"
            "       \"UNSET\"\n"
            "       \"ECONOMICAL\"\n"
            "       \"CONSERVATIVE\"\n"
             "\nResult:\n"
            "\"txid\"                   (string) The transaction id for the send. Only 1 transaction is created regardless of \n"
            "                                    the number of addresses.\n"
            "\nExamples:\n"
            "\nSend two amounts to two different addresses:\n"
            + HelpExampleCli("sendmany", "\"\" \"{\\\"LEr4hNAefWYhBMgxCFP2Po1NPrUeiK8kM2\\\":0.01,\\\"LbhhnrHHVFP1eUjP1tdNIYeEVsNHfN9FCw\\\":0.02}\"") +
            "\nSend two amounts to two different addresses setting the confirmation and comment:\n"
            + HelpExampleCli("sendmany", "\"\" \"{\\\"LEr4hNAefWYhBMgxCFP2Po1NPrUeiK8kM2\\\":0.01,\\\"LbhhnrHHVFP1eUjP1tdNIYeEVsNHfN9FCw\\\":0.02}\" 6 \"testing\"") +
            "\nSend two amounts to two different addresses, subtract fee from amount:\n"
            + HelpExampleCli("sendmany", "\"\" \"{\\\"LEr4hNAefWYhBMgxCFP2Po1NPrUeiK8kM2\\\":0.01,\\\"LbhhnrHHVFP1eUjP1tdNIYeEVsNHfN9FCw\\\":0.02}\" 1 \"\" \"[\\\"LEr4hNAefWYhBMgxCFP2Po1NPrUeiK8kM2\\\",\\\"LbhhnrHHVFP1eUjP1tdNIYeEVsNHfN9FCw\\\"]\"") +
            "\nAs a json rpc call\n"
            + HelpExampleRpc("sendmany", "\"\", {\"LEr4hNAefWYhBMgxCFP2Po1NPrUeiK8kM2\":0.01,\"LbhhnrHHVFP1eUjP1tdNIYeEVsNHfN9FCw\":0.02}, 6, \"testing\"")
        );

    ObserveSafeMode();

    // Make sure the results are valid at least up to the most recent block
    // the user could have gotten from another RPC command prior to now
    pwallet->BlockUntilSyncedToCurrentChain();

    LOCK2(cs_main, pwallet->cs_wallet);

    if (pwallet->GetBroadcastTransactions() && !g_connman) {
        throw JSONRPCError(RPC_CLIENT_P2P_DISABLED, "Error: Peer-to-peer functionality missing or disabled");
    }

    std::string strAccount = AccountFromValue(request.params[0]);
    UniValue sendTo = request.params[1].get_obj();
    int nMinDepth = 1;
    if (!request.params[2].isNull())
        nMinDepth = request.params[2].get_int();

    CWalletTx wtx;
    wtx.strFromAccount = strAccount;
    if (!request.params[3].isNull() && !request.params[3].get_str().empty())
        wtx.mapValue["comment"] = request.params[3].get_str();

    UniValue subtractFeeFromAmount(UniValue::VARR);
    if (!request.params[4].isNull())
        subtractFeeFromAmount = request.params[4].get_array();

    CCoinControl coin_control;
    if (!request.params[5].isNull()) {
        coin_control.signalRbf = request.params[5].get_bool();
    }

    if (!request.params[6].isNull()) {
        coin_control.m_confirm_target = ParseConfirmTarget(request.params[6]);
    }

    if (!request.params[7].isNull()) {
        if (!FeeModeFromString(request.params[7].get_str(), coin_control.m_fee_mode)) {
            throw JSONRPCError(RPC_INVALID_PARAMETER, "Invalid estimate_mode parameter");
        }
    }

    std::set<CTxDestination> destinations;
    std::vector<CRecipient> vecSend;

    CAmount totalAmount = 0;
    std::vector<std::string> keys = sendTo.getKeys();
    for (const std::string& name_ : keys) {
        CTxDestination dest = DecodeDestination(name_);
        if (!IsValidDestination(dest)) {
            throw JSONRPCError(RPC_INVALID_ADDRESS_OR_KEY, std::string("Invalid DeepOnion address: ") + name_);
        }

        if (destinations.count(dest)) {
            throw JSONRPCError(RPC_INVALID_PARAMETER, std::string("Invalid parameter, duplicated address: ") + name_);
        }
        destinations.insert(dest);

        CScript scriptPubKey = GetScriptForDestination(dest);
        CAmount nAmount = AmountFromValue(sendTo[name_]);
        if (nAmount <= 0)
            throw JSONRPCError(RPC_TYPE_ERROR, "Invalid amount for send");
        totalAmount += nAmount;

        bool fSubtractFeeFromAmount = false;
        for (unsigned int idx = 0; idx < subtractFeeFromAmount.size(); idx++) {
            const UniValue& addr = subtractFeeFromAmount[idx];
            if (addr.get_str() == name_)
                fSubtractFeeFromAmount = true;
        }

        CRecipient recipient = {scriptPubKey, nAmount, fSubtractFeeFromAmount};
        vecSend.push_back(recipient);
    }

    EnsureWalletIsUnlocked(pwallet);

    // Check funds
    CAmount nBalance = pwallet->GetLegacyBalance(ISMINE_SPENDABLE, nMinDepth, &strAccount);
    if (totalAmount > nBalance)
        throw JSONRPCError(RPC_WALLET_INSUFFICIENT_FUNDS, "Account has insufficient funds");

    // Send
    CReserveKey keyChange(pwallet);
    CAmount nFeeRequired = 0;
    int nChangePosRet = -1;
    std::string strFailReason;
    bool fCreated = pwallet->CreateTransaction(vecSend, wtx, keyChange, nFeeRequired, nChangePosRet, strFailReason, coin_control);
    if (!fCreated)
        throw JSONRPCError(RPC_WALLET_INSUFFICIENT_FUNDS, strFailReason);
    CValidationState state;
    if (!pwallet->CommitTransaction(wtx, keyChange, g_connman.get(), state)) {
        strFailReason = strprintf("Transaction commit failed:: %s", state.GetRejectReason());
        throw JSONRPCError(RPC_WALLET_ERROR, strFailReason);
    }

    return wtx.GetHash().GetHex();
}

UniValue addmultisigaddress(const JSONRPCRequest& request)
{
    CWallet * const pwallet = GetWalletForJSONRPCRequest(request);
    if (!EnsureWalletIsAvailable(pwallet, request.fHelp)) {
        return NullUniValue;
    }

    if (request.fHelp || request.params.size() < 2 || request.params.size() > 4) {
        std::string msg = "addmultisigaddress nrequired [\"key\",...] ( \"account\" \"address_type\" )\n"
            "\nAdd a nrequired-to-sign multisignature address to the wallet. Requires a new wallet backup.\n"
            "Each key is a DeepOnion address or hex-encoded public key.\n"
            "This functionality is only intended for use with non-watchonly addresses.\n"
            "See `importaddress` for watchonly p2sh address support.\n"
            "If 'account' is specified (DEPRECATED), assign address to that account.\n"

            "\nArguments:\n"
            "1. nrequired                      (numeric, required) The number of required signatures out of the n keys or addresses.\n"
            "2. \"keys\"                         (string, required) A json array of DeepOnion addresses or hex-encoded public keys\n"
            "     [\n"
            "       \"address\"                  (string) DeepOnion address or hex-encoded public key\n"
            "       ...,\n"
            "     ]\n"
            "3. \"account\"                      (string, optional) DEPRECATED. An account to assign the addresses to.\n"
            "4. \"address_type\"                 (string, optional) The address type to use. Options are \"legacy\", \"p2sh-segwit\", and \"bech32\". Default is set by -addresstype.\n"

            "\nResult:\n"
            "{\n"
            "  \"address\":\"multisigaddress\",    (string) The value of the new multisig address.\n"
            "  \"redeemScript\":\"script\"         (string) The string value of the hex-encoded redemption script.\n"
            "}\n"
            "\nResult (DEPRECATED. To see this result in v0.16 instead, please start DeepOniond with -deprecatedrpc=addmultisigaddress).\n"
            "        clients should transition to the new output api before upgrading to v0.17.\n"
            "\"address\"                         (string) A DeepOnion address associated with the keys.\n"

            "\nExamples:\n"
            "\nAdd a multisig address from 2 addresses\n"
            + HelpExampleCli("addmultisigaddress", "2 \"[\\\"LEr4hnAefwYhBmGxcFP2Po1NPrUEIk8KM2\\\",\\\"LYKr1oaPSqShthukmLDhdZsqUJgzVnQiAQ\\\"]\"") +
            "\nAs json rpc call\n"
            + HelpExampleRpc("addmultisigaddress", "2, \"[\\\"LEr4hnAefwYhBmGxcFP2Po1NPrUEIk8KM2\\\",\\\"LYKr1oaPSqShthukmLDhdZsqUJgzVnQiAQ\\\"]\"")
        ;
        throw std::runtime_error(msg);
    }

    LOCK2(cs_main, pwallet->cs_wallet);

    std::string strAccount;
    if (!request.params[2].isNull())
        strAccount = AccountFromValue(request.params[2]);

    int required = request.params[0].get_int();

    // Get the public keys
    const UniValue& keys_or_addrs = request.params[1].get_array();
    std::vector<CPubKey> pubkeys;
    for (unsigned int i = 0; i < keys_or_addrs.size(); ++i) {
        if (IsHex(keys_or_addrs[i].get_str()) && (keys_or_addrs[i].get_str().length() == 66 || keys_or_addrs[i].get_str().length() == 130)) {
            pubkeys.push_back(HexToPubKey(keys_or_addrs[i].get_str()));
        } else {
            pubkeys.push_back(AddrToPubKey(pwallet, keys_or_addrs[i].get_str()));
        }
    }

    OutputType output_type = g_address_type;
    if (!request.params[3].isNull()) {
        output_type = ParseOutputType(request.params[3].get_str(), output_type);
        if (output_type == OUTPUT_TYPE_NONE) {
            throw JSONRPCError(RPC_INVALID_ADDRESS_OR_KEY, strprintf("Unknown address type '%s'", request.params[3].get_str()));
        }
    }

    // Construct using pay-to-script-hash:
    CScript inner = CreateMultisigRedeemscript(required, pubkeys);
    pwallet->AddCScript(inner);
    CTxDestination dest = pwallet->AddAndGetDestinationForScript(inner, output_type);
    pwallet->SetAddressBook(dest, strAccount, "send");

    // Return old style interface
    if (IsDeprecatedRPCEnabled("addmultisigaddress")) {
        return EncodeDestination(dest);
    }

    UniValue result(UniValue::VOBJ);
    result.pushKV("address", EncodeDestination(dest));
    result.pushKV("redeemScript", HexStr(inner.begin(), inner.end()));
    return result;
}

class Witnessifier : public boost::static_visitor<bool>
{
public:
    CWallet * const pwallet;
    CTxDestination result;
    bool already_witness;

    explicit Witnessifier(CWallet *_pwallet) : pwallet(_pwallet), already_witness(false) {}

    bool operator()(const CKeyID &keyID) {
        if (pwallet) {
            CScript basescript = GetScriptForDestination(keyID);
            CScript witscript = GetScriptForWitness(basescript);
            if (!IsSolvable(*pwallet, witscript)) {
                return false;
            }
            return ExtractDestination(witscript, result);
        }
        return false;
    }

    bool operator()(const CScriptID &scriptID) {
        CScript subscript;
        if (pwallet && pwallet->GetCScript(scriptID, subscript)) {
            int witnessversion;
            std::vector<unsigned char> witprog;
            if (subscript.IsWitnessProgram(witnessversion, witprog)) {
                ExtractDestination(subscript, result);
                already_witness = true;
                return true;
            }
            CScript witscript = GetScriptForWitness(subscript);
            if (!IsSolvable(*pwallet, witscript)) {
                return false;
            }
            return ExtractDestination(witscript, result);
        }
        return false;
    }

    bool operator()(const WitnessV0KeyHash& id)
    {
        already_witness = true;
        result = id;
        return true;
    }

    bool operator()(const WitnessV0ScriptHash& id)
    {
        already_witness = true;
        result = id;
        return true;
    }

    template<typename T>
    bool operator()(const T& dest) { return false; }
};

UniValue addwitnessaddress(const JSONRPCRequest& request)
{
    CWallet * const pwallet = GetWalletForJSONRPCRequest(request);
    if (!EnsureWalletIsAvailable(pwallet, request.fHelp)) {
        return NullUniValue;
    }

    if (request.fHelp || request.params.size() < 1 || request.params.size() > 2)
    {
        std::string msg = "addwitnessaddress \"address\" ( p2sh )\n"
            "\nDEPRECATED: set the address_type argument of getnewaddress, or option -addresstype=[bech32|p2sh-segwit] instead.\n"
            "Add a witness address for a script (with pubkey or redeemscript known). Requires a new wallet backup.\n"
            "It returns the witness script.\n"

            "\nArguments:\n"
            "1. \"address\"       (string, required) An address known to the wallet\n"
            "2. p2sh            (bool, optional, default=true) Embed inside P2SH\n"

            "\nResult:\n"
            "\"witnessaddress\",  (string) The value of the new address (P2SH or BIP173).\n"
            "}\n"
        ;
        throw std::runtime_error(msg);
    }

    if (!IsDeprecatedRPCEnabled("addwitnessaddress")) {
        throw JSONRPCError(RPC_METHOD_DEPRECATED, "addwitnessaddress is deprecated and will be fully removed in v0.17. "
            "To use addwitnessaddress in v0.16, restart DeepOniond with -deprecatedrpc=addwitnessaddress.\n"
            "Projects should transition to using the address_type argument of getnewaddress, or option -addresstype=[bech32|p2sh-segwit] instead.\n");
    }

    {
        LOCK(cs_main);
        if (!IsWitnessEnabled(chainActive.Tip(), Params().GetConsensus()) && !gArgs.GetBoolArg("-walletprematurewitness", false)) {
            throw JSONRPCError(RPC_WALLET_ERROR, "Segregated witness not enabled on network");
        }
    }

    CTxDestination dest = DecodeDestination(request.params[0].get_str());
    if (!IsValidDestination(dest)) {
        throw JSONRPCError(RPC_INVALID_ADDRESS_OR_KEY, "Invalid DeepOnion address");
    }

    bool p2sh = true;
    if (!request.params[1].isNull()) {
        p2sh = request.params[1].get_bool();
    }

    Witnessifier w(pwallet);
    bool ret = boost::apply_visitor(w, dest);
    if (!ret) {
        throw JSONRPCError(RPC_WALLET_ERROR, "Public key or redeemscript not known to wallet, or the key is uncompressed");
    }

    CScript witprogram = GetScriptForDestination(w.result);

    if (p2sh) {
        w.result = CScriptID(witprogram);
    }

    if (w.already_witness) {
        if (!(dest == w.result)) {
            throw JSONRPCError(RPC_WALLET_ERROR, "Cannot convert between witness address types");
        }
    } else {
        pwallet->AddCScript(witprogram); // Implicit for single-key now, but necessary for multisig and for compatibility with older software
        pwallet->SetAddressBook(w.result, "", "receive");
    }

    return EncodeDestination(w.result);
}

struct tallyitem
{
    CAmount nAmount;
    int nConf;
    std::vector<uint256> txids;
    bool fIsWatchonly;
    tallyitem()
    {
        nAmount = 0;
        nConf = std::numeric_limits<int>::max();
        fIsWatchonly = false;
    }
};

UniValue ListReceived(CWallet * const pwallet, const UniValue& params, bool fByAccounts)
{
    // Minimum confirmations
    int nMinDepth = 1;
    if (!params[0].isNull())
        nMinDepth = params[0].get_int();

    // Whether to include empty accounts
    bool fIncludeEmpty = false;
    if (!params[1].isNull())
        fIncludeEmpty = params[1].get_bool();

    isminefilter filter = ISMINE_SPENDABLE;
    if(!params[2].isNull())
        if(params[2].get_bool())
            filter = filter | ISMINE_WATCH_ONLY;

    // Tally
    std::map<CTxDestination, tallyitem> mapTally;
    for (const std::pair<uint256, CWalletTx>& pairWtx : pwallet->mapWallet) {
        const CWalletTx& wtx = pairWtx.second;

        if (wtx.IsCoinBase() || wtx.IsCoinStake() || !CheckFinalTx(*wtx.tx))
            continue;

        int nDepth = wtx.GetDepthInMainChain();
        if (nDepth < nMinDepth)
            continue;

        for (const CTxOut& txout : wtx.tx->vout)
        {
            CTxDestination address;
            if (!ExtractDestination(txout.scriptPubKey, address))
                continue;

            isminefilter mine = IsMine(*pwallet, address);
            if(!(mine & filter))
                continue;

            tallyitem& item = mapTally[address];
            item.nAmount += txout.nValue;
            item.nConf = std::min(item.nConf, nDepth);
            item.txids.push_back(wtx.GetHash());
            if (mine & ISMINE_WATCH_ONLY)
                item.fIsWatchonly = true;
        }
    }

    // Reply
    UniValue ret(UniValue::VARR);
    std::map<std::string, tallyitem> mapAccountTally;
    for (const std::pair<CTxDestination, CAddressBookData>& item : pwallet->mapAddressBook) {
        const CTxDestination& dest = item.first;
        const std::string& strAccount = item.second.name;
        std::map<CTxDestination, tallyitem>::iterator it = mapTally.find(dest);
        if (it == mapTally.end() && !fIncludeEmpty)
            continue;

        CAmount nAmount = 0;
        int nConf = std::numeric_limits<int>::max();
        bool fIsWatchonly = false;
        if (it != mapTally.end())
        {
            nAmount = (*it).second.nAmount;
            nConf = (*it).second.nConf;
            fIsWatchonly = (*it).second.fIsWatchonly;
        }

        if (fByAccounts)
        {
            tallyitem& _item = mapAccountTally[strAccount];
            _item.nAmount += nAmount;
            _item.nConf = std::min(_item.nConf, nConf);
            _item.fIsWatchonly = fIsWatchonly;
        }
        else
        {
            UniValue obj(UniValue::VOBJ);
            if(fIsWatchonly)
                obj.push_back(Pair("involvesWatchonly", true));
            obj.push_back(Pair("address",       EncodeDestination(dest)));
            obj.push_back(Pair("account",       strAccount));
            obj.push_back(Pair("amount",        ValueFromAmount(nAmount)));
            obj.push_back(Pair("confirmations", (nConf == std::numeric_limits<int>::max() ? 0 : nConf)));
            if (!fByAccounts)
                obj.push_back(Pair("label", strAccount));
            UniValue transactions(UniValue::VARR);
            if (it != mapTally.end())
            {
                for (const uint256& _item : (*it).second.txids)
                {
                    transactions.push_back(_item.GetHex());
                }
            }
            obj.push_back(Pair("txids", transactions));
            ret.push_back(obj);
        }
    }

    if (fByAccounts)
    {
        for (const auto& entry : mapAccountTally)
        {
            CAmount nAmount = entry.second.nAmount;
            int nConf = entry.second.nConf;
            UniValue obj(UniValue::VOBJ);
            if (entry.second.fIsWatchonly)
                obj.push_back(Pair("involvesWatchonly", true));
            obj.push_back(Pair("account",       entry.first));
            obj.push_back(Pair("amount",        ValueFromAmount(nAmount)));
            obj.push_back(Pair("confirmations", (nConf == std::numeric_limits<int>::max() ? 0 : nConf)));
            ret.push_back(obj);
        }
    }

    return ret;
}

UniValue listreceivedbyaddress(const JSONRPCRequest& request)
{
    CWallet * const pwallet = GetWalletForJSONRPCRequest(request);
    if (!EnsureWalletIsAvailable(pwallet, request.fHelp)) {
        return NullUniValue;
    }

    if (request.fHelp || request.params.size() > 3)
        throw std::runtime_error(
            "listreceivedbyaddress ( minconf include_empty include_watchonly)\n"
            "\nList balances by receiving address.\n"
            "\nArguments:\n"
            "1. minconf           (numeric, optional, default=1) The minimum number of confirmations before payments are included.\n"
            "2. include_empty     (bool, optional, default=false) Whether to include addresses that haven't received any payments.\n"
            "3. include_watchonly (bool, optional, default=false) Whether to include watch-only addresses (see 'importaddress').\n"

            "\nResult:\n"
            "[\n"
            "  {\n"
            "    \"involvesWatchonly\" : true,        (bool) Only returned if imported addresses were involved in transaction\n"
            "    \"address\" : \"receivingaddress\",  (string) The receiving address\n"
            "    \"account\" : \"accountname\",       (string) DEPRECATED. The account of the receiving address. The default account is \"\".\n"
            "    \"amount\" : x.xxx,                  (numeric) The total amount in " + CURRENCY_UNIT + " received by the address\n"
            "    \"confirmations\" : n,               (numeric) The number of confirmations of the most recent transaction included\n"
            "    \"label\" : \"label\",               (string) A comment for the address/transaction, if any\n"
            "    \"txids\": [\n"
            "       n,                                (numeric) The ids of transactions received with the address \n"
            "       ...\n"
            "    ]\n"
            "  }\n"
            "  ,...\n"
            "]\n"

            "\nExamples:\n"
            + HelpExampleCli("listreceivedbyaddress", "")
            + HelpExampleCli("listreceivedbyaddress", "6 true")
            + HelpExampleRpc("listreceivedbyaddress", "6, true, true")
        );

    ObserveSafeMode();

    // Make sure the results are valid at least up to the most recent block
    // the user could have gotten from another RPC command prior to now
    pwallet->BlockUntilSyncedToCurrentChain();

    LOCK2(cs_main, pwallet->cs_wallet);

    return ListReceived(pwallet, request.params, false);
}

UniValue listreceivedbyaccount(const JSONRPCRequest& request)
{
    CWallet * const pwallet = GetWalletForJSONRPCRequest(request);
    if (!EnsureWalletIsAvailable(pwallet, request.fHelp)) {
        return NullUniValue;
    }

    if (request.fHelp || request.params.size() > 3)
        throw std::runtime_error(
            "listreceivedbyaccount ( minconf include_empty include_watchonly)\n"
            "\nDEPRECATED. List balances by account.\n"
            "\nArguments:\n"
            "1. minconf           (numeric, optional, default=1) The minimum number of confirmations before payments are included.\n"
            "2. include_empty     (bool, optional, default=false) Whether to include accounts that haven't received any payments.\n"
            "3. include_watchonly (bool, optional, default=false) Whether to include watch-only addresses (see 'importaddress').\n"

            "\nResult:\n"
            "[\n"
            "  {\n"
            "    \"involvesWatchonly\" : true,   (bool) Only returned if imported addresses were involved in transaction\n"
            "    \"account\" : \"accountname\",  (string) The account name of the receiving account\n"
            "    \"amount\" : x.xxx,             (numeric) The total amount received by addresses with this account\n"
            "    \"confirmations\" : n,          (numeric) The number of confirmations of the most recent transaction included\n"
            "    \"label\" : \"label\"           (string) A comment for the address/transaction, if any\n"
            "  }\n"
            "  ,...\n"
            "]\n"

            "\nExamples:\n"
            + HelpExampleCli("listreceivedbyaccount", "")
            + HelpExampleCli("listreceivedbyaccount", "6 true")
            + HelpExampleRpc("listreceivedbyaccount", "6, true, true")
        );

    ObserveSafeMode();

    // Make sure the results are valid at least up to the most recent block
    // the user could have gotten from another RPC command prior to now
    pwallet->BlockUntilSyncedToCurrentChain();

    LOCK2(cs_main, pwallet->cs_wallet);

    return ListReceived(pwallet, request.params, true);
}

static void MaybePushAddress(UniValue & entry, const CTxDestination &dest)
{
    if (IsValidDestination(dest)) {
        entry.push_back(Pair("address", EncodeDestination(dest)));
    }
}

/**
 * List transactions based on the given criteria.
 *
 * @param  pwallet    The wallet.
 * @param  wtx        The wallet transaction.
 * @param  strAccount The account, if any, or "*" for all.
 * @param  nMinDepth  The minimum confirmation depth.
 * @param  fLong      Whether to include the JSON version of the transaction.
 * @param  ret        The UniValue into which the result is stored.
 * @param  filter     The "is mine" filter bool.
 */
void ListTransactions(CWallet* const pwallet, const CWalletTx& wtx, const std::string& strAccount, int nMinDepth, bool fLong, UniValue& ret, const isminefilter& filter)
{
    CAmount nFee;
    std::string strSentAccount;
    std::list<COutputEntry> listReceived;
    std::list<COutputEntry> listSent;

    wtx.GetAmounts(listReceived, listSent, nFee, strSentAccount, filter);

    bool fAllAccounts = (strAccount == std::string("*"));
    bool involvesWatchonly = wtx.IsFromMe(ISMINE_WATCH_ONLY);

    // Sent
    if ((!wtx.IsCoinStake()) && (!listSent.empty() || nFee != 0) && (fAllAccounts || strAccount == strSentAccount))
    {
        for (const COutputEntry& s : listSent)
        {
            UniValue entry(UniValue::VOBJ);
            if (involvesWatchonly || (::IsMine(*pwallet, s.destination) & ISMINE_WATCH_ONLY)) {
                entry.push_back(Pair("involvesWatchonly", true));
            }
            entry.push_back(Pair("account", strSentAccount));
            MaybePushAddress(entry, s.destination);
            entry.push_back(Pair("category", "send"));
            entry.push_back(Pair("amount", ValueFromAmount(-s.amount)));
            if (pwallet->mapAddressBook.count(s.destination)) {
                entry.push_back(Pair("label", pwallet->mapAddressBook[s.destination].name));
            }
            entry.push_back(Pair("vout", s.vout));
            entry.push_back(Pair("fee", ValueFromAmount(-nFee)));
            if (fLong)
                WalletTxToJSON(wtx, entry);
            entry.push_back(Pair("abandoned", wtx.isAbandoned()));
            ret.push_back(entry);
        }
    }

    // Received
    if (listReceived.size() > 0 && wtx.GetDepthInMainChain() >= nMinDepth)
    {
        bool stop = false;
        for (const COutputEntry& r : listReceived)
        {
            std::string account;
            if (pwallet->mapAddressBook.count(r.destination)) {
                account = pwallet->mapAddressBook[r.destination].name;
            }
            if (fAllAccounts || (account == strAccount))
            {
                UniValue entry(UniValue::VOBJ);
                if (involvesWatchonly || (::IsMine(*pwallet, r.destination) & ISMINE_WATCH_ONLY)) {
                    entry.push_back(Pair("involvesWatchonly", true));
                }
                entry.push_back(Pair("account", account));
                MaybePushAddress(entry, r.destination);
                if (wtx.IsCoinBase() || wtx.IsCoinStake())
                {
                    if (wtx.GetDepthInMainChain() < 1)
                        entry.push_back(Pair("category", "orphan"));
                    else if (wtx.GetBlocksToMaturity() > 0)
                        entry.push_back(Pair("category", "immature"));
                    else
                        entry.push_back(Pair("category", "generate"));
                }
                else
                {
                    entry.push_back(Pair("category", "receive"));
                }
                if (!wtx.IsCoinStake())
                    entry.push_back(Pair("amount", ValueFromAmount(r.amount)));
                else
                {
                    entry.push_back(Pair("amount", ValueFromAmount(-nFee)));
                    stop = true; // only one coinstake output
                }
                if (pwallet->mapAddressBook.count(r.destination)) {
                    entry.push_back(Pair("label", account));
                }
                entry.push_back(Pair("vout", r.vout));
                if (fLong)
                    WalletTxToJSON(wtx, entry);
                ret.push_back(entry);
            }
            if (stop)
                break;
        }
    }
}

void AcentryToJSON(const CAccountingEntry& acentry, const std::string& strAccount, UniValue& ret)
{
    bool fAllAccounts = (strAccount == std::string("*"));

    if (fAllAccounts || acentry.strAccount == strAccount)
    {
        UniValue entry(UniValue::VOBJ);
        entry.push_back(Pair("account", acentry.strAccount));
        entry.push_back(Pair("category", "move"));
        entry.push_back(Pair("time", acentry.nTime));
        entry.push_back(Pair("amount", ValueFromAmount(acentry.nCreditDebit)));
        entry.push_back(Pair("otheraccount", acentry.strOtherAccount));
        entry.push_back(Pair("comment", acentry.strComment));
        ret.push_back(entry);
    }
}

UniValue listtransactions(const JSONRPCRequest& request)
{
    CWallet * const pwallet = GetWalletForJSONRPCRequest(request);
    if (!EnsureWalletIsAvailable(pwallet, request.fHelp)) {
        return NullUniValue;
    }

    if (request.fHelp || request.params.size() > 4)
        throw std::runtime_error(
            "listtransactions ( \"account\" count skip include_watchonly)\n"
            "\nReturns up to 'count' most recent transactions skipping the first 'from' transactions for account 'account'.\n"
            "\nArguments:\n"
            "1. \"account\"    (string, optional) DEPRECATED. The account name. Should be \"*\".\n"
            "2. count          (numeric, optional, default=10) The number of transactions to return\n"
            "3. skip           (numeric, optional, default=0) The number of transactions to skip\n"
            "4. include_watchonly (bool, optional, default=false) Include transactions to watch-only addresses (see 'importaddress')\n"
            "\nResult:\n"
            "[\n"
            "  {\n"
            "    \"account\":\"accountname\",       (string) DEPRECATED. The account name associated with the transaction. \n"
            "                                                It will be \"\" for the default account.\n"
            "    \"address\":\"address\",    (string) The DeepOnion address of the transaction. Not present for \n"
            "                                                move transactions (category = move).\n"
            "    \"category\":\"send|receive|move\", (string) The transaction category. 'move' is a local (off blockchain)\n"
            "                                                transaction between accounts, and not associated with an address,\n"
            "                                                transaction id or block. 'send' and 'receive' transactions are \n"
            "                                                associated with an address, transaction id and block details\n"
            "    \"amount\": x.xxx,          (numeric) The amount in " + CURRENCY_UNIT + ". This is negative for the 'send' category, and for the\n"
            "                                         'move' category for moves outbound. It is positive for the 'receive' category,\n"
            "                                         and for the 'move' category for inbound funds.\n"
            "    \"label\": \"label\",       (string) A comment for the address/transaction, if any\n"
            "    \"vout\": n,                (numeric) the vout value\n"
            "    \"fee\": x.xxx,             (numeric) The amount of the fee in " + CURRENCY_UNIT + ". This is negative and only available for the \n"
            "                                         'send' category of transactions.\n"
            "    \"confirmations\": n,       (numeric) The number of confirmations for the transaction. Available for 'send' and \n"
            "                                         'receive' category of transactions. Negative confirmations indicate the\n"
            "                                         transaction conflicts with the block chain\n"
            "    \"trusted\": xxx,           (bool) Whether we consider the outputs of this unconfirmed transaction safe to spend.\n"
            "    \"blockhash\": \"hashvalue\", (string) The block hash containing the transaction. Available for 'send' and 'receive'\n"
            "                                          category of transactions.\n"
            "    \"blockindex\": n,          (numeric) The index of the transaction in the block that includes it. Available for 'send' and 'receive'\n"
            "                                          category of transactions.\n"
            "    \"blocktime\": xxx,         (numeric) The block time in seconds since epoch (1 Jan 1970 GMT).\n"
            "    \"txid\": \"transactionid\", (string) The transaction id. Available for 'send' and 'receive' category of transactions.\n"
            "    \"time\": xxx,              (numeric) The transaction time in seconds since epoch (midnight Jan 1 1970 GMT).\n"
            "    \"timereceived\": xxx,      (numeric) The time received in seconds since epoch (midnight Jan 1 1970 GMT). Available \n"
            "                                          for 'send' and 'receive' category of transactions.\n"
            "    \"comment\": \"...\",       (string) If a comment is associated with the transaction.\n"
            "    \"otheraccount\": \"accountname\",  (string) DEPRECATED. For the 'move' category of transactions, the account the funds came \n"
            "                                          from (for receiving funds, positive amounts), or went to (for sending funds,\n"
            "                                          negative amounts).\n"
            "    \"bip125-replaceable\": \"yes|no|unknown\",  (string) Whether this transaction could be replaced due to BIP125 (replace-by-fee);\n"
            "                                                     may be unknown for unconfirmed transactions not in the mempool\n"
            "    \"abandoned\": xxx          (bool) 'true' if the transaction has been abandoned (inputs are respendable). Only available for the \n"
            "                                         'send' category of transactions.\n"
            "  }\n"
            "]\n"

            "\nExamples:\n"
            "\nList the most recent 10 transactions in the systems\n"
            + HelpExampleCli("listtransactions", "") +
            "\nList transactions 100 to 120\n"
            + HelpExampleCli("listtransactions", "\"*\" 20 100") +
            "\nAs a json rpc call\n"
            + HelpExampleRpc("listtransactions", "\"*\", 20, 100")
        );

    ObserveSafeMode();

    // Make sure the results are valid at least up to the most recent block
    // the user could have gotten from another RPC command prior to now
    pwallet->BlockUntilSyncedToCurrentChain();

    LOCK2(cs_main, pwallet->cs_wallet);

    std::string strAccount = "*";
    if (!request.params[0].isNull())
        strAccount = request.params[0].get_str();
    int nCount = 10;
    if (!request.params[1].isNull())
        nCount = request.params[1].get_int();
    int nFrom = 0;
    if (!request.params[2].isNull())
        nFrom = request.params[2].get_int();
    isminefilter filter = ISMINE_SPENDABLE;
    if(!request.params[3].isNull())
        if(request.params[3].get_bool())
            filter = filter | ISMINE_WATCH_ONLY;

    if (nCount < 0)
        throw JSONRPCError(RPC_INVALID_PARAMETER, "Negative count");
    if (nFrom < 0)
        throw JSONRPCError(RPC_INVALID_PARAMETER, "Negative from");

    UniValue ret(UniValue::VARR);

    const CWallet::TxItems & txOrdered = pwallet->wtxOrdered;

    // iterate backwards until we have nCount items to return:
    for (CWallet::TxItems::const_reverse_iterator it = txOrdered.rbegin(); it != txOrdered.rend(); ++it)
    {
        CWalletTx *const pwtx = (*it).second.first;
        if (pwtx != nullptr)
            ListTransactions(pwallet, *pwtx, strAccount, 0, true, ret, filter);
        CAccountingEntry *const pacentry = (*it).second.second;
        if (pacentry != nullptr)
            AcentryToJSON(*pacentry, strAccount, ret);

        if ((int)ret.size() >= (nCount+nFrom)) break;
    }
    // ret is newest to oldest

    if (nFrom > (int)ret.size())
        nFrom = ret.size();
    if ((nFrom + nCount) > (int)ret.size())
        nCount = ret.size() - nFrom;

    std::vector<UniValue> arrTmp = ret.getValues();

    std::vector<UniValue>::iterator first = arrTmp.begin();
    std::advance(first, nFrom);
    std::vector<UniValue>::iterator last = arrTmp.begin();
    std::advance(last, nFrom+nCount);

    if (last != arrTmp.end()) arrTmp.erase(last, arrTmp.end());
    if (first != arrTmp.begin()) arrTmp.erase(arrTmp.begin(), first);

    std::reverse(arrTmp.begin(), arrTmp.end()); // Return oldest to newest

    ret.clear();
    ret.setArray();
    ret.push_backV(arrTmp);

    return ret;
}

UniValue listaccounts(const JSONRPCRequest& request)
{
    CWallet * const pwallet = GetWalletForJSONRPCRequest(request);
    if (!EnsureWalletIsAvailable(pwallet, request.fHelp)) {
        return NullUniValue;
    }

    if (request.fHelp || request.params.size() > 2)
        throw std::runtime_error(
            "listaccounts ( minconf include_watchonly)\n"
            "\nDEPRECATED. Returns Object that has account names as keys, account balances as values.\n"
            "\nArguments:\n"
            "1. minconf             (numeric, optional, default=1) Only include transactions with at least this many confirmations\n"
            "2. include_watchonly   (bool, optional, default=false) Include balances in watch-only addresses (see 'importaddress')\n"
            "\nResult:\n"
            "{                      (json object where keys are account names, and values are numeric balances\n"
            "  \"account\": x.xxx,  (numeric) The property name is the account name, and the value is the total balance for the account.\n"
            "  ...\n"
            "}\n"
            "\nExamples:\n"
            "\nList account balances where there at least 1 confirmation\n"
            + HelpExampleCli("listaccounts", "") +
            "\nList account balances including zero confirmation transactions\n"
            + HelpExampleCli("listaccounts", "0") +
            "\nList account balances for 6 or more confirmations\n"
            + HelpExampleCli("listaccounts", "6") +
            "\nAs json rpc call\n"
            + HelpExampleRpc("listaccounts", "6")
        );

    ObserveSafeMode();

    // Make sure the results are valid at least up to the most recent block
    // the user could have gotten from another RPC command prior to now
    pwallet->BlockUntilSyncedToCurrentChain();

    LOCK2(cs_main, pwallet->cs_wallet);

    int nMinDepth = 1;
    if (!request.params[0].isNull())
        nMinDepth = request.params[0].get_int();
    isminefilter includeWatchonly = ISMINE_SPENDABLE;
    if(!request.params[1].isNull())
        if(request.params[1].get_bool())
            includeWatchonly = includeWatchonly | ISMINE_WATCH_ONLY;

    std::map<std::string, CAmount> mapAccountBalances;
    for (const std::pair<CTxDestination, CAddressBookData>& entry : pwallet->mapAddressBook) {
        if (IsMine(*pwallet, entry.first) & includeWatchonly) {  // This address belongs to me
            mapAccountBalances[entry.second.name] = 0;
        }
    }

    for (const std::pair<uint256, CWalletTx>& pairWtx : pwallet->mapWallet) {
        const CWalletTx& wtx = pairWtx.second;
        CAmount nFee;
        std::string strSentAccount;
        std::list<COutputEntry> listReceived;
        std::list<COutputEntry> listSent;
        int nDepth = wtx.GetDepthInMainChain();
        if (wtx.GetBlocksToMaturity() > 0 || nDepth < 0)
            continue;
        wtx.GetAmounts(listReceived, listSent, nFee, strSentAccount, includeWatchonly);
        mapAccountBalances[strSentAccount] -= nFee;
        for (const COutputEntry& s : listSent)
            mapAccountBalances[strSentAccount] -= s.amount;
        if (nDepth >= nMinDepth)
        {
            for (const COutputEntry& r : listReceived)
                if (pwallet->mapAddressBook.count(r.destination)) {
                    mapAccountBalances[pwallet->mapAddressBook[r.destination].name] += r.amount;
                }
                else
                    mapAccountBalances[""] += r.amount;
        }
    }

    const std::list<CAccountingEntry>& acentries = pwallet->laccentries;
    for (const CAccountingEntry& entry : acentries)
        mapAccountBalances[entry.strAccount] += entry.nCreditDebit;

    UniValue ret(UniValue::VOBJ);
    for (const std::pair<std::string, CAmount>& accountBalance : mapAccountBalances) {
        ret.push_back(Pair(accountBalance.first, ValueFromAmount(accountBalance.second)));
    }
    return ret;
}

UniValue listsinceblock(const JSONRPCRequest& request)
{
    CWallet * const pwallet = GetWalletForJSONRPCRequest(request);
    if (!EnsureWalletIsAvailable(pwallet, request.fHelp)) {
        return NullUniValue;
    }

    if (request.fHelp || request.params.size() > 4)
        throw std::runtime_error(
            "listsinceblock ( \"blockhash\" target_confirmations include_watchonly include_removed )\n"
            "\nGet all transactions in blocks since block [blockhash], or all transactions if omitted.\n"
            "If \"blockhash\" is no longer a part of the main chain, transactions from the fork point onward are included.\n"
            "Additionally, if include_removed is set, transactions affecting the wallet which were removed are returned in the \"removed\" array.\n"
            "\nArguments:\n"
            "1. \"blockhash\"            (string, optional) The block hash to list transactions since\n"
            "2. target_confirmations:    (numeric, optional, default=1) Return the nth block hash from the main chain. e.g. 1 would mean the best block hash. Note: this is not used as a filter, but only affects [lastblock] in the return value\n"
            "3. include_watchonly:       (bool, optional, default=false) Include transactions to watch-only addresses (see 'importaddress')\n"
            "4. include_removed:         (bool, optional, default=true) Show transactions that were removed due to a reorg in the \"removed\" array\n"
            "                                                           (not guaranteed to work on pruned nodes)\n"
            "\nResult:\n"
            "{\n"
            "  \"transactions\": [\n"
            "    \"account\":\"accountname\",       (string) DEPRECATED. The account name associated with the transaction. Will be \"\" for the default account.\n"
            "    \"address\":\"address\",    (string) The DeepOnion address of the transaction. Not present for move transactions (category = move).\n"
            "    \"category\":\"send|receive\",     (string) The transaction category. 'send' has negative amounts, 'receive' has positive amounts.\n"
            "    \"amount\": x.xxx,          (numeric) The amount in " + CURRENCY_UNIT + ". This is negative for the 'send' category, and for the 'move' category for moves \n"
            "                                          outbound. It is positive for the 'receive' category, and for the 'move' category for inbound funds.\n"
            "    \"vout\" : n,               (numeric) the vout value\n"
            "    \"fee\": x.xxx,             (numeric) The amount of the fee in " + CURRENCY_UNIT + ". This is negative and only available for the 'send' category of transactions.\n"
            "    \"confirmations\": n,       (numeric) The number of confirmations for the transaction. Available for 'send' and 'receive' category of transactions.\n"
            "                                          When it's < 0, it means the transaction conflicted that many blocks ago.\n"
            "    \"blockhash\": \"hashvalue\",     (string) The block hash containing the transaction. Available for 'send' and 'receive' category of transactions.\n"
            "    \"blockindex\": n,          (numeric) The index of the transaction in the block that includes it. Available for 'send' and 'receive' category of transactions.\n"
            "    \"blocktime\": xxx,         (numeric) The block time in seconds since epoch (1 Jan 1970 GMT).\n"
            "    \"txid\": \"transactionid\",  (string) The transaction id. Available for 'send' and 'receive' category of transactions.\n"
            "    \"time\": xxx,              (numeric) The transaction time in seconds since epoch (Jan 1 1970 GMT).\n"
            "    \"timereceived\": xxx,      (numeric) The time received in seconds since epoch (Jan 1 1970 GMT). Available for 'send' and 'receive' category of transactions.\n"
            "    \"bip125-replaceable\": \"yes|no|unknown\",  (string) Whether this transaction could be replaced due to BIP125 (replace-by-fee);\n"
            "                                                   may be unknown for unconfirmed transactions not in the mempool\n"
            "    \"abandoned\": xxx,         (bool) 'true' if the transaction has been abandoned (inputs are respendable). Only available for the 'send' category of transactions.\n"
            "    \"comment\": \"...\",       (string) If a comment is associated with the transaction.\n"
            "    \"label\" : \"label\"       (string) A comment for the address/transaction, if any\n"
            "    \"to\": \"...\",            (string) If a comment to is associated with the transaction.\n"
            "  ],\n"
            "  \"removed\": [\n"
            "    <structure is the same as \"transactions\" above, only present if include_removed=true>\n"
            "    Note: transactions that were readded in the active chain will appear as-is in this array, and may thus have a positive confirmation count.\n"
            "  ],\n"
            "  \"lastblock\": \"lastblockhash\"     (string) The hash of the block (target_confirmations-1) from the best block on the main chain. This is typically used to feed back into listsinceblock the next time you call it. So you would generally use a target_confirmations of say 6, so you will be continually re-notified of transactions until they've reached 6 confirmations plus any new ones\n"
            "}\n"
            "\nExamples:\n"
            + HelpExampleCli("listsinceblock", "")
            + HelpExampleCli("listsinceblock", "\"2c5a0ff9e4d8a7cdece6cc0f11d8f949a0c58b2028fab79b90485a811253e217\" 6")
            + HelpExampleRpc("listsinceblock", "\"2c5a0ff9e4d8a7cdece6cc0f11d8f949a0c58b2028fab79b90485a811253e217\", 6")
        );

    ObserveSafeMode();

    // Make sure the results are valid at least up to the most recent block
    // the user could have gotten from another RPC command prior to now
    pwallet->BlockUntilSyncedToCurrentChain();

    LOCK2(cs_main, pwallet->cs_wallet);

    const CBlockIndex* pindex = nullptr;    // Block index of the specified block or the common ancestor, if the block provided was in a deactivated chain.
    const CBlockIndex* paltindex = nullptr; // Block index of the specified block, even if it's in a deactivated chain.
    int target_confirms = 1;
    isminefilter filter = ISMINE_SPENDABLE;

    if (!request.params[0].isNull() && !request.params[0].get_str().empty()) {
        uint256 blockId;

        blockId.SetHex(request.params[0].get_str());
        BlockMap::iterator it = mapBlockIndex.find(blockId);
        if (it == mapBlockIndex.end()) {
            throw JSONRPCError(RPC_INVALID_ADDRESS_OR_KEY, "Block not found");
        }
        paltindex = pindex = it->second;
        if (chainActive[pindex->nHeight] != pindex) {
            // the block being asked for is a part of a deactivated chain;
            // we don't want to depend on its perceived height in the block
            // chain, we want to instead use the last common ancestor
            pindex = chainActive.FindFork(pindex);
        }
    }

    if (!request.params[1].isNull()) {
        target_confirms = request.params[1].get_int();

        if (target_confirms < 1) {
            throw JSONRPCError(RPC_INVALID_PARAMETER, "Invalid parameter");
        }
    }

    if (!request.params[2].isNull() && request.params[2].get_bool()) {
        filter = filter | ISMINE_WATCH_ONLY;
    }

    bool include_removed = (request.params[3].isNull() || request.params[3].get_bool());

    int depth = pindex ? (1 + chainActive.Height() - pindex->nHeight) : -1;

    UniValue transactions(UniValue::VARR);

    for (const std::pair<uint256, CWalletTx>& pairWtx : pwallet->mapWallet) {
        CWalletTx tx = pairWtx.second;

        if (depth == -1 || tx.GetDepthInMainChain() < depth) {
            ListTransactions(pwallet, tx, "*", 0, true, transactions, filter);
        }
    }

    // when a reorg'd block is requested, we also list any relevant transactions
    // in the blocks of the chain that was detached
    UniValue removed(UniValue::VARR);
    while (include_removed && paltindex && paltindex != pindex) {
        CBlock block;
        if (!ReadBlockFromDisk(block, paltindex, Params().GetConsensus())) {
            throw JSONRPCError(RPC_INTERNAL_ERROR, "Can't read block from disk");
        }
        for (const CTransactionRef& tx : block.vtx) {
            auto it = pwallet->mapWallet.find(tx->GetHash());
            if (it != pwallet->mapWallet.end()) {
                // We want all transactions regardless of confirmation count to appear here,
                // even negative confirmation ones, hence the big negative.
                ListTransactions(pwallet, it->second, "*", -100000000, true, removed, filter);
            }
        }
        paltindex = paltindex->pprev;
    }

    CBlockIndex *pblockLast = chainActive[chainActive.Height() + 1 - target_confirms];
    uint256 lastblock = pblockLast ? pblockLast->GetBlockHash() : uint256();

    UniValue ret(UniValue::VOBJ);
    ret.push_back(Pair("transactions", transactions));
    if (include_removed) ret.push_back(Pair("removed", removed));
    ret.push_back(Pair("lastblock", lastblock.GetHex()));

    return ret;
}

UniValue gettransaction(const JSONRPCRequest& request)
{
    CWallet * const pwallet = GetWalletForJSONRPCRequest(request);
    if (!EnsureWalletIsAvailable(pwallet, request.fHelp)) {
        return NullUniValue;
    }

    if (request.fHelp || request.params.size() < 1 || request.params.size() > 2)
        throw std::runtime_error(
            "gettransaction \"txid\" ( include_watchonly )\n"
            "\nGet detailed information about in-wallet transaction <txid>\n"
            "\nArguments:\n"
            "1. \"txid\"                  (string, required) The transaction id\n"
            "2. \"include_watchonly\"     (bool, optional, default=false) Whether to include watch-only addresses in balance calculation and details[]\n"
            "\nResult:\n"
            "{\n"
            "  \"amount\" : x.xxx,        (numeric) The transaction amount in " + CURRENCY_UNIT + "\n"
            "  \"fee\": x.xxx,            (numeric) The amount of the fee in " + CURRENCY_UNIT + ". This is negative and only available for the \n"
            "                              'send' category of transactions.\n"
            "  \"confirmations\" : n,     (numeric) The number of confirmations\n"
            "  \"blockhash\" : \"hash\",  (string) The block hash\n"
            "  \"blockindex\" : xx,       (numeric) The index of the transaction in the block that includes it\n"
            "  \"blocktime\" : ttt,       (numeric) The time in seconds since epoch (1 Jan 1970 GMT)\n"
            "  \"txid\" : \"transactionid\",   (string) The transaction id.\n"
            "  \"time\" : ttt,            (numeric) The transaction time in seconds since epoch (1 Jan 1970 GMT)\n"
            "  \"timereceived\" : ttt,    (numeric) The time received in seconds since epoch (1 Jan 1970 GMT)\n"
            "  \"bip125-replaceable\": \"yes|no|unknown\",  (string) Whether this transaction could be replaced due to BIP125 (replace-by-fee);\n"
            "                                                   may be unknown for unconfirmed transactions not in the mempool\n"
            "  \"details\" : [\n"
            "    {\n"
            "      \"account\" : \"accountname\",      (string) DEPRECATED. The account name involved in the transaction, can be \"\" for the default account.\n"
            "      \"address\" : \"address\",          (string) The DeepOnion address involved in the transaction\n"
            "      \"category\" : \"send|receive\",    (string) The category, either 'send' or 'receive'\n"
            "      \"amount\" : x.xxx,                 (numeric) The amount in " + CURRENCY_UNIT + "\n"
            "      \"label\" : \"label\",              (string) A comment for the address/transaction, if any\n"
            "      \"vout\" : n,                       (numeric) the vout value\n"
            "      \"fee\": x.xxx,                     (numeric) The amount of the fee in " + CURRENCY_UNIT + ". This is negative and only available for the \n"
            "                                           'send' category of transactions.\n"
            "      \"abandoned\": xxx                  (bool) 'true' if the transaction has been abandoned (inputs are respendable). Only available for the \n"
            "                                           'send' category of transactions.\n"
            "    }\n"
            "    ,...\n"
            "  ],\n"
            "  \"hex\" : \"data\"         (string) Raw data for transaction\n"
            "}\n"

            "\nExamples:\n"
            + HelpExampleCli("gettransaction", "\"c1700d6dd3e690866de56686e893cbe4e637eb5d84e3591cdfbbdbb0fcee49f8\"")
            + HelpExampleCli("gettransaction", "\"c1700d6dd3e690866de56686e893cbe4e637eb5d84e3591cdfbbdbb0fcee49f8\" true")
            + HelpExampleRpc("gettransaction", "\"c1700d6dd3e690866de56686e893cbe4e637eb5d84e3591cdfbbdbb0fcee49f8\"")
        );

    ObserveSafeMode();

    // Make sure the results are valid at least up to the most recent block
    // the user could have gotten from another RPC command prior to now
    pwallet->BlockUntilSyncedToCurrentChain();

    LOCK2(cs_main, pwallet->cs_wallet);

    uint256 hash;
    hash.SetHex(request.params[0].get_str());

    isminefilter filter = ISMINE_SPENDABLE;
    if(!request.params[1].isNull())
        if(request.params[1].get_bool())
            filter = filter | ISMINE_WATCH_ONLY;

    UniValue entry(UniValue::VOBJ);
    auto it = pwallet->mapWallet.find(hash);
    if (it == pwallet->mapWallet.end()) {
        throw JSONRPCError(RPC_INVALID_ADDRESS_OR_KEY, "Invalid or non-wallet transaction id");
    }
    const CWalletTx& wtx = it->second;

    CAmount nCredit = wtx.GetCredit(filter);
    CAmount nDebit = wtx.GetDebit(filter);
    CAmount nNet = nCredit - nDebit;
    CAmount nFee = (wtx.IsFromMe(filter) ? wtx.tx->GetValueOut() - nDebit : 0);

    entry.push_back(Pair("amount", ValueFromAmount(nNet - nFee)));
    if (wtx.IsFromMe(filter))
        entry.push_back(Pair("fee", ValueFromAmount(nFee)));

    WalletTxToJSON(wtx, entry);

    UniValue details(UniValue::VARR);
    ListTransactions(pwallet, wtx, "*", 0, false, details, filter);
    entry.push_back(Pair("details", details));

    std::string strHex = EncodeHexTx(*wtx.tx, RPCSerializationFlags());
    entry.push_back(Pair("hex", strHex));

    return entry;
}

UniValue abandontransaction(const JSONRPCRequest& request)
{
    CWallet * const pwallet = GetWalletForJSONRPCRequest(request);
    if (!EnsureWalletIsAvailable(pwallet, request.fHelp)) {
        return NullUniValue;
    }

    if (request.fHelp || request.params.size() != 1)
        throw std::runtime_error(
            "abandontransaction \"txid\"\n"
            "\nMark in-wallet transaction <txid> as abandoned\n"
            "This will mark this transaction and all its in-wallet descendants as abandoned which will allow\n"
            "for their inputs to be respent.  It can be used to replace \"stuck\" or evicted transactions.\n"
            "It only works on transactions which are not included in a block and are not currently in the mempool.\n"
            "It has no effect on transactions which are already conflicted or abandoned.\n"
            "\nArguments:\n"
            "1. \"txid\"    (string, required) The transaction id\n"
            "\nResult:\n"
            "\nExamples:\n"
            + HelpExampleCli("abandontransaction", "\"c1700d6dd3e690866de56686e893cbe4e637eb5d84e3591cdfbbdbb0fcee49f8\"")
            + HelpExampleRpc("abandontransaction", "\"c1700d6dd3e690866de56686e893cbe4e637eb5d84e3591cdfbbdbb0fcee49f8\"")
        );

    ObserveSafeMode();

    // Make sure the results are valid at least up to the most recent block
    // the user could have gotten from another RPC command prior to now
    pwallet->BlockUntilSyncedToCurrentChain();

    LOCK2(cs_main, pwallet->cs_wallet);

    uint256 hash;
    hash.SetHex(request.params[0].get_str());

    if (!pwallet->mapWallet.count(hash)) {
        throw JSONRPCError(RPC_INVALID_ADDRESS_OR_KEY, "Invalid or non-wallet transaction id");
    }
    if (!pwallet->AbandonTransaction(hash)) {
        throw JSONRPCError(RPC_INVALID_ADDRESS_OR_KEY, "Transaction not eligible for abandonment");
    }

    return NullUniValue;
}


UniValue backupwallet(const JSONRPCRequest& request)
{
    CWallet * const pwallet = GetWalletForJSONRPCRequest(request);
    if (!EnsureWalletIsAvailable(pwallet, request.fHelp)) {
        return NullUniValue;
    }

    if (request.fHelp || request.params.size() != 1)
        throw std::runtime_error(
            "backupwallet \"destination\"\n"
            "\nSafely copies current wallet file to destination, which can be a directory or a path with filename.\n"
            "\nArguments:\n"
            "1. \"destination\"   (string) The destination directory or file\n"
            "\nExamples:\n"
            + HelpExampleCli("backupwallet", "\"backup.dat\"")
            + HelpExampleRpc("backupwallet", "\"backup.dat\"")
        );

    // Make sure the results are valid at least up to the most recent block
    // the user could have gotten from another RPC command prior to now
    pwallet->BlockUntilSyncedToCurrentChain();

    LOCK2(cs_main, pwallet->cs_wallet);

    std::string strDest = request.params[0].get_str();
    if (!pwallet->BackupWallet(strDest)) {
        throw JSONRPCError(RPC_WALLET_ERROR, "Error: Wallet backup failed!");
    }

    return NullUniValue;
}


UniValue keypoolrefill(const JSONRPCRequest& request)
{
    CWallet * const pwallet = GetWalletForJSONRPCRequest(request);
    if (!EnsureWalletIsAvailable(pwallet, request.fHelp)) {
        return NullUniValue;
    }

    if (request.fHelp || request.params.size() > 1)
        throw std::runtime_error(
            "keypoolrefill ( newsize )\n"
            "\nFills the keypool."
            + HelpRequiringPassphrase(pwallet) + "\n"
            "\nArguments\n"
            "1. newsize     (numeric, optional, default=100) The new keypool size\n"
            "\nExamples:\n"
            + HelpExampleCli("keypoolrefill", "")
            + HelpExampleRpc("keypoolrefill", "")
        );

    LOCK2(cs_main, pwallet->cs_wallet);

    // 0 is interpreted by TopUpKeyPool() as the default keypool size given by -keypool
    unsigned int kpSize = 0;
    if (!request.params[0].isNull()) {
        if (request.params[0].get_int() < 0)
            throw JSONRPCError(RPC_INVALID_PARAMETER, "Invalid parameter, expected valid size.");
        kpSize = (unsigned int)request.params[0].get_int();
    }

    EnsureWalletIsUnlocked(pwallet);
    pwallet->TopUpKeyPool(kpSize);

    if (pwallet->GetKeyPoolSize() < kpSize) {
        throw JSONRPCError(RPC_WALLET_ERROR, "Error refreshing keypool.");
    }

    return NullUniValue;
}


static void LockWallet(CWallet* pWallet)
{
    LOCK(pWallet->cs_wallet);
    pWallet->nRelockTime = 0;
    pWallet->Lock();
}

UniValue walletpassphrase(const JSONRPCRequest& request)
{
    CWallet * const pwallet = GetWalletForJSONRPCRequest(request);
    if (!EnsureWalletIsAvailable(pwallet, request.fHelp)) {
        return NullUniValue;
    }

    if (pwallet->IsCrypted() && (request.fHelp || request.params.size() < 2 || request.params.size() > 3)) {
        throw std::runtime_error(
            "walletpassphrase \"passphrase\" timeout [stakingonly]\n"
            "\nStores the wallet decryption key in memory for 'timeout' seconds.\n"
            "This is needed prior to performing transactions related to private keys such as sending DeepOnions\n"
            "\nArguments:\n"
            "1. \"passphrase\"     (string, required) The wallet passphrase\n"
            "2. timeout            (numeric, required) The time to keep the decryption key in seconds. Limited to at most 1073741824 (2^30) seconds.\n"
            "                                          Any value greater than 1073741824 seconds will be set to 1073741824 seconds.\n"
            "3. staking            (bool, optional) Unlock wallet for staking only.\n"
            "                                       If [stakingonly] is true sending functions are disabled. \n"
            "\nNote:\n"
            "Issuing the walletpassphrase command while the wallet is already unlocked will set a new unlock\n"
            "time that overrides the old one.\n"
            "\nExamples:\n"
            "\nUnlock the wallet for 60 seconds\n"
            + HelpExampleCli("walletpassphrase", "\"my pass phrase\" 60") +
            "\nLock the wallet again (before 60 seconds)\n"
            + HelpExampleCli("walletlock", "") +
            "\nAs json rpc call\n"
            + HelpExampleRpc("walletpassphrase", "\"my pass phrase\", 60")
        );
    }

    LOCK2(cs_main, pwallet->cs_wallet);

    if (request.fHelp)
        return true;
    if (!pwallet->IsCrypted()) {
        throw JSONRPCError(RPC_WALLET_WRONG_ENC_STATE, "Error: running with an unencrypted wallet, but walletpassphrase was called.");
    }

    // Note that the walletpassphrase is stored in request.params[0] which is not mlock()ed
    SecureString strWalletPass;
    strWalletPass.reserve(100);
    // TODO: get rid of this .c_str() by implementing SecureString::operator=(std::string)
    // Alternately, find a way to make request.params[0] mlock()'d to begin with.
    strWalletPass = request.params[0].get_str().c_str();

    // Get the timeout
    int64_t nSleepTime = request.params[1].get_int64();
    // Timeout cannot be negative, otherwise it will relock immediately
    if (nSleepTime < 0) {
        throw JSONRPCError(RPC_INVALID_PARAMETER, "Timeout cannot be negative.");
    }
    // Clamp timeout to 2^30 seconds
    if (nSleepTime > (int64_t)1 << 30) {
        nSleepTime = (int64_t)1 << 30;
    }

    if (strWalletPass.length() > 0)
    {
        if (!pwallet->Unlock(strWalletPass)) {
            throw JSONRPCError(RPC_WALLET_PASSPHRASE_INCORRECT, "Error: The wallet passphrase entered was incorrect.");
        }
    }
    else
        throw std::runtime_error(
            "walletpassphrase <passphrase> <timeout> [stakingonly]\n"
            "Stores the wallet decryption key in memory for <timeout> seconds.");
         
    pwallet->TopUpKeyPool();

    // DeepOnion: if user OS account compromised prevent trivial sendmoney commands
    fWalletUnlockStakingOnly = false;
    if (request.params.size() > 2)
        fWalletUnlockStakingOnly = request.params[2].get_bool();

    pwallet->nRelockTime = GetTime() + nSleepTime;
    RPCRunLater(strprintf("lockwallet(%s)", pwallet->GetName()), boost::bind(LockWallet, pwallet), nSleepTime);

    return NullUniValue;
}


UniValue walletpassphrasechange(const JSONRPCRequest& request)
{
    CWallet * const pwallet = GetWalletForJSONRPCRequest(request);
    if (!EnsureWalletIsAvailable(pwallet, request.fHelp)) {
        return NullUniValue;
    }

    if (request.fHelp || request.params.size() != 2) {
        throw std::runtime_error(
            "walletpassphrasechange \"oldpassphrase\" \"newpassphrase\"\n"
            "\nChanges the wallet passphrase from 'oldpassphrase' to 'newpassphrase'.\n"
            "\nArguments:\n"
            "1. \"oldpassphrase\"      (string) The current passphrase\n"
            "2. \"newpassphrase\"      (string) The new passphrase\n"
            "\nExamples:\n"
            + HelpExampleCli("walletpassphrasechange", "\"old one\" \"new one\"")
            + HelpExampleRpc("walletpassphrasechange", "\"old one\", \"new one\"")
        );
    }

    LOCK2(cs_main, pwallet->cs_wallet);

    if (request.fHelp)
        return true;
    if (!pwallet->IsCrypted()) {
        throw JSONRPCError(RPC_WALLET_WRONG_ENC_STATE, "Error: running with an unencrypted wallet, but walletpassphrasechange was called.");
    }

    // TODO: get rid of these .c_str() calls by implementing SecureString::operator=(std::string)
    // Alternately, find a way to make request.params[0] mlock()'d to begin with.
    SecureString strOldWalletPass;
    strOldWalletPass.reserve(100);
    strOldWalletPass = request.params[0].get_str().c_str();

    SecureString strNewWalletPass;
    strNewWalletPass.reserve(100);
    strNewWalletPass = request.params[1].get_str().c_str();

    if (strOldWalletPass.length() < 1 || strNewWalletPass.length() < 1)
        throw std::runtime_error(
            "walletpassphrasechange <oldpassphrase> <newpassphrase>\n"
            "Changes the wallet passphrase from <oldpassphrase> to <newpassphrase>.");

    if (!pwallet->ChangeWalletPassphrase(strOldWalletPass, strNewWalletPass)) {
        throw JSONRPCError(RPC_WALLET_PASSPHRASE_INCORRECT, "Error: The wallet passphrase entered was incorrect.");
    }

    return NullUniValue;
}


UniValue walletlock(const JSONRPCRequest& request)
{
    CWallet * const pwallet = GetWalletForJSONRPCRequest(request);
    if (!EnsureWalletIsAvailable(pwallet, request.fHelp)) {
        return NullUniValue;
    }

    if (request.fHelp || request.params.size() != 0) {
        throw std::runtime_error(
            "walletlock\n"
            "\nRemoves the wallet encryption key from memory, locking the wallet.\n"
            "After calling this method, you will need to call walletpassphrase again\n"
            "before being able to call any methods which require the wallet to be unlocked.\n"
            "\nExamples:\n"
            "\nSet the passphrase for 2 minutes to perform a transaction\n"
            + HelpExampleCli("walletpassphrase", "\"my pass phrase\" 120") +
            "\nPerform a send (requires passphrase set)\n"
            + HelpExampleCli("sendtoaddress", "\"LEr4HnaefWYHbMGXcFp2Po1NPRUeIk8km2\" 1.0") +
            "\nClear the passphrase since we are done before 2 minutes is up\n"
            + HelpExampleCli("walletlock", "") +
            "\nAs json rpc call\n"
            + HelpExampleRpc("walletlock", "")
        );
    }

    LOCK2(cs_main, pwallet->cs_wallet);

    if (request.fHelp)
        return true;
    if (!pwallet->IsCrypted()) {
        throw JSONRPCError(RPC_WALLET_WRONG_ENC_STATE, "Error: running with an unencrypted wallet, but walletlock was called.");
    }

    pwallet->Lock();
    pwallet->nRelockTime = 0;

    return NullUniValue;
}


UniValue encryptwallet(const JSONRPCRequest& request)
{
    CWallet * const pwallet = GetWalletForJSONRPCRequest(request);
    if (!EnsureWalletIsAvailable(pwallet, request.fHelp)) {
        return NullUniValue;
    }

    if (request.fHelp || request.params.size() != 1) {
        throw std::runtime_error(
            "encryptwallet \"passphrase\"\n"
            "\nEncrypts the wallet with 'passphrase'. This is for first time encryption.\n"
            "After this, any calls that interact with private keys such as sending or signing \n"
            "will require the passphrase to be set prior the making these calls.\n"
            "Use the walletpassphrase call for this, and then walletlock call.\n"
            "If the wallet is already encrypted, use the walletpassphrasechange call.\n"
            "Note that this will shutdown the server.\n"
            "\nArguments:\n"
            "1. \"passphrase\"    (string) The pass phrase to encrypt the wallet with. It must be at least 1 character, but should be long.\n"
            "\nExamples:\n"
            "\nEncrypt your wallet\n"
            + HelpExampleCli("encryptwallet", "\"my pass phrase\"") +
            "\nNow set the passphrase to use the wallet, such as for signing or sending DeepOnion\n"
            + HelpExampleCli("walletpassphrase", "\"my pass phrase\"") +
            "\nNow we can do something like sign\n"
            + HelpExampleCli("signmessage", "\"address\" \"test message\"") +
            "\nNow lock the wallet again by removing the passphrase\n"
            + HelpExampleCli("walletlock", "") +
            "\nAs a json rpc call\n"
            + HelpExampleRpc("encryptwallet", "\"my pass phrase\"")
        );
    }

    LOCK2(cs_main, pwallet->cs_wallet);

    if (request.fHelp)
        return true;
    if (pwallet->IsCrypted()) {
        throw JSONRPCError(RPC_WALLET_WRONG_ENC_STATE, "Error: running with an encrypted wallet, but encryptwallet was called.");
    }

    // TODO: get rid of this .c_str() by implementing SecureString::operator=(std::string)
    // Alternately, find a way to make request.params[0] mlock()'d to begin with.
    SecureString strWalletPass;
    strWalletPass.reserve(100);
    strWalletPass = request.params[0].get_str().c_str();

    if (strWalletPass.length() < 1)
        throw std::runtime_error(
            "encryptwallet <passphrase>\n"
            "Encrypts the wallet with <passphrase>.");

    if (!pwallet->EncryptWallet(strWalletPass)) {
        throw JSONRPCError(RPC_WALLET_ENCRYPTION_FAILED, "Error: Failed to encrypt the wallet.");
    }

    // BDB seems to have a bad habit of writing old data into
    // slack space in .dat files; that is bad if the old data is
    // unencrypted private keys. So:
    StartShutdown();
    return "wallet encrypted; DeepOnion server stopping, restart to run with encrypted wallet. The keypool has been flushed and a new HD seed was generated (if you are using HD). You need to make a new backup.";
}

UniValue lockunspent(const JSONRPCRequest& request)
{
    CWallet * const pwallet = GetWalletForJSONRPCRequest(request);
    if (!EnsureWalletIsAvailable(pwallet, request.fHelp)) {
        return NullUniValue;
    }

    if (request.fHelp || request.params.size() < 1 || request.params.size() > 2)
        throw std::runtime_error(
            "lockunspent unlock ([{\"txid\":\"txid\",\"vout\":n},...])\n"
            "\nUpdates list of temporarily unspendable outputs.\n"
            "Temporarily lock (unlock=false) or unlock (unlock=true) specified transaction outputs.\n"
            "If no transaction outputs are specified when unlocking then all current locked transaction outputs are unlocked.\n"
            "A locked transaction output will not be chosen by automatic coin selection, when spending DeepOnions.\n"
            "Locks are stored in memory only. Nodes start with zero locked outputs, and the locked output list\n"
            "is always cleared (by virtue of process exit) when a node stops or fails.\n"
            "Also see the listunspent call\n"
            "\nArguments:\n"
            "1. unlock            (boolean, required) Whether to unlock (true) or lock (false) the specified transactions\n"
            "2. \"transactions\"  (string, optional) A json array of objects. Each object the txid (string) vout (numeric)\n"
            "     [           (json array of json objects)\n"
            "       {\n"
            "         \"txid\":\"id\",    (string) The transaction id\n"
            "         \"vout\": n         (numeric) The output number\n"
            "       }\n"
            "       ,...\n"
            "     ]\n"

            "\nResult:\n"
            "true|false    (boolean) Whether the command was successful or not\n"

            "\nExamples:\n"
            "\nList the unspent transactions\n"
            + HelpExampleCli("listunspent", "") +
            "\nLock an unspent transaction\n"
            + HelpExampleCli("lockunspent", "false \"[{\\\"txid\\\":\\\"daaf44ec1e64e66ffda4a7e195ea60d5c8c8b602fc6bf22928582d3ff2530462\\\",\\\"vout\\\":1}]\"") +
            "\nList the locked transactions\n"
            + HelpExampleCli("listlockunspent", "") +
            "\nUnlock the transaction again\n"
            + HelpExampleCli("lockunspent", "true \"[{\\\"txid\\\":\\\"daaf44ec1e64e66ffda4a7e195ea60d5c8c8b602fc6bf22928582d3ff2530462\\\",\\\"vout\\\":1}]\"") +
            "\nAs a json rpc call\n"
            + HelpExampleRpc("lockunspent", "false, \"[{\\\"txid\\\":\\\"daaf44ec1e64e66ffda4a7e195ea60d5c8c8b602fc6bf22928582d3ff2530462\\\",\\\"vout\\\":1}]\"")
        );

    // Make sure the results are valid at least up to the most recent block
    // the user could have gotten from another RPC command prior to now
    pwallet->BlockUntilSyncedToCurrentChain();

    LOCK2(cs_main, pwallet->cs_wallet);

    RPCTypeCheckArgument(request.params[0], UniValue::VBOOL);

    bool fUnlock = request.params[0].get_bool();

    if (request.params[1].isNull()) {
        if (fUnlock)
            pwallet->UnlockAllCoins();
        return true;
    }

    RPCTypeCheckArgument(request.params[1], UniValue::VARR);

    const UniValue& output_params = request.params[1];

    // Create and validate the COutPoints first.

    std::vector<COutPoint> outputs;
    outputs.reserve(output_params.size());

    for (unsigned int idx = 0; idx < output_params.size(); idx++) {
        const UniValue& o = output_params[idx].get_obj();

        RPCTypeCheckObj(o,
            {
                {"txid", UniValueType(UniValue::VSTR)},
                {"vout", UniValueType(UniValue::VNUM)},
            });

        const std::string& txid = find_value(o, "txid").get_str();
        if (!IsHex(txid)) {
            throw JSONRPCError(RPC_INVALID_PARAMETER, "Invalid parameter, expected hex txid");
        }

        const int nOutput = find_value(o, "vout").get_int();
        if (nOutput < 0) {
            throw JSONRPCError(RPC_INVALID_PARAMETER, "Invalid parameter, vout must be positive");
        }

        const COutPoint outpt(uint256S(txid), nOutput);

        const auto it = pwallet->mapWallet.find(outpt.hash);
        if (it == pwallet->mapWallet.end()) {
            throw JSONRPCError(RPC_INVALID_PARAMETER, "Invalid parameter, unknown transaction");
        }

        const CWalletTx& trans = it->second;

        if (outpt.n >= trans.tx->vout.size()) {
            throw JSONRPCError(RPC_INVALID_PARAMETER, "Invalid parameter, vout index out of bounds");
        }

        if (pwallet->IsSpent(outpt.hash, outpt.n)) {
            throw JSONRPCError(RPC_INVALID_PARAMETER, "Invalid parameter, expected unspent output");
        }

        const bool is_locked = pwallet->IsLockedCoin(outpt.hash, outpt.n);

        if (fUnlock && !is_locked) {
            throw JSONRPCError(RPC_INVALID_PARAMETER, "Invalid parameter, expected locked output");
        }

        if (!fUnlock && is_locked) {
            throw JSONRPCError(RPC_INVALID_PARAMETER, "Invalid parameter, output already locked");
        }

        outputs.push_back(outpt);
    }

    // Atomically set (un)locked status for the outputs.
    for (const COutPoint& outpt : outputs) {
        if (fUnlock) pwallet->UnlockCoin(outpt);
        else pwallet->LockCoin(outpt);
    }

    return true;
}

UniValue listlockunspent(const JSONRPCRequest& request)
{
    CWallet * const pwallet = GetWalletForJSONRPCRequest(request);
    if (!EnsureWalletIsAvailable(pwallet, request.fHelp)) {
        return NullUniValue;
    }

    if (request.fHelp || request.params.size() > 0)
        throw std::runtime_error(
            "listlockunspent\n"
            "\nReturns list of temporarily unspendable outputs.\n"
            "See the lockunspent call to lock and unlock transactions for spending.\n"
            "\nResult:\n"
            "[\n"
            "  {\n"
            "    \"txid\" : \"transactionid\",     (string) The transaction id locked\n"
            "    \"vout\" : n                      (numeric) The vout value\n"
            "  }\n"
            "  ,...\n"
            "]\n"
            "\nExamples:\n"
            "\nList the unspent transactions\n"
            + HelpExampleCli("listunspent", "") +
            "\nLock an unspent transaction\n"
            + HelpExampleCli("lockunspent", "false \"[{\\\"txid\\\":\\\"daaf44ec1e64e66ffda4a7e195ea60d5c8c8b602fc6bf22928582d3ff2530462\\\",\\\"vout\\\":1}]\"") +
            "\nList the locked transactions\n"
            + HelpExampleCli("listlockunspent", "") +
            "\nUnlock the transaction again\n"
            + HelpExampleCli("lockunspent", "true \"[{\\\"txid\\\":\\\"daaf44ec1e64e66ffda4a7e195ea60d5c8c8b602fc6bf22928582d3ff2530462\\\",\\\"vout\\\":1}]\"") +
            "\nAs a json rpc call\n"
            + HelpExampleRpc("listlockunspent", "")
        );

    ObserveSafeMode();
    LOCK2(cs_main, pwallet->cs_wallet);

    std::vector<COutPoint> vOutpts;
    pwallet->ListLockedCoins(vOutpts);

    UniValue ret(UniValue::VARR);

    for (COutPoint &outpt : vOutpts) {
        UniValue o(UniValue::VOBJ);

        o.push_back(Pair("txid", outpt.hash.GetHex()));
        o.push_back(Pair("vout", (int)outpt.n));
        ret.push_back(o);
    }

    return ret;
}

UniValue settxfee(const JSONRPCRequest& request)
{
    CWallet * const pwallet = GetWalletForJSONRPCRequest(request);
    if (!EnsureWalletIsAvailable(pwallet, request.fHelp)) {
        return NullUniValue;
    }

    if (request.fHelp || request.params.size() < 1 || request.params.size() > 1)
        throw std::runtime_error(
            "settxfee amount\n"
            "\nSet the transaction fee per kB. Overwrites the paytxfee parameter.\n"
            "\nArguments:\n"
            "1. amount         (numeric or string, required) The transaction fee in " + CURRENCY_UNIT + "/kB\n"
            "\nResult\n"
            "true|false        (boolean) Returns true if successful\n"
            "\nExamples:\n"
            + HelpExampleCli("settxfee", "0.00001")
            + HelpExampleRpc("settxfee", "0.00001")
        );

    LOCK2(cs_main, pwallet->cs_wallet);

    // Amount
    CAmount nAmount = AmountFromValue(request.params[0]);

    payTxFee = CFeeRate(nAmount, 1000);
    return true;
}

UniValue getwalletinfo(const JSONRPCRequest& request)
{
    CWallet * const pwallet = GetWalletForJSONRPCRequest(request);
    if (!EnsureWalletIsAvailable(pwallet, request.fHelp)) {
        return NullUniValue;
    }

    if (request.fHelp || request.params.size() != 0)
        throw std::runtime_error(
            "getwalletinfo\n"
            "Returns an object containing various wallet state info.\n"
            "\nResult:\n"
            "{\n"
            "  \"walletname\": xxxxx,             (string) the wallet name\n"
            "  \"walletversion\": xxxxx,          (numeric) the wallet version\n"
            "  \"balance\": xxxxxxx,              (numeric) the total confirmed balance of the wallet in " + CURRENCY_UNIT + "\n"
            "  \"stake\": xxxxxxx,                (numeric) the total stake balance of the wallet in " + CURRENCY_UNIT + "\n"
            "  \"unconfirmed_balance\": xxx,      (numeric) the total unconfirmed balance of the wallet in " + CURRENCY_UNIT + "\n"
            "  \"immature_balance\": xxxxxx,      (numeric) the total immature balance of the wallet in " + CURRENCY_UNIT + "\n"
            "  \"txcount\": xxxxxxx,              (numeric) the total number of transactions in the wallet\n"
            "  \"keypoololdest\": xxxxxx,         (numeric) the timestamp (seconds since Unix epoch) of the oldest pre-generated key in the key pool\n"
            "  \"keypoolsize\": xxxx,             (numeric) how many new keys are pre-generated (only counts external keys)\n"
            "  \"keypoolsize_hd_internal\": xxxx, (numeric) how many new keys are pre-generated for internal use (used for change outputs, only appears if the wallet is using this feature, otherwise external keys are used)\n"
            "  \"unlocked_until\": ttt,           (numeric) the timestamp in seconds since epoch (midnight Jan 1 1970 GMT) that the wallet is unlocked for transfers, or 0 if the wallet is locked\n"
            "  \"paytxfee\": x.xxxx,              (numeric) the transaction fee configuration, set in " + CURRENCY_UNIT + "/kB\n"
            "  \"hdmasterkeyid\": \"<hash160>\"     (string, optional) the Hash160 of the HD master pubkey (only present when HD is enabled)\n"
            "}\n"
            "\nExamples:\n"
            + HelpExampleCli("getwalletinfo", "")
            + HelpExampleRpc("getwalletinfo", "")
        );

    ObserveSafeMode();

    // Make sure the results are valid at least up to the most recent block
    // the user could have gotten from another RPC command prior to now
    pwallet->BlockUntilSyncedToCurrentChain();

    LOCK2(cs_main, pwallet->cs_wallet);

    UniValue obj(UniValue::VOBJ);

    size_t kpExternalSize = pwallet->KeypoolCountExternalKeys();
    obj.push_back(Pair("walletname", pwallet->GetName()));
    obj.push_back(Pair("walletversion", pwallet->GetVersion()));
    obj.push_back(Pair("balance",       ValueFromAmount(pwallet->GetBalance())));
    obj.push_back(Pair("stake",         ValueFromAmount(pwallet->GetStakeBalance())));
    obj.push_back(Pair("unconfirmed_balance", ValueFromAmount(pwallet->GetUnconfirmedBalance())));
    obj.push_back(Pair("immature_balance",    ValueFromAmount(pwallet->GetImmatureBalance())));
    obj.push_back(Pair("txcount",       (int)pwallet->mapWallet.size()));
    obj.push_back(Pair("keypoololdest", pwallet->GetOldestKeyPoolTime()));
    obj.push_back(Pair("keypoolsize", (int64_t)kpExternalSize));
    CKeyID masterKeyID = pwallet->GetHDChain().masterKeyID;
    if (!masterKeyID.IsNull() && pwallet->CanSupportFeature(FEATURE_HD_SPLIT)) {
        obj.push_back(Pair("keypoolsize_hd_internal",   (int64_t)(pwallet->GetKeyPoolSize() - kpExternalSize)));
    }
    if (pwallet->IsCrypted()) {
        obj.push_back(Pair("unlocked_until", pwallet->nRelockTime));
    }
    obj.push_back(Pair("paytxfee",      ValueFromAmount(payTxFee.GetFeePerK())));
    if (!masterKeyID.IsNull())
         obj.push_back(Pair("hdmasterkeyid", masterKeyID.GetHex()));
    return obj;
}

UniValue listwallets(const JSONRPCRequest& request)
{
    if (request.fHelp || request.params.size() != 0)
        throw std::runtime_error(
            "listwallets\n"
            "Returns a list of currently loaded wallets.\n"
            "For full information on the wallet, use \"getwalletinfo\"\n"
            "\nResult:\n"
            "[                         (json array of strings)\n"
            "  \"walletname\"            (string) the wallet name\n"
            "   ...\n"
            "]\n"
            "\nExamples:\n"
            + HelpExampleCli("listwallets", "")
            + HelpExampleRpc("listwallets", "")
        );

    UniValue obj(UniValue::VARR);

    for (CWalletRef pwallet : vpwallets) {

        if (!EnsureWalletIsAvailable(pwallet, request.fHelp)) {
            return NullUniValue;
        }

        LOCK(pwallet->cs_wallet);

        obj.push_back(pwallet->GetName());
    }

    return obj;
}

UniValue resendwallettransactions(const JSONRPCRequest& request)
{
    CWallet * const pwallet = GetWalletForJSONRPCRequest(request);
    if (!EnsureWalletIsAvailable(pwallet, request.fHelp)) {
        return NullUniValue;
    }

    if (request.fHelp || request.params.size() != 0)
        throw std::runtime_error(
            "resendwallettransactions\n"
            "Immediately re-broadcast unconfirmed wallet transactions to all peers.\n"
            "Intended only for testing; the wallet code periodically re-broadcasts\n"
            "automatically.\n"
            "Returns an RPC error if -walletbroadcast is set to false.\n"
            "Returns array of transaction ids that were re-broadcast.\n"
            );

    if (!g_connman)
        throw JSONRPCError(RPC_CLIENT_P2P_DISABLED, "Error: Peer-to-peer functionality missing or disabled");

    LOCK2(cs_main, pwallet->cs_wallet);

    if (!pwallet->GetBroadcastTransactions()) {
        throw JSONRPCError(RPC_WALLET_ERROR, "Error: Wallet transaction broadcasting is disabled with -walletbroadcast");
    }

    std::vector<uint256> txids = pwallet->ResendWalletTransactionsBefore(GetTime(), g_connman.get());
    UniValue result(UniValue::VARR);
    for (const uint256& txid : txids)
    {
        result.push_back(txid.ToString());
    }
    return result;
}

UniValue listunspent(const JSONRPCRequest& request)
{
    CWallet * const pwallet = GetWalletForJSONRPCRequest(request);
    if (!EnsureWalletIsAvailable(pwallet, request.fHelp)) {
        return NullUniValue;
    }

    if (request.fHelp || request.params.size() > 5)
        throw std::runtime_error(
            "listunspent ( minconf maxconf  [\"addresses\",...] [include_unsafe] [query_options])\n"
            "\nReturns array of unspent transaction outputs\n"
            "with between minconf and maxconf (inclusive) confirmations.\n"
            "Optionally filter to only include txouts paid to specified addresses.\n"
            "\nArguments:\n"
            "1. minconf          (numeric, optional, default=1) The minimum confirmations to filter\n"
            "2. maxconf          (numeric, optional, default=9999999) The maximum confirmations to filter\n"
            "3. \"addresses\"      (string) A json array of DeepOnion addresses to filter\n"
            "    [\n"
            "      \"address\"     (string) DeepOnion address\n"
            "      ,...\n"
            "    ]\n"
            "4. include_unsafe (bool, optional, default=true) Include outputs that are not safe to spend\n"
            "                  See description of \"safe\" attribute below.\n"
            "5. query_options    (json, optional) JSON with query options\n"
            "    {\n"
            "      \"minimumAmount\"    (numeric or string, default=0) Minimum value of each UTXO in " + CURRENCY_UNIT + "\n"
            "      \"maximumAmount\"    (numeric or string, default=unlimited) Maximum value of each UTXO in " + CURRENCY_UNIT + "\n"
            "      \"maximumCount\"     (numeric or string, default=unlimited) Maximum number of UTXOs\n"
            "      \"minimumSumAmount\" (numeric or string, default=unlimited) Minimum sum value of all UTXOs in " + CURRENCY_UNIT + "\n"
            "    }\n"
            "\nResult\n"
            "[                   (array of json object)\n"
            "  {\n"
            "    \"txid\" : \"txid\",          (string) the transaction id \n"
            "    \"vout\" : n,               (numeric) the vout value\n"
            "    \"address\" : \"address\",    (string) the DeepOnion address\n"
            "    \"account\" : \"account\",    (string) DEPRECATED. The associated account, or \"\" for the default account\n"
            "    \"scriptPubKey\" : \"key\",   (string) the script key\n"
            "    \"amount\" : x.xxx,         (numeric) the transaction output amount in " + CURRENCY_UNIT + "\n"
            "    \"confirmations\" : n,      (numeric) The number of confirmations\n"
            "    \"redeemScript\" : n        (string) The redeemScript if scriptPubKey is P2SH\n"
            "    \"spendable\" : xxx,        (bool) Whether we have the private keys to spend this output\n"
            "    \"solvable\" : xxx,         (bool) Whether we know how to spend this output, ignoring the lack of keys\n"
            "    \"safe\" : xxx              (bool) Whether this output is considered safe to spend. Unconfirmed transactions\n"
            "                              from outside keys and unconfirmed replacement transactions are considered unsafe\n"
            "                              and are not eligible for spending by fundrawtransaction and sendtoaddress.\n"
            "  }\n"
            "  ,...\n"
            "]\n"

            "\nExamples\n"
            + HelpExampleCli("listunspent", "")
            + HelpExampleCli("listunspent", "6 9999999 \"[\\\"LGPYcOdyoBnraaWX5tknkJZZWafjRAGVzx\\\",\\\"LLmraTr3qBjE2YseA3CnZ55la4TQmWnRY3\\\"]\"")
            + HelpExampleRpc("listunspent", "6, 9999999 \"[\\\"LGPYcOdyoBnraaWX5tknkJZZWafjRAGVzx\\\",\\\"LLmraTr3qBjE2YseA3CnZ55la4TQmWnRY3\\\"]\"")
            + HelpExampleCli("listunspent", "6 9999999 '[]' true '{ \"minimumAmount\": 0.005 }'")
            + HelpExampleRpc("listunspent", "6, 9999999, [] , true, { \"minimumAmount\": 0.005 } ")
        );

    ObserveSafeMode();

    int nMinDepth = 1;
    if (!request.params[0].isNull()) {
        RPCTypeCheckArgument(request.params[0], UniValue::VNUM);
        nMinDepth = request.params[0].get_int();
    }

    int nMaxDepth = 9999999;
    if (!request.params[1].isNull()) {
        RPCTypeCheckArgument(request.params[1], UniValue::VNUM);
        nMaxDepth = request.params[1].get_int();
    }

    std::set<CTxDestination> destinations;
    if (!request.params[2].isNull()) {
        RPCTypeCheckArgument(request.params[2], UniValue::VARR);
        UniValue inputs = request.params[2].get_array();
        for (unsigned int idx = 0; idx < inputs.size(); idx++) {
            const UniValue& input = inputs[idx];
            CTxDestination dest = DecodeDestination(input.get_str());
            if (!IsValidDestination(dest)) {
                throw JSONRPCError(RPC_INVALID_ADDRESS_OR_KEY, std::string("Invalid DeepOnion address: ") + input.get_str());
            }
            if (!destinations.insert(dest).second) {
                throw JSONRPCError(RPC_INVALID_PARAMETER, std::string("Invalid parameter, duplicated address: ") + input.get_str());
            }
        }
    }

    bool include_unsafe = true;
    if (!request.params[3].isNull()) {
        RPCTypeCheckArgument(request.params[3], UniValue::VBOOL);
        include_unsafe = request.params[3].get_bool();
    }

    CAmount nMinimumAmount = 0;
    CAmount nMaximumAmount = MAX_MONEY;
    CAmount nMinimumSumAmount = MAX_MONEY;
    uint64_t nMaximumCount = 0;

    if (!request.params[4].isNull()) {
        const UniValue& options = request.params[4].get_obj();

        if (options.exists("minimumAmount"))
            nMinimumAmount = AmountFromValue(options["minimumAmount"]);

        if (options.exists("maximumAmount"))
            nMaximumAmount = AmountFromValue(options["maximumAmount"]);

        if (options.exists("minimumSumAmount"))
            nMinimumSumAmount = AmountFromValue(options["minimumSumAmount"]);

        if (options.exists("maximumCount"))
            nMaximumCount = options["maximumCount"].get_int64();
    }

    // Make sure the results are valid at least up to the most recent block
    // the user could have gotten from another RPC command prior to now
    pwallet->BlockUntilSyncedToCurrentChain();

    UniValue results(UniValue::VARR);
    std::vector<COutput> vecOutputs;
    LOCK2(cs_main, pwallet->cs_wallet);

    pwallet->AvailableCoins(vecOutputs, !include_unsafe, nullptr, nMinimumAmount, nMaximumAmount, nMinimumSumAmount, nMaximumCount, nMinDepth, nMaxDepth);
    for (const COutput& out : vecOutputs) {
        CTxDestination address;
        const CScript& scriptPubKey = out.tx->tx->vout[out.i].scriptPubKey;
        bool fValidAddress = ExtractDestination(scriptPubKey, address);

        if (destinations.size() && (!fValidAddress || !destinations.count(address)))
            continue;

        UniValue entry(UniValue::VOBJ);
        entry.push_back(Pair("txid", out.tx->GetHash().GetHex()));
        entry.push_back(Pair("vout", out.i));

        if (fValidAddress) {
            entry.push_back(Pair("address", EncodeDestination(address)));

            if (pwallet->mapAddressBook.count(address)) {
                entry.push_back(Pair("account", pwallet->mapAddressBook[address].name));
            }

            if (scriptPubKey.IsPayToScriptHash()) {
                const CScriptID& hash = boost::get<CScriptID>(address);
                CScript redeemScript;
                if (pwallet->GetCScript(hash, redeemScript)) {
                    entry.push_back(Pair("redeemScript", HexStr(redeemScript.begin(), redeemScript.end())));
                }
            }
        }

        entry.push_back(Pair("scriptPubKey", HexStr(scriptPubKey.begin(), scriptPubKey.end())));
        entry.push_back(Pair("amount", ValueFromAmount(out.tx->tx->vout[out.i].nValue)));
        entry.push_back(Pair("confirmations", out.nDepth));
        entry.push_back(Pair("spendable", out.fSpendable));
        entry.push_back(Pair("solvable", out.fSolvable));
        entry.push_back(Pair("safe", out.fSafe));
        results.push_back(entry);
    }

    return results;
}

UniValue fundrawtransaction(const JSONRPCRequest& request)
{
    CWallet * const pwallet = GetWalletForJSONRPCRequest(request);
    if (!EnsureWalletIsAvailable(pwallet, request.fHelp)) {
        return NullUniValue;
    }

    if (request.fHelp || request.params.size() < 1 || request.params.size() > 3)
        throw std::runtime_error(
                            "fundrawtransaction \"hexstring\" ( options iswitness )\n"
                            "\nAdd inputs to a transaction until it has enough in value to meet its out value.\n"
                            "This will not modify existing inputs, and will add at most one change output to the outputs.\n"
                            "No existing outputs will be modified unless \"subtractFeeFromOutputs\" is specified.\n"
                            "Note that inputs which were signed may need to be resigned after completion since in/outputs have been added.\n"
                            "The inputs added will not be signed, use signrawtransaction for that.\n"
                            "Note that all existing inputs must have their previous output transaction be in the wallet.\n"
                            "Note that all inputs selected must be of standard form and P2SH scripts must be\n"
                            "in the wallet using importaddress or addmultisigaddress (to calculate fees).\n"
                            "You can see whether this is the case by checking the \"solvable\" field in the listunspent output.\n"
                            "Only pay-to-pubkey, multisig, and P2SH versions thereof are currently supported for watch-only\n"
                            "\nArguments:\n"
                            "1. \"hexstring\"           (string, required) The hex string of the raw transaction\n"
                            "2. options                 (object, optional)\n"
                            "   {\n"
                            "     \"changeAddress\"          (string, optional, default pool address) The DeepOnion address to receive the change\n"
                            "     \"changePosition\"         (numeric, optional, default random) The index of the change output\n"
                            "     \"change_type\"            (string, optional) The output type to use. Only valid if changeAddress is not specified. Options are \"legacy\", \"p2sh-segwit\", and \"bech32\". Default is set by -changetype.\n"
                            "     \"includeWatching\"        (boolean, optional, default false) Also select inputs which are watch only\n"
                            "     \"lockUnspents\"           (boolean, optional, default false) Lock selected unspent outputs\n"
                            "     \"feeRate\"                (numeric, optional, default not set: makes wallet determine the fee) Set a specific fee rate in " + CURRENCY_UNIT + "/kB\n"
                            "     \"subtractFeeFromOutputs\" (array, optional) A json array of integers.\n"
                            "                              The fee will be equally deducted from the amount of each specified output.\n"
                            "                              The outputs are specified by their zero-based index, before any change output is added.\n"
                            "                              Those recipients will receive less DeepOnions than you enter in their corresponding amount field.\n"
                            "                              If no outputs are specified here, the sender pays the fee.\n"
                            "                                  [vout_index,...]\n"
                            "     \"replaceable\"            (boolean, optional) Marks this transaction as BIP125 replaceable.\n"
                            "                              Allows this transaction to be replaced by a transaction with higher fees\n"
                            "     \"conf_target\"            (numeric, optional) Confirmation target (in blocks)\n"
                            "     \"estimate_mode\"          (string, optional, default=UNSET) The fee estimate mode, must be one of:\n"
                            "         \"UNSET\"\n"
                            "         \"ECONOMICAL\"\n"
                            "         \"CONSERVATIVE\"\n"
                            "   }\n"
                            "                         for backward compatibility: passing in a true instead of an object will result in {\"includeWatching\":true}\n"
                            "3. iswitness               (boolean, optional) Whether the transaction hex is a serialized witness transaction \n"
                            "                              If iswitness is not present, heuristic tests will be used in decoding\n"

                            "\nResult:\n"
                            "{\n"
                            "  \"hex\":       \"value\", (string)  The resulting raw transaction (hex-encoded string)\n"
                            "  \"fee\":       n,         (numeric) Fee in " + CURRENCY_UNIT + " the resulting transaction pays\n"
                            "  \"changepos\": n          (numeric) The position of the added change output, or -1\n"
                            "}\n"
                            "\nExamples:\n"
                            "\nCreate a transaction with no inputs\n"
                            + HelpExampleCli("createrawtransaction", "\"[]\" \"{\\\"myaddress\\\":0.01}\"") +
                            "\nAdd sufficient unsigned inputs to meet the output value\n"
                            + HelpExampleCli("fundrawtransaction", "\"rawtransactionhex\"") +
                            "\nSign the transaction\n"
                            + HelpExampleCli("signrawtransaction", "\"fundedtransactionhex\"") +
                            "\nSend the transaction\n"
                            + HelpExampleCli("sendrawtransaction", "\"signedtransactionhex\"")
                            );

    ObserveSafeMode();
    RPCTypeCheck(request.params, {UniValue::VSTR});

    // Make sure the results are valid at least up to the most recent block
    // the user could have gotten from another RPC command prior to now
    pwallet->BlockUntilSyncedToCurrentChain();

    CCoinControl coinControl;
    int changePosition = -1;
    bool lockUnspents = false;
    UniValue subtractFeeFromOutputs;
    std::set<int> setSubtractFeeFromOutputs;

    if (!request.params[1].isNull()) {
      if (request.params[1].type() == UniValue::VBOOL) {
        // backward compatibility bool only fallback
        coinControl.fAllowWatchOnly = request.params[1].get_bool();
      }
      else {
        RPCTypeCheck(request.params, {UniValue::VSTR, UniValue::VOBJ, UniValue::VBOOL});

        UniValue options = request.params[1];

        RPCTypeCheckObj(options,
            {
                {"changeAddress", UniValueType(UniValue::VSTR)},
                {"changePosition", UniValueType(UniValue::VNUM)},
                {"change_type", UniValueType(UniValue::VSTR)},
                {"includeWatching", UniValueType(UniValue::VBOOL)},
                {"lockUnspents", UniValueType(UniValue::VBOOL)},
                {"reserveChangeKey", UniValueType(UniValue::VBOOL)}, // DEPRECATED (and ignored), should be removed in 0.16 or so.
                {"feeRate", UniValueType()}, // will be checked below
                {"subtractFeeFromOutputs", UniValueType(UniValue::VARR)},
                {"replaceable", UniValueType(UniValue::VBOOL)},
                {"conf_target", UniValueType(UniValue::VNUM)},
                {"estimate_mode", UniValueType(UniValue::VSTR)},
            },
            true, true);

        if (options.exists("changeAddress")) {
            CTxDestination dest = DecodeDestination(options["changeAddress"].get_str());

            if (!IsValidDestination(dest)) {
                throw JSONRPCError(RPC_INVALID_ADDRESS_OR_KEY, "changeAddress must be a valid DeepOnion address");
            }

            coinControl.destChange = dest;
        }

        if (options.exists("changePosition"))
            changePosition = options["changePosition"].get_int();

        if (options.exists("change_type")) {
            if (options.exists("changeAddress")) {
                throw JSONRPCError(RPC_INVALID_PARAMETER, "Cannot specify both changeAddress and address_type options");
            }
            coinControl.change_type = ParseOutputType(options["change_type"].get_str(), coinControl.change_type);
            if (coinControl.change_type == OUTPUT_TYPE_NONE) {
                throw JSONRPCError(RPC_INVALID_ADDRESS_OR_KEY, strprintf("Unknown change type '%s'", options["change_type"].get_str()));
            }
        }

        if (options.exists("includeWatching"))
            coinControl.fAllowWatchOnly = options["includeWatching"].get_bool();

        if (options.exists("lockUnspents"))
            lockUnspents = options["lockUnspents"].get_bool();

        if (options.exists("feeRate"))
        {
            coinControl.m_feerate = CFeeRate(AmountFromValue(options["feeRate"]));
            coinControl.fOverrideFeeRate = true;
        }

        if (options.exists("subtractFeeFromOutputs"))
            subtractFeeFromOutputs = options["subtractFeeFromOutputs"].get_array();

        if (options.exists("replaceable")) {
            coinControl.signalRbf = options["replaceable"].get_bool();
        }
        if (options.exists("conf_target")) {
            if (options.exists("feeRate")) {
                throw JSONRPCError(RPC_INVALID_PARAMETER, "Cannot specify both conf_target and feeRate");
            }
            coinControl.m_confirm_target = ParseConfirmTarget(options["conf_target"]);
        }
        if (options.exists("estimate_mode")) {
            if (options.exists("feeRate")) {
                throw JSONRPCError(RPC_INVALID_PARAMETER, "Cannot specify both estimate_mode and feeRate");
            }
            if (!FeeModeFromString(options["estimate_mode"].get_str(), coinControl.m_fee_mode)) {
                throw JSONRPCError(RPC_INVALID_PARAMETER, "Invalid estimate_mode parameter");
            }
        }
      }
    }

    // parse hex string from parameter
    CMutableTransaction tx;
    bool try_witness = request.params[2].isNull() ? true : request.params[2].get_bool();
    bool try_no_witness = request.params[2].isNull() ? true : !request.params[2].get_bool();
    if (!DecodeHexTx(tx, request.params[0].get_str(), try_no_witness, try_witness)) {
        throw JSONRPCError(RPC_DESERIALIZATION_ERROR, "TX decode failed");
    }

    if (tx.vout.size() == 0)
        throw JSONRPCError(RPC_INVALID_PARAMETER, "TX must have at least one output");

    if (changePosition != -1 && (changePosition < 0 || (unsigned int)changePosition > tx.vout.size()))
        throw JSONRPCError(RPC_INVALID_PARAMETER, "changePosition out of bounds");

    for (unsigned int idx = 0; idx < subtractFeeFromOutputs.size(); idx++) {
        int pos = subtractFeeFromOutputs[idx].get_int();
        if (setSubtractFeeFromOutputs.count(pos))
            throw JSONRPCError(RPC_INVALID_PARAMETER, strprintf("Invalid parameter, duplicated position: %d", pos));
        if (pos < 0)
            throw JSONRPCError(RPC_INVALID_PARAMETER, strprintf("Invalid parameter, negative position: %d", pos));
        if (pos >= int(tx.vout.size()))
            throw JSONRPCError(RPC_INVALID_PARAMETER, strprintf("Invalid parameter, position too large: %d", pos));
        setSubtractFeeFromOutputs.insert(pos);
    }

    CAmount nFeeOut;
    std::string strFailReason;

    if (!pwallet->FundTransaction(tx, nFeeOut, changePosition, strFailReason, lockUnspents, setSubtractFeeFromOutputs, coinControl)) {
        throw JSONRPCError(RPC_WALLET_ERROR, strFailReason);
    }

    UniValue result(UniValue::VOBJ);
    result.push_back(Pair("hex", EncodeHexTx(tx)));
    result.push_back(Pair("changepos", changePosition));
    result.push_back(Pair("fee", ValueFromAmount(nFeeOut)));

    return result;
}

UniValue bumpfee(const JSONRPCRequest& request)
{
    CWallet * const pwallet = GetWalletForJSONRPCRequest(request);

    if (!EnsureWalletIsAvailable(pwallet, request.fHelp))
        return NullUniValue;

    if (request.fHelp || request.params.size() < 1 || request.params.size() > 2) {
        throw std::runtime_error(
            "bumpfee \"txid\" ( options ) \n"
            "\nBumps the fee of an opt-in-RBF transaction T, replacing it with a new transaction B.\n"
            "An opt-in RBF transaction with the given txid must be in the wallet.\n"
            "The command will pay the additional fee by decreasing (or perhaps removing) its change output.\n"
            "If the change output is not big enough to cover the increased fee, the command will currently fail\n"
            "instead of adding new inputs to compensate. (A future implementation could improve this.)\n"
            "The command will fail if the wallet or mempool contains a transaction that spends one of T's outputs.\n"
            "By default, the new fee will be calculated automatically using estimatefee.\n"
            "The user can specify a confirmation target for estimatefee.\n"
            "Alternatively, the user can specify totalFee, or use RPC settxfee to set a higher fee rate.\n"
            "At a minimum, the new fee rate must be high enough to pay an additional new relay fee (incrementalfee\n"
            "returned by getnetworkinfo) to enter the node's mempool.\n"
            "\nArguments:\n"
            "1. txid                  (string, required) The txid to be bumped\n"
            "2. options               (object, optional)\n"
            "   {\n"
            "     \"confTarget\"        (numeric, optional) Confirmation target (in blocks)\n"
            "     \"totalFee\"          (numeric, optional) Total fee (NOT feerate) to pay, in satoshis.\n"
            "                         In rare cases, the actual fee paid might be slightly higher than the specified\n"
            "                         totalFee if the tx change output has to be removed because it is too close to\n"
            "                         the dust threshold.\n"
            "     \"replaceable\"       (boolean, optional, default true) Whether the new transaction should still be\n"
            "                         marked bip-125 replaceable. If true, the sequence numbers in the transaction will\n"
            "                         be left unchanged from the original. If false, any input sequence numbers in the\n"
            "                         original transaction that were less than 0xfffffffe will be increased to 0xfffffffe\n"
            "                         so the new transaction will not be explicitly bip-125 replaceable (though it may\n"
            "                         still be replaceable in practice, for example if it has unconfirmed ancestors which\n"
            "                         are replaceable).\n"
            "     \"estimate_mode\"     (string, optional, default=UNSET) The fee estimate mode, must be one of:\n"
            "         \"UNSET\"\n"
            "         \"ECONOMICAL\"\n"
            "         \"CONSERVATIVE\"\n"
            "   }\n"
            "\nResult:\n"
            "{\n"
            "  \"txid\":    \"value\",   (string)  The id of the new transaction\n"
            "  \"origfee\":  n,         (numeric) Fee of the replaced transaction\n"
            "  \"fee\":      n,         (numeric) Fee of the new transaction\n"
            "  \"errors\":  [ str... ] (json array of strings) Errors encountered during processing (may be empty)\n"
            "}\n"
            "\nExamples:\n"
            "\nBump the fee, get the new transaction\'s txid\n" +
            HelpExampleCli("bumpfee", "<txid>"));
    }

    RPCTypeCheck(request.params, {UniValue::VSTR, UniValue::VOBJ});
    uint256 hash;
    hash.SetHex(request.params[0].get_str());

    // optional parameters
    CAmount totalFee = 0;
    CCoinControl coin_control;
    coin_control.signalRbf = true;
    if (!request.params[1].isNull()) {
        UniValue options = request.params[1];
        RPCTypeCheckObj(options,
            {
                {"confTarget", UniValueType(UniValue::VNUM)},
                {"totalFee", UniValueType(UniValue::VNUM)},
                {"replaceable", UniValueType(UniValue::VBOOL)},
                {"estimate_mode", UniValueType(UniValue::VSTR)},
            },
            true, true);

        if (options.exists("confTarget") && options.exists("totalFee")) {
            throw JSONRPCError(RPC_INVALID_PARAMETER, "confTarget and totalFee options should not both be set. Please provide either a confirmation target for fee estimation or an explicit total fee for the transaction.");
        } else if (options.exists("confTarget")) { // TODO: alias this to conf_target
            coin_control.m_confirm_target = ParseConfirmTarget(options["confTarget"]);
        } else if (options.exists("totalFee")) {
            totalFee = options["totalFee"].get_int64();
            if (totalFee <= 0) {
                throw JSONRPCError(RPC_INVALID_PARAMETER, strprintf("Invalid totalFee %s (must be greater than 0)", FormatMoney(totalFee)));
            }
        }

        if (options.exists("replaceable")) {
            coin_control.signalRbf = options["replaceable"].get_bool();
        }
        if (options.exists("estimate_mode")) {
            if (!FeeModeFromString(options["estimate_mode"].get_str(), coin_control.m_fee_mode)) {
                throw JSONRPCError(RPC_INVALID_PARAMETER, "Invalid estimate_mode parameter");
            }
        }
    }

    // Make sure the results are valid at least up to the most recent block
    // the user could have gotten from another RPC command prior to now
    pwallet->BlockUntilSyncedToCurrentChain();

    LOCK2(cs_main, pwallet->cs_wallet);
    EnsureWalletIsUnlocked(pwallet);


    std::vector<std::string> errors;
    CAmount old_fee;
    CAmount new_fee;
    CMutableTransaction mtx;
    feebumper::Result res = feebumper::CreateTransaction(pwallet, hash, coin_control, totalFee, errors, old_fee, new_fee, mtx);
    if (res != feebumper::Result::OK) {
        switch(res) {
            case feebumper::Result::INVALID_ADDRESS_OR_KEY:
                throw JSONRPCError(RPC_INVALID_ADDRESS_OR_KEY, errors[0]);
                break;
            case feebumper::Result::INVALID_REQUEST:
                throw JSONRPCError(RPC_INVALID_REQUEST, errors[0]);
                break;
            case feebumper::Result::INVALID_PARAMETER:
                throw JSONRPCError(RPC_INVALID_PARAMETER, errors[0]);
                break;
            case feebumper::Result::WALLET_ERROR:
                throw JSONRPCError(RPC_WALLET_ERROR, errors[0]);
                break;
            default:
                throw JSONRPCError(RPC_MISC_ERROR, errors[0]);
                break;
        }
    }

    // sign bumped transaction
    if (!feebumper::SignTransaction(pwallet, mtx)) {
        throw JSONRPCError(RPC_WALLET_ERROR, "Can't sign transaction.");
    }
    // commit the bumped transaction
    uint256 txid;
    if (feebumper::CommitTransaction(pwallet, hash, std::move(mtx), errors, txid) != feebumper::Result::OK) {
        throw JSONRPCError(RPC_WALLET_ERROR, errors[0]);
    }
    UniValue result(UniValue::VOBJ);
    result.push_back(Pair("txid", txid.GetHex()));
    result.push_back(Pair("origfee", ValueFromAmount(old_fee)));
    result.push_back(Pair("fee", ValueFromAmount(new_fee)));
    UniValue result_errors(UniValue::VARR);
    for (const std::string& error : errors) {
        result_errors.push_back(error);
    }
    result.push_back(Pair("errors", result_errors));

    return result;
}

UniValue generate(const JSONRPCRequest& request)
{
    CWallet * const pwallet = GetWalletForJSONRPCRequest(request);

    if (!EnsureWalletIsAvailable(pwallet, request.fHelp)) {
        return NullUniValue;
    }

    if (request.fHelp || request.params.size() < 1 || request.params.size() > 2) {
        throw std::runtime_error(
            "generate nblocks ( maxtries )\n"
            "\nMine up to nblocks blocks immediately (before the RPC call returns) to an address in the wallet.\n"
            "\nArguments:\n"
            "1. nblocks      (numeric, required) How many blocks are generated immediately.\n"
            "2. maxtries     (numeric, optional) How many iterations to try (default = 1000000).\n"
            "\nResult:\n"
            "[ blockhashes ]     (array) hashes of blocks generated\n"
            "\nExamples:\n"
            "\nGenerate 11 blocks\n"
            + HelpExampleCli("generate", "11")
        );
    }

    int num_generate = request.params[0].get_int();
    uint64_t max_tries = 1000000;
    if (!request.params[1].isNull()) {
        max_tries = request.params[1].get_int();
    }

    std::shared_ptr<CReserveScript> coinbase_script;
    pwallet->GetScriptForMining(coinbase_script);

    // If the keypool is exhausted, no script is returned at all.  Catch this.
    if (!coinbase_script) {
        throw JSONRPCError(RPC_WALLET_KEYPOOL_RAN_OUT, "Error: Keypool ran out, please call keypoolrefill first");
    }

    //throw an error if no script was provided
    if (coinbase_script->reserveScript.empty()) {
        throw JSONRPCError(RPC_INTERNAL_ERROR, "No coinbase script available");
    }

    return generateBlocks(coinbase_script, num_generate, max_tries, true);
}

UniValue rescanblockchain(const JSONRPCRequest& request)
{
    CWallet * const pwallet = GetWalletForJSONRPCRequest(request);
    if (!EnsureWalletIsAvailable(pwallet, request.fHelp)) {
        return NullUniValue;
    }

    if (request.fHelp || request.params.size() > 2) {
        throw std::runtime_error(
            "rescanblockchain (\"start_height\") (\"stop_height\")\n"
            "\nRescan the local blockchain for wallet related transactions.\n"
            "\nArguments:\n"
            "1. \"start_height\"    (numeric, optional) block height where the rescan should start\n"
            "2. \"stop_height\"     (numeric, optional) the last block height that should be scanned\n"
            "\nResult:\n"
            "{\n"
            "  \"start_height\"     (numeric) The block height where the rescan has started. If omitted, rescan started from the genesis block.\n"
            "  \"stop_height\"      (numeric) The height of the last rescanned block. If omitted, rescan stopped at the chain tip.\n"
            "}\n"
            "\nExamples:\n"
            + HelpExampleCli("rescanblockchain", "100000 120000")
            + HelpExampleRpc("rescanblockchain", "100000, 120000")
            );
    }

    WalletRescanReserver reserver(pwallet);
    if (!reserver.reserve()) {
        throw JSONRPCError(RPC_WALLET_ERROR, "Wallet is currently rescanning. Abort existing rescan or wait.");
    }

    CBlockIndex *pindexStart = nullptr;
    CBlockIndex *pindexStop = nullptr;
    CBlockIndex *pChainTip = nullptr;
    {
        LOCK(cs_main);
        pindexStart = chainActive.Genesis();
        pChainTip = chainActive.Tip();

        if (!request.params[0].isNull()) {
            pindexStart = chainActive[request.params[0].get_int()];
            if (!pindexStart) {
                throw JSONRPCError(RPC_INVALID_PARAMETER, "Invalid start_height");
            }
        }

        if (!request.params[1].isNull()) {
            pindexStop = chainActive[request.params[1].get_int()];
            if (!pindexStop) {
                throw JSONRPCError(RPC_INVALID_PARAMETER, "Invalid stop_height");
            }
            else if (pindexStop->nHeight < pindexStart->nHeight) {
                throw JSONRPCError(RPC_INVALID_PARAMETER, "stop_height must be greater then start_height");
            }
        }
    }

    // We can't rescan beyond non-pruned blocks, stop and throw an error
    if (fPruneMode) {
        LOCK(cs_main);
        CBlockIndex *block = pindexStop ? pindexStop : pChainTip;
        while (block && block->nHeight >= pindexStart->nHeight) {
            if (!(block->nStatus & BLOCK_HAVE_DATA)) {
                throw JSONRPCError(RPC_MISC_ERROR, "Can't rescan beyond pruned data. Use RPC call getblockchaininfo to determine your pruned height.");
            }
            block = block->pprev;
        }
    }

    CBlockIndex *stopBlock = pwallet->ScanForWalletTransactions(pindexStart, pindexStop, reserver, true);
    if (!stopBlock) {
        if (pwallet->IsAbortingRescan()) {
            throw JSONRPCError(RPC_MISC_ERROR, "Rescan aborted.");
        }
        // if we got a nullptr returned, ScanForWalletTransactions did rescan up to the requested stopindex
        stopBlock = pindexStop ? pindexStop : pChainTip;
    }
    else {
        throw JSONRPCError(RPC_MISC_ERROR, "Rescan failed. Potentially corrupted data files.");
    }
    UniValue response(UniValue::VOBJ);
    response.pushKV("start_height", pindexStart->nHeight);
    response.pushKV("stop_height", stopBlock->nHeight);
    return response;
}

<<<<<<< HEAD
// DeepOnion:  Stealth Addresses.
UniValue getnewstealthaddress(const JSONRPCRequest& request)
{
    CWallet * const pwallet = GetWalletForJSONRPCRequest(request);
    if (!EnsureWalletIsAvailable(pwallet, request.fHelp)) {
        return NullUniValue;
    }

    if (request.fHelp || request.params.size() > 1)
        throw std::runtime_error(
            "getnewstealthaddress ( \"label\")\n"
            "\nReturns a new DeepOnion stealth address for receiving payments anonymously.\n"
            "\nArguments:\n"
            "1. \"label\"   (string, optional, default=\"\") An optional label\n"
            "\nResult:\n"
            "{\n"
            "  \"Label\": \"str\",          (string) Stealth address label.\n"
            "  \"Address\": \"str\",        (string) New DeepOnion Stealth address.\n"
            "}\n"
            "\nExamples:\n"
            + HelpExampleCli("getnewstealthaddress", "mystealthaddress")
            + HelpExampleRpc("getnewstealthaddress", "mystealthaddress")
        );
    
    LOCK2(cs_main, pwallet->cs_wallet);

    EnsureWalletIsUnlocked(pwallet);
    
    std::string sLabel;
    if (request.params.size() > 0)
        sLabel = request.params[0].get_str();

    CStealthAddress sxAddr;
    std::string sError;
    if (!pwallet->NewStealthAddress(sError, sLabel, sxAddr))
        throw JSONRPCError(RPC_INVALID_ADDRESS_OR_KEY, strprintf("Could not get new stealth address: '%s'",  sError));

    if (!pwallet->AddStealthAddress(sxAddr))
        throw JSONRPCError(RPC_INVALID_ADDRESS_OR_KEY, strprintf("Could not save to wallet."));

    UniValue result(UniValue::VOBJ);
    result.pushKV("Label        ", sxAddr.label);
    result.pushKV("Address      ", sxAddr.Encoded());

    return result;
}

UniValue liststealthaddresses(const JSONRPCRequest& request)
{
    CWallet * const pwallet = GetWalletForJSONRPCRequest(request);
    if (!EnsureWalletIsAvailable(pwallet, request.fHelp)) {
        return NullUniValue;
    }

    if (request.fHelp || request.params.size() > 1)
        throw std::runtime_error(
            "liststealthaddresses [show_secrets]\n"
            "\nList owned stealth addresses.\n"
            "\nArguments:\n"
            "1. show_secrets     (bool, optional) Display secret keys to stealth addresses.\n"
            "                    If [show_secrets] is true secret keys to stealth addresses will be shown \n"
            "                    The wallet must be unlocked if true.\n"
            "\nResult:\n"
            "{\n"
            "  \"Stealth Address\": {\n"
            "    \"Label\": \"str\",          (string) Stealth address label.\n"
            "    \"Address\": \"str\",        (string) Stealth address.\n"
            "    \"Scan Secret\": \"str\",    (string) Scan secret, if show_secrets=1.\n"
            "    \"Spend Secret\": \"str\",   (string) Spend secret, if show_secrets=1.\n"
            "  }\n"
            "}\n"
            "\nExamples:\n"
            + HelpExampleCli("liststealthaddresses", "")
            + HelpExampleRpc("liststealthaddresses", "")
        );

    bool fShowSecrets = request.params.size() > 0 ? request.params[0].get_bool() : false;

    if (fShowSecrets )
        EnsureWalletIsUnlocked(pwallet);

    UniValue results(UniValue::VARR);

    std::set<CStealthAddress>::iterator it;

    for (it = pwallet->stealthAddresses.begin(); it != pwallet->stealthAddresses.end(); ++it)
    {
        if (it->scan_secret.size() < 1)
            continue; // stealth address is not owned

        UniValue entry(UniValue::VOBJ);

        if (fShowSecrets)
        {
            entry.pushKV("Label        ", it->label);
            entry.pushKV("Address      ", it->Encoded());
            entry.pushKV("Scan Secret  ", HexStr(it->scan_secret.begin(), it->scan_secret.end()));
            entry.pushKV("Spend Secret ", HexStr(it->spend_secret.begin(), it->spend_secret.end()));
        }
        else
        {
            entry.pushKV("Label        ", it->label);
            entry.pushKV("Address      ", it->Encoded());
        };

        results.push_back(entry);
    };

    return results;
}

UniValue exportstealthaddress(const JSONRPCRequest& request)
{
    CWallet * const pwallet = GetWalletForJSONRPCRequest(request);
    if (!EnsureWalletIsAvailable(pwallet, request.fHelp)) {
        return NullUniValue;
    }

   if (request.fHelp || request.params.size() != 1)
        throw std::runtime_error(
            "exportstealthaddress <label/address>\n"
            "\nExports the given stealth address.\n"
            "\nArguments:\n"
            "1. \"label\"   (string, optional, default=\"\") Stealth address label to export\n"
            "\nResult:\n"
            "{\n"
            "  \"label\": \"str\",          (string) Stealth address label.\n"
            "  \"Scan Secret\": \"str\",    (string) Scan secret.\n"
            "  \"Spend Secret\": \"str\",   (string) Spend secret.\n"
            "}\n"
            "\nExamples:\n"
            + HelpExampleCli("exportstealthaddress", "mystealthaddress")
            + HelpExampleRpc("exportstealthaddress", "mystealthaddress")
        );

    std::string stealth_address_label = request.params[0].get_str();

    LOCK2(cs_main, pwallet->cs_wallet);

    EnsureWalletIsUnlocked(pwallet);

    UniValue result(UniValue::VOBJ);

    std::set<CStealthAddress>::iterator it;
    for (it = pwallet->stealthAddresses.begin(); it != pwallet->stealthAddresses.end(); ++it)
    {
        if (it->scan_secret.size() < 1)
            continue; // stealth address is not owned

        if (stealth_address_label == it->label || stealth_address_label == it->Encoded())
        {
            UniValue entry(UniValue::VOBJ);
            entry.pushKV("Label        ", it->label);
            entry.pushKV("Scan Secret  ", HexStr(it->scan_secret.begin(), it->scan_secret.end()));
            entry.pushKV("Spend Secret ", HexStr(it->spend_secret.begin(), it->spend_secret.end()));
            return entry;
        }
    };

    return result;
}


UniValue importstealthaddress(const JSONRPCRequest& request)
{
    CWallet * const pwallet = GetWalletForJSONRPCRequest(request);
    if (!EnsureWalletIsAvailable(pwallet, request.fHelp)) {
        return NullUniValue;
    }

   if (request.fHelp || request.params.size() < 2)
        throw std::runtime_error(
            "importstealthaddress \"scan_secret\" \"spend_secret\" (\"label\")\n"
            "\nImports owned stealth address.\n"
            "\nArguments:\n"
            "1. \"label\"   (string, optional, default=\"\") Stealth address label to export\n"
            "\nArguments:\n"
            "1. \"scan_secret\"     (string, required) Scan secret.\n"
            "2. \"spend_secret\"    (string, required) Spend secret.\n"
            "3. \"label\"           (string, optional, default=\"\") Stealth address label to import\n"
            "\nResult:\n"
            "{\n"
            "  \"result\": \"str\",     (string) Import status: success or failed.\n"
            "  \"address\": \"str\",    (string) Imported stealth address.\n"
            "}\n"
            "\nExamples:\n"
            + HelpExampleCli("importstealthaddress", "my_scan_secret my_spend_secret" )
            + HelpExampleRpc("importstealthaddress", "my_scan_secret , my_spend_secret" )
        );

    LOCK2(cs_main, pwallet->cs_wallet);

    EnsureWalletIsUnlocked(pwallet);

    std::string sScanSecret = request.params[0].get_str();
    std::string sSpendSecret = request.params[1].get_str();
    std::string sLabel;

    if (request.params.size() == 3)
        sLabel = request.params[2].get_str();


    std::vector<uint8_t> vchScanSecret;
    std::vector<uint8_t> vchSpendSecret;

    if (IsHex(sScanSecret))
    {
        vchScanSecret = ParseHex(sScanSecret);
    }
    else
    {
        if (!DecodeBase58(sScanSecret, vchScanSecret))
            throw std::runtime_error("Could not decode scan secret as hex or base58.");
    };

    if (IsHex(sSpendSecret))
    {
        vchSpendSecret = ParseHex(sSpendSecret);
    }
    else
    {
        if (!DecodeBase58(sSpendSecret, vchSpendSecret))
            throw std::runtime_error("Could not decode spend secret as hex or base58.");
    };

    if (vchScanSecret.size() != 32)
        throw std::runtime_error("Scan secret is not 32 bytes.");
    if (vchSpendSecret.size() != 32)
        throw std::runtime_error("Spend secret is not 32 bytes.");

    ec_secret scan_secret;
    ec_secret spend_secret;

    memcpy(&scan_secret.e[0], &vchScanSecret[0], 32);
    memcpy(&spend_secret.e[0], &vchSpendSecret[0], 32);

    ec_point scan_pubkey, spend_pubkey;
    if (SecretToPublicKey(scan_secret, scan_pubkey) != 0)
        throw std::runtime_error("Could not get scan public key.");

    if (SecretToPublicKey(spend_secret, spend_pubkey) != 0)
        throw std::runtime_error("Could not get spend public key.");

    CStealthAddress sxAddr;
    sxAddr.label = sLabel;
    sxAddr.scan_pubkey = scan_pubkey;
    sxAddr.spend_pubkey = spend_pubkey;

    sxAddr.scan_secret = vchScanSecret;
    sxAddr.spend_secret = vchSpendSecret;


    UniValue result(UniValue::VOBJ);
    bool fFound = false;
    // -- find if address already exists
    std::set<CStealthAddress>::iterator it;
    for (it = pwallet->stealthAddresses.begin(); it != pwallet->stealthAddresses.end(); ++it)
    {
        CStealthAddress &sxAddrIt = const_cast<CStealthAddress&>(*it);
        if (sxAddrIt.scan_pubkey == sxAddr.scan_pubkey && sxAddrIt.spend_pubkey == sxAddr.spend_pubkey)
        {
            if (sxAddrIt.scan_secret.size() < 1)
            {
                sxAddrIt.scan_secret = sxAddr.scan_secret;
                sxAddrIt.spend_secret = sxAddr.spend_secret;
                fFound = true; // update stealth address with secrets
                break;
            };

            result.push_back(Pair("result", "Import failed - stealth address exists."));
            return result;
        };
    };

    if (fFound)
    {
        result.push_back(Pair("result", "Success, updated "));
        result.push_back(Pair("Address", sxAddr.Encoded()));
    }
    else
    {
        pwallet->stealthAddresses.insert(sxAddr);
        result.push_back(Pair("result", "Success, imported "));
        result.push_back(Pair("Address", sxAddr.Encoded()));
    };

    if (!pwallet->AddStealthAddress(sxAddr))
        throw std::runtime_error("Could not save to wallet.");

    return result;
}

static void SendStealthMoney(CWallet * const pwallet, CStealthAddress& sxAddress, CAmount nValue, std::string& sNarr, bool fSubtractFeeFromAmount, CWalletTx& wtxNew, const CCoinControl& coin_control)
{
    CAmount curBalance = pwallet->GetBalance();
    std::string strError;

    // Check amount
    if (nValue <= 0)
        throw JSONRPCError(RPC_INVALID_PARAMETER, "Invalid amount");

    if (nValue > curBalance)
        throw JSONRPCError(RPC_WALLET_INSUFFICIENT_FUNDS, "Insufficient funds");

    if (pwallet->GetBroadcastTransactions() && !g_connman) {
        throw JSONRPCError(RPC_CLIENT_P2P_DISABLED, "Error: Peer-to-peer functionality missing or disabled");
    }

    if (fWalletUnlockStakingOnly)
    {
        strError = _("Error: Wallet unlocked for staking only, unable to create transaction.");
        throw JSONRPCError(RPC_WALLET_ERROR, strError);
    }

    //Parse Stealth address
    CScript scriptPubKey;
    std::vector<uint8_t> ephemP;
    std::vector<uint8_t> narr;
    if (!pwallet->GetStealthOutputs(sxAddress, sNarr, scriptPubKey , ephemP, narr, strError))
        throw JSONRPCError(RPC_WALLET_ERROR, strError);

    // Create and send the Stealth Transaction
    CReserveKey reservekey(pwallet);
    CAmount nFeeRequired;
    std::vector<CRecipient> vecSend;
    int nChangePosRet = -1;

    CRecipient recipient1 = {scriptPubKey, nValue, fSubtractFeeFromAmount};
    vecSend.push_back(recipient1);

    CScript scriptP = CScript() << OP_RETURN << ephemP;
    if (narr.size() > 0) {
        scriptP = scriptP << OP_RETURN << narr;
    }
    CRecipient recipient2 = {scriptP, 0, false};
    vecSend.push_back(recipient2);

    // -- shuffle inputs, change output won't mix enough as it must be not fully random for plantext narrations
    std::random_shuffle(vecSend.begin(), vecSend.end());

    bool rv = pwallet->CreateTransaction(vecSend, wtxNew, reservekey, nFeeRequired, nChangePosRet, strError, coin_control);
    if (!rv) {
        if (!fSubtractFeeFromAmount && nValue + nFeeRequired > curBalance)
            strError = strprintf("Error: This transaction requires a transaction fee of at least %s", FormatMoney(nFeeRequired));
        throw JSONRPCError(RPC_WALLET_ERROR, strError);
    }

    // -- the change txn is inserted in a random pos, check here to match narr to output
    if (rv && narr.size() > 0)
    {
        for (unsigned int k = 0; k < wtxNew.tx->vout.size(); ++k)
        {
            if (wtxNew.tx->vout[k].scriptPubKey != scriptPubKey
                || wtxNew.tx->vout[k].nValue != nValue)
                continue;

            char key[64];
            if (snprintf(key, sizeof(key), "n_%u", k) < 1)
            {
                LogPrint(BCLog::STEALTH,"CreateStealthTransaction(): Error creating narration key.");
                break;
            }
            wtxNew.mapValue[key] = sNarr;
            break;
        }
    }

    CValidationState state;
    if (!pwallet->CommitTransaction(wtxNew, reservekey, g_connman.get(), state)) {
        strError = strprintf("Error: The transaction was rejected! Reason given: %s", state.GetRejectReason());
        throw JSONRPCError(RPC_WALLET_ERROR, strError);
    }
}

UniValue sendtostealthaddress(const JSONRPCRequest& request)
{
    CWallet * const pwallet = GetWalletForJSONRPCRequest(request);
    if (!EnsureWalletIsAvailable(pwallet, request.fHelp)) {
        return NullUniValue;
    }

    if (request.fHelp || request.params.size() < 2 || request.params.size() > 5)
        throw std::runtime_error(
            "sendtostealthaddress \"stealthaddress\" amount  ( \"narration\" \"comment\" \"comment_to\" subtractfeefromamount replaceable conf_target \"estimate_mode\")\n"
            "\nSend an amount to a given address.\n"
            + HelpRequiringPassphrase(pwallet) +
            "\nArguments:\n"
            "1. \"address\"            (string, required) The DeepOnion stealth address to send to.\n"
            "2. \"amount\"             (numeric or string, required) The amount in " + CURRENCY_UNIT + " to send. eg 0.1\n"
            "3. \"narration\"          (string, optional) A comment sent to the receiver of the transaction. \n"
            "4. \"comment\"            (string, optional) A comment used to store what the transaction is for. \n"
            "                             This is not part of the transaction, just kept in your wallet.\n"
            "5. \"comment_to\"         (string, optional) A comment to store the name of the person or organization \n"
            "                             to which you're sending the transaction. This is not part of the \n"
            "                             transaction, just kept in your wallet.\n"
            "6. subtractfeefromamount  (boolean, optional, default=false) The fee will be deducted from the amount being sent.\n"
            "                             The recipient will receive less DeepOnions than you enter in the amount field.\n"
            "7. replaceable            (boolean, optional) Allow this transaction to be replaced by a transaction with higher fees via BIP 125\n"
            "8. conf_target            (numeric, optional) Confirmation target (in blocks)\n"
            "9. \"estimate_mode\"      (string, optional, default=UNSET) The fee estimate mode, must be one of:\n"
            "       \"UNSET\"\n"
            "       \"ECONOMICAL\"\n"
            "       \"CONSERVATIVE\"\n"
            "\nResult:\n"
            "\"txid\"                  (string) The transaction id.\n"
            "\nExamples:\n"
            + HelpExampleCli("sendtostealthaddress", "\"smYkiNESACbF79HHm3Er6U6h2x7Ty6HG1A2QSTqEqBm9xb1QbFtkp6wPVGLzAgWg1pXHLQzrU6FgYPkq7PLY9fwmpPYdC9cGydo36h\" 0.123")
            + HelpExampleCli("sendtostealthaddress", "\"smYkiNESACbF79HHm3Er6U6h2x7Ty6HG1A2QSTqEqBm9xb1QbFtkp6wPVGLzAgWg1pXHLQzrU6FgYPkq7PLY9fwmpPYdC9cGydo36h\" 0.123 \"narration\"")
        );

    ObserveSafeMode();

    // Make sure the results are valid at least up to the most recent block
    // the user could have gotten from another RPC command prior to now
    pwallet->BlockUntilSyncedToCurrentChain();

    LOCK2(cs_main, pwallet->cs_wallet);

    std::string sEncoded = request.params[0].get_str();
    CStealthAddress sxAddr;
    if (!sxAddr.SetEncoded(sEncoded))
    {
        throw JSONRPCError(RPC_INVALID_ADDRESS_OR_KEY, "Invalid stealth address");
    };

    // Amount
    CAmount nAmount = AmountFromValue(request.params[1]);
    if (nAmount <= 0)
        throw JSONRPCError(RPC_TYPE_ERROR, "Invalid amount for send");

    //Narration
    std::string sNarr;
    if (!request.params[2].isNull() && !request.params[2].get_str().empty())
        sNarr = request.params[2].get_str();

    if (sNarr.length() > 24)
    {
        throw JSONRPCError(RPC_TYPE_ERROR, "Narration must be 24 characters or less.");
    }

    // Wallet comments
    CWalletTx wtx;
    if (!request.params[3].isNull() && !request.params[3].get_str().empty())
        wtx.mapValue["comment"] = request.params[3].get_str();
    if (!request.params[4].isNull() && !request.params[4].get_str().empty())
        wtx.mapValue["to"]      = request.params[4].get_str();

    bool fSubtractFeeFromAmount = false;
    if (!request.params[5].isNull()) {
        fSubtractFeeFromAmount = request.params[5].get_bool();
    }

    CCoinControl coin_control;
    if (!request.params[6].isNull()) {
        coin_control.signalRbf = request.params[6].get_bool();
    }

    if (!request.params[7].isNull()) {
        coin_control.m_confirm_target = ParseConfirmTarget(request.params[7]);
    }

    if (!request.params[8].isNull()) {
        if (!FeeModeFromString(request.params[8].get_str(), coin_control.m_fee_mode)) {
            throw JSONRPCError(RPC_INVALID_PARAMETER, "Invalid estimate_mode parameter");
        }
    }

    EnsureWalletIsUnlocked(pwallet);

    SendStealthMoney(pwallet, sxAddr, nAmount, sNarr, fSubtractFeeFromAmount, wtx, coin_control);

    return wtx.GetHash().GetHex();
}

=======
// DeepOnion: reserve balance from being staked for network protection
UniValue reservebalance(const JSONRPCRequest& request)
{
    if (request.fHelp || request.params.size() > 2) {
        throw std::runtime_error(
            "reservebalance ( reserve amount )\n"
            "\nShow or set reserve amount not participating in network protection.\n"
            "If no parameters provided current setting is printed.\n"
            
            "\nArguments:\n"
            "1. \"reserve\" (boolean, optional) is true or false to turn balance reserve on or off.\n"
            "2. \"amount\"  (numeric, optional) is a real and rounded to cent.\n"
            
            "\nResult:\n"
            "{\n"
            "  \"reserve\": true|false   (boolean) Status of the reserve balance\n"
            "  \"amount\": x.xxxx        (numeric) Amount reserved\n"
            "}\n"
            
            "\nExamples:\n"
            + HelpExampleCli("reservebalance", "true 120000")
            + HelpExampleRpc("reservebalance", "true, 120000")
            );
    }
  
    CAmount nAmount;
    if (request.params.size() > 0)
    {
        bool fReserve = request.params[0].get_bool();
        if (fReserve){
            if (request.params.size() == 1)
                throw JSONRPCError(RPC_INVALID_PARAMETER, "Must provide amount to reserve balance.");
            nAmount = AmountFromValue(request.params[1]);
            nAmount = (nAmount / CENT) * CENT; // round to cent
            if (nAmount < 0)
                throw JSONRPCError(RPC_INVALID_PARAMETER, "Amount cannot be negative.");
            nReserveBalance = nAmount;
        }
        else
        {
            if (request.params.size() > 1)
                throw JSONRPCError(RPC_INVALID_PARAMETER, "Cannot specify amount to turn off reserve.");
            nReserveBalance = 0;
        }
    }

    UniValue result(UniValue::VOBJ);
    result.push_back(Pair("reserve", (nReserveBalance > 0)));
    result.push_back(Pair("amount", ValueFromAmount(nReserveBalance)));
    return result;
}

// DeepOnion: make a public-private key pair
UniValue makekeypair(const JSONRPCRequest& request)
{
    if (request.fHelp || request.params.size() > 0)
        throw std::runtime_error(
            "makekeypair \n"
            "Make a public/private key pair.\n" 
            "\nResult:\n"
            "{\n"
            "  \"PrivateKey\": \"value\", (string)  The resulting Private Key (hex-encoded string)\n"
            "  \"PublicKey\": \"value\", (string)  The resulting Public Key (hex-encoded string)\n"
            "}\n"
            "\nExamples:\n"
            + HelpExampleCli("makekeypair", "")
            + HelpExampleRpc("makekeypair", ""));

    CKey key;
    key.MakeNewKey(false);

    CPrivKey vchPrivKey = key.GetPrivKey();
    
    UniValue result(UniValue::VOBJ);
    result.push_back(Pair("PrivateKey", HexStr<CPrivKey::iterator>(vchPrivKey.begin(), vchPrivKey.end())));
    result.push_back(Pair("PublicKey", HexStr(key.GetPubKey())));
    return result;
}

>>>>>>> 61759d9a
extern UniValue abortrescan(const JSONRPCRequest& request); // in rpcdump.cpp
extern UniValue dumpprivkey(const JSONRPCRequest& request); // in rpcdump.cpp
extern UniValue importprivkey(const JSONRPCRequest& request);
extern UniValue importaddress(const JSONRPCRequest& request);
extern UniValue importpubkey(const JSONRPCRequest& request);
extern UniValue dumpwallet(const JSONRPCRequest& request);
extern UniValue importwallet(const JSONRPCRequest& request);
extern UniValue importprunedfunds(const JSONRPCRequest& request);
extern UniValue removeprunedfunds(const JSONRPCRequest& request);
extern UniValue importmulti(const JSONRPCRequest& request);
extern UniValue rescanblockchain(const JSONRPCRequest& request);

static const CRPCCommand commands[] =
{ //  category              name                        actor (function)           argNames
    //  --------------------- ------------------------    -----------------------  ----------
    { "rawtransactions",    "fundrawtransaction",       &fundrawtransaction,       {"hexstring","options","iswitness"} },
    { "hidden",             "resendwallettransactions", &resendwallettransactions, {} },
    { "wallet",             "abandontransaction",       &abandontransaction,       {"txid"} },
    { "wallet",             "abortrescan",              &abortrescan,              {} },
    { "wallet",             "addmultisigaddress",       &addmultisigaddress,       {"nrequired","keys","account","address_type"} },
    { "hidden",             "addwitnessaddress",        &addwitnessaddress,        {"address","p2sh"} },
    { "wallet",             "backupwallet",             &backupwallet,             {"destination"} },
    { "wallet",             "bumpfee",                  &bumpfee,                  {"txid", "options"} },
    { "wallet",             "dumpprivkey",              &dumpprivkey,              {"address"}  },
    { "wallet",             "dumpwallet",               &dumpwallet,               {"filename"} },
    { "wallet",             "encryptwallet",            &encryptwallet,            {"passphrase"} },
    { "wallet",             "exportstealthaddress",     &exportstealthaddress,     {"label"} },
    { "wallet",             "getaccountaddress",        &getaccountaddress,        {"account"} },
    { "wallet",             "getaccount",               &getaccount,               {"address"} },
    { "wallet",             "getaddressesbyaccount",    &getaddressesbyaccount,    {"account"} },
    { "wallet",             "getbalance",               &getbalance,               {"account","minconf","include_watchonly"} },
    { "wallet",             "getnewaddress",            &getnewaddress,            {"account","address_type"} },
    { "wallet",             "getnewstealthaddress",     &getnewstealthaddress,     {"label"} },
    { "wallet",             "getrawchangeaddress",      &getrawchangeaddress,      {"address_type"} },
    { "wallet",             "getreceivedbyaccount",     &getreceivedbyaccount,     {"account","minconf"} },
    { "wallet",             "getreceivedbyaddress",     &getreceivedbyaddress,     {"address","minconf"} },
    { "wallet",             "gettransaction",           &gettransaction,           {"txid","include_watchonly"} },
    { "wallet",             "getunconfirmedbalance",    &getunconfirmedbalance,    {} },
    { "wallet",             "getwalletinfo",            &getwalletinfo,            {} },
    { "wallet",             "importmulti",              &importmulti,              {"requests","options"} },
    { "wallet",             "importprivkey",            &importprivkey,            {"privkey","label","rescan"} },
    { "wallet",             "importwallet",             &importwallet,             {"filename"} },
    { "wallet",             "importaddress",            &importaddress,            {"address","label","rescan","p2sh"} },
    { "wallet",             "importprunedfunds",        &importprunedfunds,        {"rawtransaction","txoutproof"} },
    { "wallet",             "importpubkey",             &importpubkey,             {"pubkey","label","rescan"} },
    { "wallet",             "importstealthaddress",     &importstealthaddress,     {"scan_secret","spend_secret","label"} },
    { "wallet",             "keypoolrefill",            &keypoolrefill,            {"newsize"} },
    { "wallet",             "listaccounts",             &listaccounts,             {"minconf","include_watchonly"} },
    { "wallet",             "listaddressgroupings",     &listaddressgroupings,     {} },
    { "wallet",             "listlockunspent",          &listlockunspent,          {} },
    { "wallet",             "listreceivedbyaccount",    &listreceivedbyaccount,    {"minconf","include_empty","include_watchonly"} },
    { "wallet",             "listreceivedbyaddress",    &listreceivedbyaddress,    {"minconf","include_empty","include_watchonly"} },
    { "wallet",             "listsinceblock",           &listsinceblock,           {"blockhash","target_confirmations","include_watchonly","include_removed"} },
    { "wallet",             "liststealthaddresses",     &liststealthaddresses,     {"show_secrets"} },
    { "wallet",             "listtransactions",         &listtransactions,         {"account","count","skip","include_watchonly"} },
    { "wallet",             "listunspent",              &listunspent,              {"minconf","maxconf","addresses","include_unsafe","query_options"} },
    { "wallet",             "listwallets",              &listwallets,              {} },
    { "wallet",             "lockunspent",              &lockunspent,              {"unlock","transactions"} },
    { "wallet",             "makekeypair",              &makekeypair,              {} },    
    { "wallet",             "move",                     &movecmd,                  {"fromaccount","toaccount","amount","minconf","comment"} },
    { "wallet",             "reservebalance",           &reservebalance,           {"reserve","amount"} },
    { "wallet",             "sendfrom",                 &sendfrom,                 {"fromaccount","toaddress","amount","minconf","comment","comment_to"} },
    { "wallet",             "sendmany",                 &sendmany,                 {"fromaccount","amounts","minconf","comment","subtractfeefrom","replaceable","conf_target","estimate_mode"} },
    { "wallet",             "sendtoaddress",            &sendtoaddress,            {"address","amount","comment","comment_to","subtractfeefromamount","replaceable","conf_target","estimate_mode"} },
    { "wallet",             "sendtostealthaddress",     &sendtostealthaddress,     {"stealthaddress","amount","comment","comment_to","subtractfeefromamount","replaceable","conf_target","estimate_mode"} },
    { "wallet",             "setaccount",               &setaccount,               {"address","account"} },
    { "wallet",             "settxfee",                 &settxfee,                 {"amount"} },
    { "wallet",             "signmessage",              &signmessage,              {"address","message"} },
    { "wallet",             "walletlock",               &walletlock,               {} },
    { "wallet",             "walletpassphrasechange",   &walletpassphrasechange,   {"oldpassphrase","newpassphrase"} },
    { "wallet",             "walletpassphrase",         &walletpassphrase,         {"passphrase","timeout", "stakingonly"} },
    { "wallet",             "removeprunedfunds",        &removeprunedfunds,        {"txid"} },
    { "wallet",             "rescanblockchain",         &rescanblockchain,         {"start_height", "stop_height"} },

    { "generating",         "generate",                 &generate,                 {"nblocks","maxtries"} },
};

void RegisterWalletRPCCommands(CRPCTable &t)
{
    for (unsigned int vcidx = 0; vcidx < ARRAYLEN(commands); vcidx++)
        t.appendCommand(commands[vcidx].name, &commands[vcidx]);
}<|MERGE_RESOLUTION|>--- conflicted
+++ resolved
@@ -3548,7 +3548,6 @@
     return response;
 }
 
-<<<<<<< HEAD
 // DeepOnion:  Stealth Addresses.
 UniValue getnewstealthaddress(const JSONRPCRequest& request)
 {
@@ -4023,7 +4022,6 @@
     return wtx.GetHash().GetHex();
 }
 
-=======
 // DeepOnion: reserve balance from being staked for network protection
 UniValue reservebalance(const JSONRPCRequest& request)
 {
@@ -4103,7 +4101,6 @@
     return result;
 }
 
->>>>>>> 61759d9a
 extern UniValue abortrescan(const JSONRPCRequest& request); // in rpcdump.cpp
 extern UniValue dumpprivkey(const JSONRPCRequest& request); // in rpcdump.cpp
 extern UniValue importprivkey(const JSONRPCRequest& request);
