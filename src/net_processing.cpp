// Copyright (c) 2009-2010 Satoshi Nakamoto
// Copyright (c) 2009-2017 The Bitcoin Core developers
// Distributed under the MIT software license, see the accompanying
// file COPYING or http://www.opensource.org/licenses/mit-license.php.

#include <net_processing.h>

#include <addrman.h>
#include <arith_uint256.h>
#include <blockencodings.h>
#include <chainparams.h>
#include <consensus/validation.h>
#include <sync.h>
#include <hash.h>
#include <init.h>
#include <validation.h>
#include <merkleblock.h>
#include <netmessagemaker.h>
#include <netbase.h>
#include <policy/fees.h>
#include <policy/policy.h>
#include <primitives/block.h>
#include <primitives/transaction.h>
#include <random.h>
#include <reverse_iterator.h>
#include <scheduler.h>
#include <tinyformat.h>
#include <txmempool.h>
#include <ui_interface.h>
#include <util.h>
#include <utilmoneystr.h>
#include <utilstrencodings.h>
#include <wallet/wallet.h>

#if defined(NDEBUG)
# error "DeepOnion cannot be compiled without assertions."
#endif

std::atomic<int64_t> nTimeBestReceived(0); // Used only to inform the wallet of when we last received a block

std::map<uint256, int> mapBannedHash;

struct IteratorComparator
{
    template<typename I>
    bool operator()(const I& a, const I& b) const
    {
        return &(*a) < &(*b);
    }
};

struct COrphanTx {
    // When modifying, adapt the copy of this definition in tests/DoS_tests.
    CTransactionRef tx;
    NodeId fromPeer;
    int64_t nTimeExpire;
};
static CCriticalSection g_cs_orphans;
std::map<uint256, COrphanTx> mapOrphanTransactions GUARDED_BY(g_cs_orphans);
std::map<COutPoint, std::set<std::map<uint256, COrphanTx>::iterator, IteratorComparator>> mapOrphanTransactionsByPrev GUARDED_BY(g_cs_orphans);
void EraseOrphansFor(NodeId peer);

static size_t vExtraTxnForCompactIt GUARDED_BY(g_cs_orphans) = 0;
static std::vector<std::pair<uint256, CTransactionRef>> vExtraTxnForCompact GUARDED_BY(g_cs_orphans);

static const uint64_t RANDOMIZER_ID_ADDRESS_RELAY = 0x3cac0035b5866b90ULL; // SHA256("main address relay")[0:8]

/// Age after which a stale block will no longer be served if requested as
/// protection against fingerprinting. Set to one month, denominated in seconds.
static const int STALE_RELAY_AGE_LIMIT = 30 * 24 * 60 * 60;

/// Age after which a block is considered historical for purposes of rate
/// limiting block relay. Set to one week, denominated in seconds.
static const int HISTORICAL_BLOCK_AGE = 7 * 24 * 60 * 60;

// Internal stuff
namespace {
    /** Number of nodes with fSyncStarted. */
    int nSyncStarted = 0;

    /**
     * Sources of received blocks, saved to be able to send them reject
     * messages or ban them when processing happens afterwards. Protected by
     * cs_main.
     * Set mapBlockSource[hash].second to false if the node should not be
     * punished if the block is invalid.
     */
    std::map<uint256, std::pair<NodeId, bool>> mapBlockSource;

    /**
     * Filter for transactions that were recently rejected by
     * AcceptToMemoryPool. These are not rerequested until the chain tip
     * changes, at which point the entire filter is reset. Protected by
     * cs_main.
     *
     * Without this filter we'd be re-requesting txs from each of our peers,
     * increasing bandwidth consumption considerably. For instance, with 100
     * peers, half of which relay a tx we don't accept, that might be a 50x
     * bandwidth increase. A flooding attacker attempting to roll-over the
     * filter using minimum-sized, 60byte, transactions might manage to send
     * 1000/sec if we have fast peers, so we pick 120,000 to give our peers a
     * two minute window to send invs to us.
     *
     * Decreasing the false positive rate is fairly cheap, so we pick one in a
     * million to make it highly unlikely for users to have issues with this
     * filter.
     *
     * Memory used: 1.3 MB
     */
    std::unique_ptr<CRollingBloomFilter> recentRejects;
    uint256 hashRecentRejectsChainTip;

    /** Blocks that are in flight, and that are in the queue to be downloaded. Protected by cs_main. */
    struct QueuedBlock {
        uint256 hash;
        const CBlockIndex* pindex;                               //!< Optional.
        bool fValidatedHeaders;                                  //!< Whether this block has validated headers at the time of request.
        std::unique_ptr<PartiallyDownloadedBlock> partialBlock;  //!< Optional, used for CMPCTBLOCK downloads
    };
    std::map<uint256, std::pair<NodeId, std::list<QueuedBlock>::iterator> > mapBlocksInFlight;

    /** Stack of nodes which we have set to announce using compact blocks */
    std::list<NodeId> lNodesAnnouncingHeaderAndIDs;

    /** Number of preferable block download peers. */
    int nPreferredDownload = 0;

    /** Number of peers from which we're downloading blocks. */
    int nPeersWithValidatedDownloads = 0;

    /** Number of outbound peers with m_chain_sync.m_protect. */
    int g_outbound_peers_with_protect_from_disconnect = 0;

    /** When our tip was last updated. */
    std::atomic<int64_t> g_last_tip_update(0);

    /** Relay map, protected by cs_main. */
    typedef std::map<uint256, CTransactionRef> MapRelay;
    MapRelay mapRelay;
    /** Expiration-time ordered list of (expire time, relay map entry) pairs, protected by cs_main). */
    std::deque<std::pair<int64_t, MapRelay::iterator>> vRelayExpiration;
} // namespace

namespace {

struct CBlockReject {
    unsigned char chRejectCode;
    std::string strRejectReason;
    uint256 hashBlock;
};

/**
 * Maintain validation-specific state about nodes, protected by cs_main, instead
 * by CNode's own locks. This simplifies asynchronous operation, where
 * processing of incoming data is done after the ProcessMessage call returns,
 * and we're no longer holding the node's locks.
 */
struct CNodeState {
    //! The peer's address
    const CService address;
    //! Whether we have a fully established connection.
    bool fCurrentlyConnected;
    //! Accumulated misbehaviour score for this peer.
    int nMisbehavior;
    //! Whether this peer should be disconnected and banned (unless whitelisted).
    bool fShouldBan;
    //! String name of this peer (debugging/logging purposes).
    const std::string name;
    //! List of asynchronously-determined block rejections to notify this peer about.
    std::vector<CBlockReject> rejects;
    //! The best known block we know this peer has announced.
    const CBlockIndex *pindexBestKnownBlock;
    //! The hash of the last unknown block this peer has announced.
    uint256 hashLastUnknownBlock;
    //! The last full block we both have.
    const CBlockIndex *pindexLastCommonBlock;
    //! The best header we have sent our peer.
    const CBlockIndex *pindexBestHeaderSent;
    //! Length of current-streak of unconnecting headers announcements
    int nUnconnectingHeaders;
    //! Whether we've started headers synchronization with this peer.
    bool fSyncStarted;
    //! When to potentially disconnect peer for stalling headers download
    int64_t nHeadersSyncTimeout;
    //! Since when we're stalling block download progress (in microseconds), or 0.
    int64_t nStallingSince;
    std::list<QueuedBlock> vBlocksInFlight;
    //! When the first entry in vBlocksInFlight started downloading. Don't care when vBlocksInFlight is empty.
    int64_t nDownloadingSince;
    int nBlocksInFlight;
    int nBlocksInFlightValidHeaders;
    //! Whether we consider this a preferred download peer.
    bool fPreferredDownload;
    //! Whether this peer wants invs or headers (when possible) for block announcements.
    bool fPreferHeaders;
    //! Whether this peer wants invs or cmpctblocks (when possible) for block announcements.
    bool fPreferHeaderAndIDs;
    /**
      * Whether this peer will send us cmpctblocks if we request them.
      * This is not used to gate request logic, as we really only care about fSupportsDesiredCmpctVersion,
      * but is used as a flag to "lock in" the version of compact blocks (fWantsCmpctWitness) we send.
      */
    bool fProvidesHeaderAndIDs;
    //! Whether this peer can give us witnesses
    bool fHaveWitness;
    //! Whether this peer wants witnesses in cmpctblocks/blocktxns
    bool fWantsCmpctWitness;
    /**
     * If we've announced NODE_WITNESS to this peer: whether the peer sends witnesses in cmpctblocks/blocktxns,
     * otherwise: whether this peer sends non-witnesses in cmpctblocks/blocktxns.
     */
    bool fSupportsDesiredCmpctVersion;

    /** State used to enforce CHAIN_SYNC_TIMEOUT
      * Only in effect for outbound, non-manual connections, with
      * m_protect == false
      * Algorithm: if a peer's best known block has less work than our tip,
      * set a timeout CHAIN_SYNC_TIMEOUT seconds in the future:
      *   - If at timeout their best known block now has more work than our tip
      *     when the timeout was set, then either reset the timeout or clear it
      *     (after comparing against our current tip's work)
      *   - If at timeout their best known block still has less work than our
      *     tip did when the timeout was set, then send a getheaders message,
      *     and set a shorter timeout, HEADERS_RESPONSE_TIME seconds in future.
      *     If their best known block is still behind when that new timeout is
      *     reached, disconnect.
      */
    struct ChainSyncTimeoutState {
        //! A timeout used for checking whether our peer has sufficiently synced
        int64_t m_timeout;
        //! A header with the work we require on our peer's chain
        const CBlockIndex * m_work_header;
        //! After timeout is reached, set to true after sending getheaders
        bool m_sent_getheaders;
        //! Whether this peer is protected from disconnection due to a bad/slow chain
        bool m_protect;
    };

    ChainSyncTimeoutState m_chain_sync;

    //! Time of last new block announcement
    int64_t m_last_block_announcement;

    CNodeState(CAddress addrIn, std::string addrNameIn) : address(addrIn), name(addrNameIn) {
        fCurrentlyConnected = false;
        nMisbehavior = 0;
        fShouldBan = false;
        pindexBestKnownBlock = nullptr;
        hashLastUnknownBlock.SetNull();
        pindexLastCommonBlock = nullptr;
        pindexBestHeaderSent = nullptr;
        nUnconnectingHeaders = 0;
        fSyncStarted = false;
        nHeadersSyncTimeout = 0;
        nStallingSince = 0;
        nDownloadingSince = 0;
        nBlocksInFlight = 0;
        nBlocksInFlightValidHeaders = 0;
        fPreferredDownload = false;
        fPreferHeaders = false;
        fPreferHeaderAndIDs = false;
        fProvidesHeaderAndIDs = false;
        fHaveWitness = false;
        fWantsCmpctWitness = false;
        fSupportsDesiredCmpctVersion = false;
        m_chain_sync = { 0, nullptr, false, false };
        m_last_block_announcement = 0;
    }
};

/** Map maintaining per-node state. Requires cs_main. */
std::map<NodeId, CNodeState> mapNodeState;

// Requires cs_main.
CNodeState *State(NodeId pnode) {
    std::map<NodeId, CNodeState>::iterator it = mapNodeState.find(pnode);
    if (it == mapNodeState.end())
        return nullptr;
    return &it->second;
}

void UpdatePreferredDownload(CNode* node, CNodeState* state)
{
    nPreferredDownload -= state->fPreferredDownload;

    // Whether this node should be marked as a preferred download node.
    state->fPreferredDownload = (!node->fInbound || node->fWhitelisted) && !node->fOneShot && !node->fClient;

    nPreferredDownload += state->fPreferredDownload;
}

void PushNodeVersion(CNode *pnode, CConnman* connman, int64_t nTime)
{
    ServiceFlags nLocalNodeServices = pnode->GetLocalServices();
    uint64_t nonce = pnode->GetLocalNonce();
    int nNodeStartingHeight = pnode->GetMyStartingHeight();
    NodeId nodeid = pnode->GetId();
    CAddress addr = pnode->addr;

    CAddress addrYou = (addr.IsRoutable() && !IsProxy(addr) ? addr : CAddress(CService(), addr.nServices));
    // CAddress addrMe = CAddress(CService(), nLocalNodeServices);
    CAddress addrMe = GetLocalAddress(&addr, nLocalNodeServices);

    connman->PushMessage(pnode, CNetMsgMaker(INIT_PROTO_VERSION).Make(NetMsgType::VERSION, PROTOCOL_VERSION, (uint64_t)nLocalNodeServices, nTime, addrYou, addrMe,
            nonce, strSubVersion, nNodeStartingHeight, ::fRelayTxes));

    if (fLogIPs) {
        LogPrint(BCLog::NET, "send version message: version %d, blocks=%d, us=%s, them=%s, peer=%d\n", PROTOCOL_VERSION, nNodeStartingHeight, addrMe.ToString(), addrYou.ToString(), nodeid);
    } else {
        LogPrint(BCLog::NET, "send version message: version %d, blocks=%d, us=%s, peer=%d, \n", PROTOCOL_VERSION, nNodeStartingHeight, addrMe.ToString(), nodeid);
    }
}

// Requires cs_main.
// Returns a bool indicating whether we requested this block.
// Also used if a block was /not/ received and timed out or started with another peer
bool MarkBlockAsReceived(const uint256& hash) {
    std::map<uint256, std::pair<NodeId, std::list<QueuedBlock>::iterator> >::iterator itInFlight = mapBlocksInFlight.find(hash);
    if (itInFlight != mapBlocksInFlight.end()) {
        CNodeState *state = State(itInFlight->second.first);
        assert(state != nullptr);
        state->nBlocksInFlightValidHeaders -= itInFlight->second.second->fValidatedHeaders;
        if (state->nBlocksInFlightValidHeaders == 0 && itInFlight->second.second->fValidatedHeaders) {
            // Last validated block on the queue was received.
            nPeersWithValidatedDownloads--;
        }
        if (state->vBlocksInFlight.begin() == itInFlight->second.second) {
            // First block on the queue was received, update the start download time for the next one
            state->nDownloadingSince = std::max(state->nDownloadingSince, GetTimeMicros());
        }
        state->vBlocksInFlight.erase(itInFlight->second.second);
        state->nBlocksInFlight--;
        state->nStallingSince = 0;
        mapBlocksInFlight.erase(itInFlight);
        return true;
    }
    return false;
}

// Requires cs_main.
// returns false, still setting pit, if the block was already in flight from the same peer
// pit will only be valid as long as the same cs_main lock is being held
bool MarkBlockAsInFlight(NodeId nodeid, const uint256& hash, const CBlockIndex* pindex = nullptr, std::list<QueuedBlock>::iterator** pit = nullptr) {
    CNodeState *state = State(nodeid);
    assert(state != nullptr);

    // Short-circuit most stuff in case its from the same node
    std::map<uint256, std::pair<NodeId, std::list<QueuedBlock>::iterator> >::iterator itInFlight = mapBlocksInFlight.find(hash);
    if (itInFlight != mapBlocksInFlight.end() && itInFlight->second.first == nodeid) {
        if (pit) {
            *pit = &itInFlight->second.second;
        }
        return false;
    }

    // Make sure it's not listed somewhere already.
    MarkBlockAsReceived(hash);

    std::list<QueuedBlock>::iterator it = state->vBlocksInFlight.insert(state->vBlocksInFlight.end(),
            {hash, pindex, pindex != nullptr, std::unique_ptr<PartiallyDownloadedBlock>(pit ? new PartiallyDownloadedBlock(&mempool) : nullptr)});
    state->nBlocksInFlight++;
    state->nBlocksInFlightValidHeaders += it->fValidatedHeaders;
    if (state->nBlocksInFlight == 1) {
        // We're starting a block download (batch) from this peer.
        state->nDownloadingSince = GetTimeMicros();
    }
    if (state->nBlocksInFlightValidHeaders == 1 && pindex != nullptr) {
        nPeersWithValidatedDownloads++;
    }
    itInFlight = mapBlocksInFlight.insert(std::make_pair(hash, std::make_pair(nodeid, it))).first;
    if (pit)
        *pit = &itInFlight->second.second;
    return true;
}

/** Check whether the last unknown block a peer advertised is not yet known. */
void ProcessBlockAvailability(NodeId nodeid) {
    CNodeState *state = State(nodeid);
    assert(state != nullptr);

    if (!state->hashLastUnknownBlock.IsNull()) {
        BlockMap::iterator itOld = mapBlockIndex.find(state->hashLastUnknownBlock);
        if (itOld != mapBlockIndex.end() && itOld->second->nChainWork > 0) {
            if (state->pindexBestKnownBlock == nullptr || itOld->second->nChainWork >= state->pindexBestKnownBlock->nChainWork)
                state->pindexBestKnownBlock = itOld->second;
            state->hashLastUnknownBlock.SetNull();
        }
    }
}

/** Update tracking information about which blocks a peer is assumed to have. */
void UpdateBlockAvailability(NodeId nodeid, const uint256 &hash) {
    CNodeState *state = State(nodeid);
    assert(state != nullptr);

    ProcessBlockAvailability(nodeid);

    BlockMap::iterator it = mapBlockIndex.find(hash);
    if (it != mapBlockIndex.end() && it->second->nChainWork > 0) {
        // An actually better block was announced.
        if (state->pindexBestKnownBlock == nullptr || it->second->nChainWork >= state->pindexBestKnownBlock->nChainWork)
            state->pindexBestKnownBlock = it->second;
    } else {
        // An unknown block was announced; just assume that the latest one is the best one.
        state->hashLastUnknownBlock = hash;
    }
}

void MaybeSetPeerAsAnnouncingHeaderAndIDs(NodeId nodeid, CConnman* connman) {
    AssertLockHeld(cs_main);
    CNodeState* nodestate = State(nodeid);
    if (!nodestate || !nodestate->fSupportsDesiredCmpctVersion) {
        // Never ask from peers who can't provide witnesses.
        return;
    }
    if (nodestate->fProvidesHeaderAndIDs) {
        for (std::list<NodeId>::iterator it = lNodesAnnouncingHeaderAndIDs.begin(); it != lNodesAnnouncingHeaderAndIDs.end(); it++) {
            if (*it == nodeid) {
                lNodesAnnouncingHeaderAndIDs.erase(it);
                lNodesAnnouncingHeaderAndIDs.push_back(nodeid);
                return;
            }
        }
        connman->ForNode(nodeid, [connman](CNode* pfrom){
            uint64_t nCMPCTBLOCKVersion = (pfrom->GetLocalServices() & NODE_WITNESS) ? 2 : 1;
            if (lNodesAnnouncingHeaderAndIDs.size() >= 3) {
                // As per BIP152, we only get 3 of our peers to announce
                // blocks using compact encodings.
                connman->ForNode(lNodesAnnouncingHeaderAndIDs.front(), [connman, nCMPCTBLOCKVersion](CNode* pnodeStop){
                    connman->PushMessage(pnodeStop, CNetMsgMaker(pnodeStop->GetSendVersion()).Make(NetMsgType::SENDCMPCT, /*fAnnounceUsingCMPCTBLOCK=*/false, nCMPCTBLOCKVersion));
                    return true;
                });
                lNodesAnnouncingHeaderAndIDs.pop_front();
            }
            connman->PushMessage(pfrom, CNetMsgMaker(pfrom->GetSendVersion()).Make(NetMsgType::SENDCMPCT, /*fAnnounceUsingCMPCTBLOCK=*/true, nCMPCTBLOCKVersion));
            lNodesAnnouncingHeaderAndIDs.push_back(pfrom->GetId());
            return true;
        });
    }
}

bool TipMayBeStale(const Consensus::Params &consensusParams)
{
    AssertLockHeld(cs_main);
    if (g_last_tip_update == 0) {
        g_last_tip_update = GetTime();
    }
    return g_last_tip_update < GetTime() - consensusParams.nPowTargetSpacing * 3 && mapBlocksInFlight.empty();
}

// Requires cs_main
bool CanDirectFetch(const Consensus::Params &consensusParams)
{
    return chainActive.Tip()->GetBlockTime() > GetAdjustedTime() - consensusParams.nPosTargetSpacing * 20;
}

// Requires cs_main
bool PeerHasHeader(CNodeState *state, const CBlockIndex *pindex)
{
    if (state->pindexBestKnownBlock && pindex == state->pindexBestKnownBlock->GetAncestor(pindex->nHeight))
        return true;
    if (state->pindexBestHeaderSent && pindex == state->pindexBestHeaderSent->GetAncestor(pindex->nHeight))
        return true;
    return false;
}

/** Update pindexLastCommonBlock and add not-in-flight missing successors to vBlocks, until it has
 *  at most count entries. */
void FindNextBlocksToDownload(NodeId nodeid, unsigned int count, std::vector<const CBlockIndex*>& vBlocks, NodeId& nodeStaller, const Consensus::Params& consensusParams) 
{
    if (count == 0)
        return;

    vBlocks.reserve(vBlocks.size() + count);
    CNodeState *state = State(nodeid);
    assert(state != nullptr);

    // Make sure pindexBestKnownBlock is up to date, we'll need it.
    ProcessBlockAvailability(nodeid);
    /*
    if (state->pindexBestKnownBlock != nullptr && state->pindexBestKnownBlock->nChainWork >= chainActive.Tip()->nChainWork) 
    {
    	LogPrintf(">> state->pindexBestKnownBlock->nChainWork = %s\n", state->pindexBestKnownBlock->nChainWork.ToString().c_str());
    }
    */
    
    if (state->pindexBestKnownBlock == nullptr || state->pindexBestKnownBlock->nChainWork < chainActive.Tip()->nChainWork || state->pindexBestKnownBlock->nChainWork < nMinimumChainWork) {
        // This peer has nothing interesting.
        return;
    }
    
    if (state->pindexLastCommonBlock == nullptr) {
        // Bootstrap quickly by guessing a parent of our best tip is the forking point.
        // Guessing wrong in either direction is not a problem.
        state->pindexLastCommonBlock = chainActive[std::min(state->pindexBestKnownBlock->nHeight, chainActive.Height())];
    }

    // If the peer reorganized, our previous pindexLastCommonBlock may not be an ancestor
    // of its current tip anymore. Go back enough to fix that.
    state->pindexLastCommonBlock = LastCommonAncestor(state->pindexLastCommonBlock, state->pindexBestKnownBlock);
    if (state->pindexLastCommonBlock == state->pindexBestKnownBlock)
        return;

    std::vector<const CBlockIndex*> vToFetch;
    const CBlockIndex *pindexWalk = state->pindexLastCommonBlock;
    // Never fetch further than the best block we know the peer has, or more than BLOCK_DOWNLOAD_WINDOW + 1 beyond the last
    // linked block we have in common with this peer. The +1 is so we can detect stalling, namely if we would be able to
    // download that next block if the window were 1 larger.
    int nWindowEnd = state->pindexLastCommonBlock->nHeight + BLOCK_DOWNLOAD_WINDOW;
    int nMaxHeight = std::min<int>(state->pindexBestKnownBlock->nHeight, nWindowEnd + 1);
    // LogPrintf(">> nMaxHeight = %d, nWindowEnd = %d\n", nMaxHeight, nWindowEnd);
    NodeId waitingfor = -1;
    while (pindexWalk->nHeight < nMaxHeight) {
        // Read up to 128 (or more, if more blocks than that are needed) successors of pindexWalk (towards
        // pindexBestKnownBlock) into vToFetch. We fetch 128, because CBlockIndex::GetAncestor may be as expensive
        // as iterating over ~100 CBlockIndex* entries anyway.
        int nToFetch = std::min(nMaxHeight - pindexWalk->nHeight, std::max<int>(count - vBlocks.size(), 128));
        vToFetch.resize(nToFetch);
        pindexWalk = state->pindexBestKnownBlock->GetAncestor(pindexWalk->nHeight + nToFetch);
        vToFetch[nToFetch - 1] = pindexWalk;
        for (unsigned int i = nToFetch - 1; i > 0; i--) {
            vToFetch[i - 1] = vToFetch[i]->pprev;
        }

        // Iterate over those blocks in vToFetch (in forward direction), adding the ones that
        // are not yet downloaded and not in flight to vBlocks. In the mean time, update
        // pindexLastCommonBlock as long as all ancestors are already downloaded, or if it's
        // already part of our chain (and therefore don't need it even if pruned).
        for (const CBlockIndex* pindex : vToFetch) {
            if (!pindex->IsValid(BLOCK_VALID_TREE)) {
                // We consider the chain that this peer is on invalid.
                return;
            }
            if (!State(nodeid)->fHaveWitness && IsWitnessEnabled(pindex->pprev, consensusParams)) {
                // We wouldn't download this block or its descendants from this peer.
                return;
            }
            if (pindex->nStatus & BLOCK_HAVE_DATA || chainActive.Contains(pindex)) {
                if (pindex->nChainTx)
                    state->pindexLastCommonBlock = pindex;
            } else if (mapBlocksInFlight.count(pindex->GetBlockHash()) == 0) {
                // The block is not already downloaded, and not yet in flight.
                if (pindex->nHeight > nWindowEnd) {
                    // We reached the end of the window.
                    if (vBlocks.size() == 0 && waitingfor != nodeid) {
                        // We aren't able to fetch anything, but we would be if the download window was one larger.
                        nodeStaller = waitingfor;
                    }
                    return;
                }
                vBlocks.push_back(pindex);
                if (vBlocks.size() == count) {
                    return;
                }
            } else if (waitingfor == -1) {
                // This is the first already-in-flight block.
                waitingfor = mapBlocksInFlight[pindex->GetBlockHash()].first;
            }
        }
    }
}

} // namespace

// This function is used for testing the stale tip eviction logic, see
// DoS_tests.cpp
void UpdateLastBlockAnnounceTime(NodeId node, int64_t time_in_seconds)
{
    LOCK(cs_main);
    CNodeState *state = State(node);
    if (state) state->m_last_block_announcement = time_in_seconds;
}

// Returns true for outbound peers, excluding manual connections, feelers, and
// one-shots
bool IsOutboundDisconnectionCandidate(const CNode *node)
{
    return !(node->fInbound || node->m_manual_connection || node->fFeeler || node->fOneShot);
}

void PeerLogicValidation::InitializeNode(CNode *pnode) {
    CAddress addr = pnode->addr;
    std::string addrName = pnode->GetAddrName();
    NodeId nodeid = pnode->GetId();
    {
        LOCK(cs_main);
        mapNodeState.emplace_hint(mapNodeState.end(), std::piecewise_construct, std::forward_as_tuple(nodeid), std::forward_as_tuple(addr, std::move(addrName)));
    }
    if(!pnode->fInbound)
        PushNodeVersion(pnode, connman, GetTime());
}

void PeerLogicValidation::FinalizeNode(NodeId nodeid, bool& fUpdateConnectionTime) {
    fUpdateConnectionTime = false;
    LOCK(cs_main);
    CNodeState *state = State(nodeid);
    assert(state != nullptr);

    if (state->fSyncStarted)
        nSyncStarted--;

    if (state->nMisbehavior == 0 && state->fCurrentlyConnected) {
        fUpdateConnectionTime = true;
    }

    for (const QueuedBlock& entry : state->vBlocksInFlight) {
        mapBlocksInFlight.erase(entry.hash);
    }
    EraseOrphansFor(nodeid);
    nPreferredDownload -= state->fPreferredDownload;
    nPeersWithValidatedDownloads -= (state->nBlocksInFlightValidHeaders != 0);
    assert(nPeersWithValidatedDownloads >= 0);
    g_outbound_peers_with_protect_from_disconnect -= state->m_chain_sync.m_protect;
    assert(g_outbound_peers_with_protect_from_disconnect >= 0);

    mapNodeState.erase(nodeid);

    if (mapNodeState.empty()) {
        // Do a consistency check after the last peer is removed.
        assert(mapBlocksInFlight.empty());
        assert(nPreferredDownload == 0);
        assert(nPeersWithValidatedDownloads == 0);
        assert(g_outbound_peers_with_protect_from_disconnect == 0);
    }
    LogPrint(BCLog::NET, "Cleared nodestate for peer=%d\n", nodeid);
}

bool GetNodeStateStats(NodeId nodeid, CNodeStateStats &stats) {
    LOCK(cs_main);
    CNodeState *state = State(nodeid);
    if (state == nullptr)
        return false;
    stats.nMisbehavior = state->nMisbehavior;
    stats.nSyncHeight = state->pindexBestKnownBlock ? state->pindexBestKnownBlock->nHeight : -1;
    stats.nCommonHeight = state->pindexLastCommonBlock ? state->pindexLastCommonBlock->nHeight : -1;
    for (const QueuedBlock& queue : state->vBlocksInFlight) {
        if (queue.pindex)
            stats.vHeightInFlight.push_back(queue.pindex->nHeight);
    }
    return true;
}

//////////////////////////////////////////////////////////////////////////////
//
// mapOrphanTransactions
//

void AddToCompactExtraTransactions(const CTransactionRef& tx) EXCLUSIVE_LOCKS_REQUIRED(g_cs_orphans)
{
    size_t max_extra_txn = gArgs.GetArg("-blockreconstructionextratxn", DEFAULT_BLOCK_RECONSTRUCTION_EXTRA_TXN);
    if (max_extra_txn <= 0)
        return;
    if (!vExtraTxnForCompact.size())
        vExtraTxnForCompact.resize(max_extra_txn);
    vExtraTxnForCompact[vExtraTxnForCompactIt] = std::make_pair(tx->GetWitnessHash(), tx);
    vExtraTxnForCompactIt = (vExtraTxnForCompactIt + 1) % max_extra_txn;
}

bool AddOrphanTx(const CTransactionRef& tx, NodeId peer) EXCLUSIVE_LOCKS_REQUIRED(g_cs_orphans)
{
    const uint256& hash = tx->GetHash();
    if (mapOrphanTransactions.count(hash))
        return false;

    // Ignore big transactions, to avoid a
    // send-big-orphans memory exhaustion attack. If a peer has a legitimate
    // large transaction with a missing parent then we assume
    // it will rebroadcast it later, after the parent transaction(s)
    // have been mined or received.
    // 100 orphans, each of which is at most 99,999 bytes big is
    // at most 10 megabytes of orphans and somewhat more byprev index (in the worst case):
    unsigned int sz = GetTransactionWeight(*tx);
    if (sz >= MAX_STANDARD_TX_WEIGHT)
    {
        LogPrint(BCLog::MEMPOOL, "ignoring large orphan tx (size: %u, hash: %s)\n", sz, hash.ToString());
        return false;
    }

    auto ret = mapOrphanTransactions.emplace(hash, COrphanTx{tx, peer, GetTime() + ORPHAN_TX_EXPIRE_TIME});
    assert(ret.second);
    for (const CTxIn& txin : tx->vin) {
        mapOrphanTransactionsByPrev[txin.prevout].insert(ret.first);
    }

    AddToCompactExtraTransactions(tx);

    LogPrint(BCLog::MEMPOOL, "stored orphan tx %s (mapsz %u outsz %u)\n", hash.ToString(),
             mapOrphanTransactions.size(), mapOrphanTransactionsByPrev.size());
    return true;
}

int static EraseOrphanTx(uint256 hash) EXCLUSIVE_LOCKS_REQUIRED(g_cs_orphans)
{
    std::map<uint256, COrphanTx>::iterator it = mapOrphanTransactions.find(hash);
    if (it == mapOrphanTransactions.end())
        return 0;
    for (const CTxIn& txin : it->second.tx->vin)
    {
        auto itPrev = mapOrphanTransactionsByPrev.find(txin.prevout);
        if (itPrev == mapOrphanTransactionsByPrev.end())
            continue;
        itPrev->second.erase(it);
        if (itPrev->second.empty())
            mapOrphanTransactionsByPrev.erase(itPrev);
    }
    mapOrphanTransactions.erase(it);
    return 1;
}

void EraseOrphansFor(NodeId peer)
{
    LOCK(g_cs_orphans);
    int nErased = 0;
    std::map<uint256, COrphanTx>::iterator iter = mapOrphanTransactions.begin();
    while (iter != mapOrphanTransactions.end())
    {
        std::map<uint256, COrphanTx>::iterator maybeErase = iter++; // increment to avoid iterator becoming invalid
        if (maybeErase->second.fromPeer == peer)
        {
            nErased += EraseOrphanTx(maybeErase->second.tx->GetHash());
        }
    }
    if (nErased > 0) LogPrint(BCLog::MEMPOOL, "Erased %d orphan tx from peer=%d\n", nErased, peer);
}


unsigned int LimitOrphanTxSize(unsigned int nMaxOrphans)
{
    LOCK(g_cs_orphans);

    unsigned int nEvicted = 0;
    static int64_t nNextSweep;
    int64_t nNow = GetTime();
    if (nNextSweep <= nNow) {
        // Sweep out expired orphan pool entries:
        int nErased = 0;
        int64_t nMinExpTime = nNow + ORPHAN_TX_EXPIRE_TIME - ORPHAN_TX_EXPIRE_INTERVAL;
        std::map<uint256, COrphanTx>::iterator iter = mapOrphanTransactions.begin();
        while (iter != mapOrphanTransactions.end())
        {
            std::map<uint256, COrphanTx>::iterator maybeErase = iter++;
            if (maybeErase->second.nTimeExpire <= nNow) {
                nErased += EraseOrphanTx(maybeErase->second.tx->GetHash());
            } else {
                nMinExpTime = std::min(maybeErase->second.nTimeExpire, nMinExpTime);
            }
        }
        // Sweep again 5 minutes after the next entry that expires in order to batch the linear scan.
        nNextSweep = nMinExpTime + ORPHAN_TX_EXPIRE_INTERVAL;
        if (nErased > 0) LogPrint(BCLog::MEMPOOL, "Erased %d orphan tx due to expiration\n", nErased);
    }
    while (mapOrphanTransactions.size() > nMaxOrphans)
    {
        // Evict a random orphan:
        uint256 randomhash = GetRandHash();
        std::map<uint256, COrphanTx>::iterator it = mapOrphanTransactions.lower_bound(randomhash);
        if (it == mapOrphanTransactions.end())
            it = mapOrphanTransactions.begin();
        EraseOrphanTx(it->first);
        ++nEvicted;
    }
    return nEvicted;
}

// Requires cs_main.
void Misbehaving(NodeId pnode, int howmuch)
{
    if (howmuch == 0)
        return;

    CNodeState *state = State(pnode);
    if (state == nullptr)
        return;

    state->nMisbehavior += howmuch;
    int banscore = gArgs.GetArg("-banscore", DEFAULT_BANSCORE_THRESHOLD);
    if (state->nMisbehavior >= banscore && state->nMisbehavior - howmuch < banscore)
    {
        LogPrintf("%s: %s peer=%d (%d -> %d) BAN THRESHOLD EXCEEDED\n", __func__, state->name, pnode, state->nMisbehavior-howmuch, state->nMisbehavior);
        state->fShouldBan = true;
    } else
        LogPrintf("%s: %s peer=%d (%d -> %d)\n", __func__, state->name, pnode, state->nMisbehavior-howmuch, state->nMisbehavior);
}





//////////////////////////////////////////////////////////////////////////////
//
// blockchain -> download logic notification
//

// To prevent fingerprinting attacks, only send blocks/headers outside of the
// active chain if they are no more than a month older (both in time, and in
// best equivalent proof of work) than the best header chain we know about and
// we fully-validated them at some point.
static bool BlockRequestAllowed(const CBlockIndex* pindex, const Consensus::Params& consensusParams)
{
    AssertLockHeld(cs_main);
    if (chainActive.Contains(pindex)) return true;
    return pindex->IsValid(BLOCK_VALID_SCRIPTS) && (pindexBestHeader != nullptr) &&
        (pindexBestHeader->GetBlockTime() - pindex->GetBlockTime() < STALE_RELAY_AGE_LIMIT) &&
        (GetBlockProofEquivalentTime(*pindexBestHeader, *pindex, *pindexBestHeader, consensusParams) < STALE_RELAY_AGE_LIMIT);
}

PeerLogicValidation::PeerLogicValidation(CConnman* connmanIn, CScheduler &scheduler) : connman(connmanIn), m_stale_tip_check_time(0) {
    // Initialize global variables that cannot be constructed at startup.
    recentRejects.reset(new CRollingBloomFilter(120000, 0.000001));

    const Consensus::Params& consensusParams = Params().GetConsensus();
    // Stale tip checking and peer eviction are on two different timers, but we
    // don't want them to get out of sync due to drift in the scheduler, so we
    // combine them in one function and schedule at the quicker (peer-eviction)
    // timer.
    static_assert(EXTRA_PEER_CHECK_INTERVAL < STALE_CHECK_INTERVAL, "peer eviction timer should be less than stale tip check timer");
    scheduler.scheduleEvery(std::bind(&PeerLogicValidation::CheckForStaleTipAndEvictPeers, this, consensusParams), EXTRA_PEER_CHECK_INTERVAL * 1000);
}

void PeerLogicValidation::BlockConnected(const std::shared_ptr<const CBlock>& pblock, const CBlockIndex* pindex, const std::vector<CTransactionRef>& vtxConflicted) {
    LOCK(g_cs_orphans);

    std::vector<uint256> vOrphanErase;

    for (const CTransactionRef& ptx : pblock->vtx) {
        const CTransaction& tx = *ptx;

        // Which orphan pool entries must we evict?
        for (const auto& txin : tx.vin) {
            auto itByPrev = mapOrphanTransactionsByPrev.find(txin.prevout);
            if (itByPrev == mapOrphanTransactionsByPrev.end()) continue;
            for (auto mi = itByPrev->second.begin(); mi != itByPrev->second.end(); ++mi) {
                const CTransaction& orphanTx = *(*mi)->second.tx;
                const uint256& orphanHash = orphanTx.GetHash();
                vOrphanErase.push_back(orphanHash);
            }
        }
    }

    // Erase orphan transactions include or precluded by this block
    if (vOrphanErase.size()) {
        int nErased = 0;
        for (uint256 &orphanHash : vOrphanErase) {
            nErased += EraseOrphanTx(orphanHash);
        }
        LogPrint(BCLog::MEMPOOL, "Erased %d orphan tx included or conflicted by block\n", nErased);
    }

    g_last_tip_update = GetTime();
}

// All of the following cache a recent block, and are protected by cs_most_recent_block
static CCriticalSection cs_most_recent_block;
static std::shared_ptr<const CBlock> most_recent_block;
static std::shared_ptr<const CBlockHeaderAndShortTxIDs> most_recent_compact_block;
static uint256 most_recent_block_hash;
static bool fWitnessesPresentInMostRecentCompactBlock;

void PeerLogicValidation::NewPoWValidBlock(const CBlockIndex *pindex, const std::shared_ptr<const CBlock>& pblock) {
    std::shared_ptr<const CBlockHeaderAndShortTxIDs> pcmpctblock = std::make_shared<const CBlockHeaderAndShortTxIDs> (*pblock, true);
    const CNetMsgMaker msgMaker(PROTOCOL_VERSION);

    LOCK(cs_main);

    static int nHighestFastAnnounce = 0;
    if (pindex->nHeight <= nHighestFastAnnounce)
        return;
    nHighestFastAnnounce = pindex->nHeight;

    bool fWitnessEnabled = IsWitnessEnabled(pindex->pprev, Params().GetConsensus());
    uint256 hashBlock(pblock->GetHash());

    {
        LOCK(cs_most_recent_block);
        most_recent_block_hash = hashBlock;
        most_recent_block = pblock;
        most_recent_compact_block = pcmpctblock;
        fWitnessesPresentInMostRecentCompactBlock = fWitnessEnabled;
    }

    connman->ForEachNode([this, &pcmpctblock, pindex, &msgMaker, fWitnessEnabled, &hashBlock](CNode* pnode) {
        // TODO: Avoid the repeated-serialization here
        if (pnode->nVersion < INVALID_CB_NO_BAN_VERSION || pnode->fDisconnect)
            return;
        ProcessBlockAvailability(pnode->GetId());

        // DeepOnion: PoS blocks don't pass validation with CompactBlocks so commenting out for now.
        //            In the future we may need to review this as there are ties with SEGWIT.
        // vvvvvvvvvvvv DO NOT REMOVE GREEN CODE vvvvvvvvvvvvvvvvvvvvv
//        CNodeState &state = *State(pnode->GetId());
//         If the peer has, or we announced to them the previous block already,
//         but we don't think they have this one, go ahead and announce it
//        if (state.fPreferHeaderAndIDs && (!fWitnessEnabled || state.fWantsCmpctWitness) &&
//                !PeerHasHeader(&state, pindex) && PeerHasHeader(&state, pindex->pprev)) {
//
//            LogPrint(BCLog::NET, "%s sending header-and-ids %s to peer=%d\n", "PeerLogicValidation::NewPoWValidBlock",
//                    hashBlock.ToString(), pnode->GetId());
//            connman->PushMessage(pnode, msgMaker.Make(NetMsgType::CMPCTBLOCK, *pcmpctblock));
//            state.pindexBestHeaderSent = pindex;
//        }
//
//         for old client send inv message
//        if(pnode->nVersion < PROTOCOL_VERSION)
        // ^^^^^^^^^^^^ DO NOT REMOVE GREEN CODE ^^^^^^^^^^^^^^^^^^^^^^
        {
            std::vector<CInv> vInv;
            vInv.push_back(CInv(MSG_BLOCK, chainActive.Tip()->GetBlockHash()));
            connman->PushMessage(pnode, msgMaker.Make(NetMsgType::INV, vInv));
        }
    });
}

void PeerLogicValidation::UpdatedBlockTip(const CBlockIndex *pindexNew, const CBlockIndex *pindexFork, bool fInitialDownload) {
    const int nNewHeight = pindexNew->nHeight;
    connman->SetBestHeight(nNewHeight);

    if (!fInitialDownload) {
        // Find the hashes of all blocks that weren't previously in the best chain.
        std::vector<uint256> vHashes;
        const CBlockIndex *pindexToAnnounce = pindexNew;
        while (pindexToAnnounce != pindexFork) {
            vHashes.push_back(pindexToAnnounce->GetBlockHash());
            pindexToAnnounce = pindexToAnnounce->pprev;
            if (vHashes.size() == MAX_BLOCKS_TO_ANNOUNCE) {
                // Limit announcements in case of a huge reorganization.
                // Rely on the peer's synchronization mechanism in that case.
                break;
            }
        }
        // Relay inventory, but don't relay old inventory during initial block download.
        connman->ForEachNode([nNewHeight, &vHashes](CNode* pnode) {
            if (nNewHeight > (pnode->nStartingHeight != -1 ? pnode->nStartingHeight - 2000 : 0)) {
                for (const uint256& hash : reverse_iterate(vHashes)) {
                    pnode->PushBlockHash(hash);
                }
            }
        });
        connman->WakeMessageHandler();
    }

    nTimeBestReceived = GetTime();
}

void PeerLogicValidation::BlockChecked(const CBlock& block, const CValidationState& state) {
    LOCK(cs_main);

    const uint256 hash(block.GetHash());
    std::map<uint256, std::pair<NodeId, bool>>::iterator it = mapBlockSource.find(hash);

    int nDoS = 0;
    if (state.IsInvalid(nDoS)) {
        // Don't send reject message with code 0 or an internal reject code.
        if (it != mapBlockSource.end() && State(it->second.first) && state.GetRejectCode() > 0 && state.GetRejectCode() < REJECT_INTERNAL) {
            CBlockReject reject = {(unsigned char)state.GetRejectCode(), state.GetRejectReason().substr(0, MAX_REJECT_MESSAGE_LENGTH), hash};
            State(it->second.first)->rejects.push_back(reject);
            if (nDoS > 0 && it->second.second)
                Misbehaving(it->second.first, nDoS);
        }
    }
    // Check that:
    // 1. The block is valid
    // 2. We're not in initial block download
    // 3. This is currently the best block we're aware of. We haven't updated
    //    the tip yet so we have no way to check this directly here. Instead we
    //    just check that there are currently no other blocks in flight.
    else if (state.IsValid() &&
             !IsInitialBlockDownload() &&
             mapBlocksInFlight.count(hash) == mapBlocksInFlight.size()) {
        if (it != mapBlockSource.end()) {
            // DeepOnion: Compact blocks break PoS validation, so don't tell any nodes to send them.
//            MaybeSetPeerAsAnnouncingHeaderAndIDs(it->second.first, connman);
        }
    }
    if (it != mapBlockSource.end())
        mapBlockSource.erase(it);
}

//////////////////////////////////////////////////////////////////////////////
//
// Messages
//


bool static AlreadyHave(const CInv& inv) EXCLUSIVE_LOCKS_REQUIRED(cs_main)
{
    switch (inv.type)
    {
    case MSG_TX:
    case MSG_WITNESS_TX:
        {
            assert(recentRejects);
            if (chainActive.Tip()->GetBlockHash() != hashRecentRejectsChainTip)
            {
                // If the chain tip has changed previously rejected transactions
                // might be now valid, e.g. due to a nLockTime'd tx becoming valid,
                // or a double-spend. Reset the rejects filter and give those
                // txs a second chance.
                hashRecentRejectsChainTip = chainActive.Tip()->GetBlockHash();
                recentRejects->reset();
            }

            {
                LOCK(g_cs_orphans);
                if (mapOrphanTransactions.count(inv.hash)) return true;
            }

            return recentRejects->contains(inv.hash) ||
                   mempool.exists(inv.hash) ||
                   pcoinsTip->HaveCoinInCache(COutPoint(inv.hash, 0)) || // Best effort: only try output 0 and 1
                   pcoinsTip->HaveCoinInCache(COutPoint(inv.hash, 1));
        }
    case MSG_BLOCK:
    case MSG_WITNESS_BLOCK:
        return mapBlockIndex.count(inv.hash);
    }
    // Don't know what it is, just say we already got one
    return true;
}

static void RelayTransaction(const CTransaction& tx, CConnman* connman)
{
    CInv inv(MSG_TX, tx.GetHash());
    connman->ForEachNode([&inv](CNode* pnode)
    {
        pnode->PushInventory(inv);
    });
}

static void RelayAddress(const CAddress& addr, bool fReachable, CConnman* connman)
{
    unsigned int nRelayNodes = fReachable ? 2 : 1; // limited relaying of addresses outside our network(s)

    // Relay to a limited number of other nodes
    // Use deterministic randomness to send to the same nodes for 24 hours
    // at a time so the addrKnowns of the chosen nodes prevent repeats
    uint64_t hashAddr = addr.GetHash();
    const CSipHasher hasher = connman->GetDeterministicRandomizer(RANDOMIZER_ID_ADDRESS_RELAY).Write(hashAddr << 32).Write((GetTime() + hashAddr) / (24*60*60));
    FastRandomContext insecure_rand;

    std::array<std::pair<uint64_t, CNode*>,2> best{{{0, nullptr}, {0, nullptr}}};
    assert(nRelayNodes <= best.size());

    auto sortfunc = [&best, &hasher, nRelayNodes](CNode* pnode) {
        if (pnode->nVersion >= CADDR_TIME_VERSION) {
            uint64_t hashKey = CSipHasher(hasher).Write(pnode->GetId()).Finalize();
            for (unsigned int i = 0; i < nRelayNodes; i++) {
                 if (hashKey > best[i].first) {
                     std::copy(best.begin() + i, best.begin() + nRelayNodes - 1, best.begin() + i + 1);
                     best[i] = std::make_pair(hashKey, pnode);
                     break;
                 }
            }
        }
    };

    auto pushfunc = [&addr, &best, nRelayNodes, &insecure_rand] {
        for (unsigned int i = 0; i < nRelayNodes && best[i].first != 0; i++) {
            best[i].second->PushAddress(addr, insecure_rand);
        }
    };

    connman->ForEachNodeThen(std::move(sortfunc), std::move(pushfunc));
}

void static ProcessGetBlockData(CNode* pfrom, const Consensus::Params& consensusParams, const CInv& inv, CConnman* connman, const std::atomic<bool>& interruptMsgProc)
{
    bool send = false;
    std::shared_ptr<const CBlock> a_recent_block;
    std::shared_ptr<const CBlockHeaderAndShortTxIDs> a_recent_compact_block;
    bool fWitnessesPresentInARecentCompactBlock;
    {
        LOCK(cs_most_recent_block);
        a_recent_block = most_recent_block;
        a_recent_compact_block = most_recent_compact_block;
        fWitnessesPresentInARecentCompactBlock = fWitnessesPresentInMostRecentCompactBlock;
    }

    bool need_activate_chain = false;
    {
        LOCK(cs_main);
        BlockMap::iterator mi = mapBlockIndex.find(inv.hash);
        if (mi != mapBlockIndex.end())
        {
            if (mi->second->nChainTx && !mi->second->IsValid(BLOCK_VALID_SCRIPTS) &&
                    mi->second->IsValid(BLOCK_VALID_TREE)) {
                // If we have the block and all of its parents, but have not yet validated it,
                // we might be in the middle of connecting it (ie in the unlock of cs_main
                // before ActivateBestChain but after AcceptBlock).
                // In this case, we need to run ActivateBestChain prior to checking the relay
                // conditions below.
                need_activate_chain = true;
            }
        }
    } // release cs_main before calling ActivateBestChain
    if (need_activate_chain) {
        CValidationState dummy;
        ActivateBestChain(dummy, Params(), a_recent_block);
    }

    LOCK(cs_main);
    BlockMap::iterator mi = mapBlockIndex.find(inv.hash);
    if (mi != mapBlockIndex.end()) {
        send = BlockRequestAllowed(mi->second, consensusParams);
        if (!send) {
            LogPrint(BCLog::NET, "%s: ignoring request from peer=%i for old block that isn't in the main chain\n", __func__, pfrom->GetId());
        }
    }
    const CNetMsgMaker msgMaker(pfrom->GetSendVersion());
    // disconnect node in case we have reached the outbound limit for serving historical blocks
    // never disconnect whitelisted nodes
    if (send && connman->OutboundTargetReached(true) && ( ((pindexBestHeader != nullptr) && (pindexBestHeader->GetBlockTime() - mi->second->GetBlockTime() > HISTORICAL_BLOCK_AGE)) || inv.type == MSG_FILTERED_BLOCK) && !pfrom->fWhitelisted)
    {
        LogPrint(BCLog::NET, "historical block serving limit reached, disconnect peer=%d\n", pfrom->GetId());

        //disconnect node
        pfrom->fDisconnect = true;
        send = false;
    }
    // Avoid leaking prune-height by never sending blocks below the NODE_NETWORK_LIMITED threshold
    if (send && !pfrom->fWhitelisted && (
            (((pfrom->GetLocalServices() & NODE_NETWORK_LIMITED) == NODE_NETWORK_LIMITED) && ((pfrom->GetLocalServices() & NODE_NETWORK) != NODE_NETWORK) && (chainActive.Tip()->nHeight - mi->second->nHeight > (int)NODE_NETWORK_LIMITED_MIN_BLOCKS + 2 /* add two blocks buffer extension for possible races */) )
       )) {
        LogPrint(BCLog::NET, "Ignore block request below NODE_NETWORK_LIMITED threshold from peer=%d\n", pfrom->GetId());

        //disconnect node and prevent it from stalling (would otherwise wait for the missing block)
        pfrom->fDisconnect = true;
        send = false;
    }
    // Pruned nodes may have deleted the block, so check whether
    // it's available before trying to send.
    if (send && (mi->second->nStatus & BLOCK_HAVE_DATA))
    {
        std::shared_ptr<const CBlock> pblock;
        if (a_recent_block && a_recent_block->GetHash() == (*mi).second->GetBlockHash()) {
            pblock = a_recent_block;
        } else {
            // Send block from disk
            std::shared_ptr<CBlock> pblockRead = std::make_shared<CBlock>();
            if (!ReadBlockFromDisk(*pblockRead, (*mi).second, consensusParams))
                assert(!"cannot load block from disk");
            pblock = pblockRead;
        }
        if (inv.type == MSG_BLOCK)
        {
            connman->PushMessage(pfrom, msgMaker.Make(SERIALIZE_TRANSACTION_NO_WITNESS, NetMsgType::BLOCK, *pblock));
        }
        else if (inv.type == MSG_WITNESS_BLOCK)
            connman->PushMessage(pfrom, msgMaker.Make(NetMsgType::BLOCK, *pblock));
        else if (inv.type == MSG_FILTERED_BLOCK)
        {
            bool sendMerkleBlock = false;
            CMerkleBlock merkleBlock;
            {
                LOCK(pfrom->cs_filter);
                if (pfrom->pfilter) {
                    sendMerkleBlock = true;
                    merkleBlock = CMerkleBlock(*pblock, *pfrom->pfilter);
                }
            }
            if (sendMerkleBlock) {
                connman->PushMessage(pfrom, msgMaker.Make(NetMsgType::MERKLEBLOCK, merkleBlock));
                // CMerkleBlock just contains hashes, so also push any transactions in the block the client did not see
                // This avoids hurting performance by pointlessly requiring a round-trip
                // Note that there is currently no way for a node to request any single transactions we didn't send here -
                // they must either disconnect and retry or request the full block.
                // Thus, the protocol spec specified allows for us to provide duplicate txn here,
                // however we MUST always provide at least what the remote peer needs
                typedef std::pair<unsigned int, uint256> PairType;
                for (PairType& pair : merkleBlock.vMatchedTxn)
                    connman->PushMessage(pfrom, msgMaker.Make(SERIALIZE_TRANSACTION_NO_WITNESS, NetMsgType::TX, *pblock->vtx[pair.first]));
            }
            // else
                // no response
        }
        else if (inv.type == MSG_CMPCT_BLOCK)
        {
            // If a peer is asking for old blocks, we're almost guaranteed
            // they won't have a useful mempool to match against a compact block,
            // and we don't feel like constructing the object for them, so
            // instead we respond with the full, non-compact block.
            bool fPeerWantsWitness = State(pfrom->GetId())->fWantsCmpctWitness;
            int nSendFlags = fPeerWantsWitness ? 0 : SERIALIZE_TRANSACTION_NO_WITNESS;
//            if (CanDirectFetch(consensusParams) && mi->second->nHeight >= chainActive.Height() - MAX_CMPCTBLOCK_DEPTH) {
//                if ((fPeerWantsWitness || !fWitnessesPresentInARecentCompactBlock) && a_recent_compact_block && a_recent_compact_block->header.GetHash() == mi->second->GetBlockHash()) {
//                    connman->PushMessage(pfrom, msgMaker.Make(nSendFlags, NetMsgType::CMPCTBLOCK, *a_recent_compact_block));
//                } else {
//                    CBlockHeaderAndShortTxIDs cmpctblock(*pblock, fPeerWantsWitness);
//                    connman->PushMessage(pfrom, msgMaker.Make(nSendFlags, NetMsgType::CMPCTBLOCK, cmpctblock));
//                }
//            } else {
//                connman->PushMessage(pfrom, msgMaker.Make(nSendFlags, NetMsgType::BLOCK, *pblock));
//            }
//          DeepOnion: The above "Green Code" should not be removed. CMPCTBLOCK break validation.
            connman->PushMessage(pfrom, msgMaker.Make(nSendFlags, NetMsgType::BLOCK, *pblock));
        }

        // Trigger the peer node to send a getblocks request for the next batch of inventory
        if (inv.hash == pfrom->hashContinue)
        {
            // Bypass PushInventory, this must send even if redundant,
            // and we want it right after the last block so they don't
            // wait for other stuff first.
            std::vector<CInv> vInv;
            vInv.push_back(CInv(MSG_BLOCK, chainActive.Tip()->GetBlockHash()));
            connman->PushMessage(pfrom, msgMaker.Make(NetMsgType::INV, vInv));
            pfrom->hashContinue.SetNull();
        }
    }
}

void static ProcessGetData(CNode* pfrom, const Consensus::Params& consensusParams, CConnman* connman, const std::atomic<bool>& interruptMsgProc)
{
    AssertLockNotHeld(cs_main);

    std::deque<CInv>::iterator it = pfrom->vRecvGetData.begin();
    std::vector<CInv> vNotFound;
    const CNetMsgMaker msgMaker(pfrom->GetSendVersion());
    {
        LOCK(cs_main);

        while (it != pfrom->vRecvGetData.end() && (it->type == MSG_TX || it->type == MSG_WITNESS_TX)) {
            if (interruptMsgProc)
                return;
            // Don't bother if send buffer is too full to respond anyway
            if (pfrom->fPauseSend)
                break;

            const CInv &inv = *it;
            it++;

            // Send stream from relay memory
            bool push = false;
            auto mi = mapRelay.find(inv.hash);
            int nSendFlags = (inv.type == MSG_TX ? SERIALIZE_TRANSACTION_NO_WITNESS : 0);
            if (mi != mapRelay.end()) {
                connman->PushMessage(pfrom, msgMaker.Make(nSendFlags, NetMsgType::TX, *mi->second));
                push = true;
            } else if (pfrom->timeLastMempoolReq) {
                auto txinfo = mempool.info(inv.hash);
                // To protect privacy, do not answer getdata using the mempool when
                // that TX couldn't have been INVed in reply to a MEMPOOL request.
                if (txinfo.tx && txinfo.nTime <= pfrom->timeLastMempoolReq) {
                    connman->PushMessage(pfrom, msgMaker.Make(nSendFlags, NetMsgType::TX, *txinfo.tx));
                    push = true;
                }
            }
            if (!push) {
                vNotFound.push_back(inv);
            }

            // Track requests for our stuff.
            GetMainSignals().Inventory(inv.hash);
        }
    } // release cs_main

    if (it != pfrom->vRecvGetData.end() && !pfrom->fPauseSend) {
        const CInv &inv = *it;
        if (inv.type == MSG_BLOCK || inv.type == MSG_FILTERED_BLOCK || inv.type == MSG_CMPCT_BLOCK || inv.type == MSG_WITNESS_BLOCK) {
            it++;
            ProcessGetBlockData(pfrom, consensusParams, inv, connman, interruptMsgProc);
        }
    }

    pfrom->vRecvGetData.erase(pfrom->vRecvGetData.begin(), it);

    if (!vNotFound.empty()) {
        // Let the peer know that we didn't find what it asked for, so it doesn't
        // have to wait around forever. Currently only SPV clients actually care
        // about this message: it's needed when they are recursively walking the
        // dependencies of relevant unconfirmed transactions. SPV clients want to
        // do that because they want to know about (and store and rebroadcast and
        // risk analyze) the dependencies of transactions relevant to them, without
        // having to download the entire memory pool.
        connman->PushMessage(pfrom, msgMaker.Make(NetMsgType::NOTFOUND, vNotFound));
    }
}

uint32_t GetFetchFlags(CNode* pfrom) {
    uint32_t nFetchFlags = 0;
    if ((pfrom->GetLocalServices() & NODE_WITNESS) && State(pfrom->GetId())->fHaveWitness) {
        nFetchFlags |= MSG_WITNESS_FLAG;
    }
    return nFetchFlags;
}

inline void static SendBlockTransactions(const CBlock& block, const BlockTransactionsRequest& req, CNode* pfrom, CConnman* connman) {
    BlockTransactions resp(req);
    for (size_t i = 0; i < req.indexes.size(); i++) {
        if (req.indexes[i] >= block.vtx.size()) {
            LOCK(cs_main);
            Misbehaving(pfrom->GetId(), 100);
            LogPrintf("Peer %d sent us a getblocktxn with out-of-bounds tx indices", pfrom->GetId());
            return;
        }
        resp.txn[i] = block.vtx[req.indexes[i]];
    }
    LOCK(cs_main);
    const CNetMsgMaker msgMaker(pfrom->GetSendVersion());
    int nSendFlags = State(pfrom->GetId())->fWantsCmpctWitness ? 0 : SERIALIZE_TRANSACTION_NO_WITNESS;
    connman->PushMessage(pfrom, msgMaker.Make(nSendFlags, NetMsgType::BLOCKTXN, resp));
}


bool static ProcessHeadersMessage(CNode *pfrom, CConnman *connman, const std::vector<CBlockHeader>& headers, const CChainParams& chainparams, bool punish_duplicate_invalid)
{
    const CNetMsgMaker msgMaker(pfrom->GetSendVersion());
    size_t nCount = headers.size();

    if (nCount == 0) {
        // Nothing interesting. Stop asking this peers for more headers.
        return true;
    }

    bool received_new_header = false;
    const CBlockIndex *pindexLast = nullptr;
    {
        LOCK(cs_main);
        CNodeState *nodestate = State(pfrom->GetId());

        // If this looks like it could be a block announcement (nCount <
        // MAX_BLOCKS_TO_ANNOUNCE), use special logic for handling headers that
        // don't connect:
        // - Send a getheaders message in response to try to connect the chain.
        // - The peer can send up to MAX_UNCONNECTING_HEADERS in a row that
        //   don't connect before giving DoS points
        // - Once a headers message is received that is valid and does connect,
        //   nUnconnectingHeaders gets reset back to 0.
        if (mapBlockIndex.find(headers[0].hashPrevBlock) == mapBlockIndex.end() && nCount < MAX_BLOCKS_TO_ANNOUNCE) {
            nodestate->nUnconnectingHeaders++;
            connman->PushMessage(pfrom, msgMaker.Make(NetMsgType::GETHEADERS, chainActive.GetLocator(pindexBestHeader), uint256()));
            LogPrint(BCLog::NET, "received header %s: missing prev block %s, sending getheaders (%d) to end (peer=%d, nUnconnectingHeaders=%d)\n",
                    headers[0].GetHash().ToString(),
                    headers[0].hashPrevBlock.ToString(),
                    pindexBestHeader->nHeight,
                    pfrom->GetId(), nodestate->nUnconnectingHeaders);
            // Set hashLastUnknownBlock for this peer, so that if we
            // eventually get the headers - even from a different peer -
            // we can use this peer to download.
            UpdateBlockAvailability(pfrom->GetId(), headers.back().GetHash());

            if (nodestate->nUnconnectingHeaders % MAX_UNCONNECTING_HEADERS == 0) {
                Misbehaving(pfrom->GetId(), 20);
            }
            return true;
        }

        uint256 hashLastBlock;
        for (const CBlockHeader& header : headers) {
            if (!hashLastBlock.IsNull() && header.hashPrevBlock != hashLastBlock) {
                Misbehaving(pfrom->GetId(), 20);
                return error("non-continuous headers sequence");
            }
            hashLastBlock = header.GetHash();
        }

        // If we don't have the last header, then they'll have given us
        // something new (if these headers are valid).
        if (mapBlockIndex.find(hashLastBlock) == mapBlockIndex.end()) {
            received_new_header = true;
        }
    }

    CValidationState state;
    CBlockHeader first_invalid_header;
    if (!ProcessNewBlockHeaders(headers, state, chainparams, &pindexLast, &first_invalid_header)) {
        int nDoS;
        if (state.IsInvalid(nDoS)) {
            LOCK(cs_main);
            if (nDoS > 0) {
                Misbehaving(pfrom->GetId(), nDoS);
            }
            if (punish_duplicate_invalid && mapBlockIndex.find(first_invalid_header.GetHash()) != mapBlockIndex.end()) {
                // Goal: don't allow outbound peers to use up our outbound
                // connection slots if they are on incompatible chains.
                //
                // We ask the caller to set punish_invalid appropriately based
                // on the peer and the method of header delivery (compact
                // blocks are allowed to be invalid in some circumstances,
                // under BIP 152).
                // Here, we try to detect the narrow situation that we have a
                // valid block header (ie it was valid at the time the header
                // was received, and hence stored in mapBlockIndex) but know the
                // block is invalid, and that a peer has announced that same
                // block as being on its active chain.
                // Disconnect the peer in such a situation.
                //
                // Note: if the header that is invalid was not accepted to our
                // mapBlockIndex at all, that may also be grounds for
                // disconnecting the peer, as the chain they are on is likely
                // to be incompatible. However, there is a circumstance where
                // that does not hold: if the header's timestamp is more than
                // 2 hours ahead of our current time. In that case, the header
                // may become valid in the future, and we don't want to
                // disconnect a peer merely for serving us one too-far-ahead
                // block header, to prevent an attacker from splitting the
                // network by mining a block right at the 2 hour boundary.
                //
                // TODO: update the DoS logic (or, rather, rewrite the
                // DoS-interface between validation and net_processing) so that
                // the interface is cleaner, and so that we disconnect on all the
                // reasons that a peer's headers chain is incompatible
                // with ours (eg block->nVersion softforks, MTP violations,
                // etc), and not just the duplicate-invalid case.
                pfrom->fDisconnect = true;
            }
            return error("invalid header received");
        }
    }
    
    {
        LOCK(cs_main);
        CNodeState *nodestate = State(pfrom->GetId());
        if (nodestate->nUnconnectingHeaders > 0) {
            LogPrint(BCLog::NET, "peer=%d: resetting nUnconnectingHeaders (%d -> 0)\n", pfrom->GetId(), nodestate->nUnconnectingHeaders);
        }
        nodestate->nUnconnectingHeaders = 0;

        assert(pindexLast);
        UpdateBlockAvailability(pfrom->GetId(), pindexLast->GetBlockHash());

        // From here, pindexBestKnownBlock should be guaranteed to be non-null,
        // because it is set in UpdateBlockAvailability. Some nullptr checks
        // are still present, however, as belt-and-suspenders.

        if (received_new_header && pindexLast->nChainWork > chainActive.Tip()->nChainWork) {
            nodestate->m_last_block_announcement = GetTime();
        }

        if (nCount == MAX_HEADERS_RESULTS) {
            // Headers message had its maximum size; the peer may have more headers.
            // TODO: optimize: if pindexLast is an ancestor of chainActive.Tip or pindexBestHeader, continue
            // from there instead.
            LogPrint(BCLog::NET, "more getheaders (%d) to end to peer=%d (startheight:%d)\n", pindexLast->nHeight, pfrom->GetId(), pfrom->nStartingHeight);
            connman->PushMessage(pfrom, msgMaker.Make(NetMsgType::GETHEADERS, chainActive.GetLocator(pindexLast), uint256()));
        }

        bool fCanDirectFetch = CanDirectFetch(chainparams.GetConsensus());        
        // If this set of headers is valid and ends in a block with at least as
        // much work as our tip, download as much as possible.
        if (fCanDirectFetch && pindexLast->IsValid(BLOCK_VALID_TREE) && chainActive.Tip()->nChainWork <= pindexLast->nChainWork) {
            std::vector<const CBlockIndex*> vToFetch;
            const CBlockIndex *pindexWalk = pindexLast;
            // Calculate all the blocks we'd need to switch to pindexLast, up to a limit.
            while (pindexWalk && !chainActive.Contains(pindexWalk) && vToFetch.size() <= MAX_BLOCKS_IN_TRANSIT_PER_PEER) {
                if (!(pindexWalk->nStatus & BLOCK_HAVE_DATA) &&
                        !mapBlocksInFlight.count(pindexWalk->GetBlockHash()) &&
                        (!IsWitnessEnabled(pindexWalk->pprev, chainparams.GetConsensus()) || State(pfrom->GetId())->fHaveWitness)) {
                    // We don't have this block, and it's not yet in flight.
                    vToFetch.push_back(pindexWalk);
                }
                pindexWalk = pindexWalk->pprev;
            }
            // If pindexWalk still isn't on our main chain, we're looking at a
            // very large reorg at a time we think we're close to caught up to
            // the main chain -- this shouldn't really happen.  Bail out on the
            // direct fetch and rely on parallel download instead.
            if (!chainActive.Contains(pindexWalk)) {
                LogPrint(BCLog::NET, "Large reorg, won't direct fetch to %s (%d)\n",
                        pindexLast->GetBlockHash().ToString(),
                        pindexLast->nHeight);
            } else {
                std::vector<CInv> vGetData;
                // Download as much as possible, from earliest to latest.
                for (const CBlockIndex *pindex : reverse_iterate(vToFetch)) {
                    if (nodestate->nBlocksInFlight >= MAX_BLOCKS_IN_TRANSIT_PER_PEER) {
                        // Can't download any more from this peer
                        break;
                    }
                    uint32_t nFetchFlags = GetFetchFlags(pfrom);
                    vGetData.push_back(CInv(MSG_BLOCK | nFetchFlags, pindex->GetBlockHash()));
                    MarkBlockAsInFlight(pfrom->GetId(), pindex->GetBlockHash(), pindex);
                    LogPrint(BCLog::NET, "Requesting block %s from  peer=%d\n",
                            pindex->GetBlockHash().ToString(), pfrom->GetId());
                }
                if (vGetData.size() > 1) {
                    LogPrint(BCLog::NET, "Downloading blocks toward %s (%d) via headers direct fetch\n",
                            pindexLast->GetBlockHash().ToString(), pindexLast->nHeight);
                }
                if (vGetData.size() > 0) {
                    if (nodestate->fSupportsDesiredCmpctVersion && vGetData.size() == 1 && mapBlocksInFlight.size() == 1 && pindexLast->pprev->IsValid(BLOCK_VALID_CHAIN)) {
                        // In any case, we want to download using a compact block, not a regular one
                        vGetData[0] = CInv(MSG_CMPCT_BLOCK, vGetData[0].hash);
                    }
                    connman->PushMessage(pfrom, msgMaker.Make(NetMsgType::GETDATA, vGetData));
                }
            }
        }
        // If we're in IBD, we want outbound peers that will serve us a useful
        // chain. Disconnect peers that are on chains with insufficient work.
        if (IsInitialBlockDownload() && nCount != MAX_HEADERS_RESULTS) {
            // When nCount < MAX_HEADERS_RESULTS, we know we have no more
            // headers to fetch from this peer.
            if (nodestate->pindexBestKnownBlock && nodestate->pindexBestKnownBlock->nChainWork < nMinimumChainWork) {
                // This peer has too little work on their headers chain to help
                // us sync -- disconnect if using an outbound slot (unless
                // whitelisted or addnode).
                // Note: We compare their tip to nMinimumChainWork (rather than
                // chainActive.Tip()) because we won't start block download
                // until we have a headers chain that has at least
                // nMinimumChainWork, even if a peer has a chain past our tip,
                // as an anti-DoS measure.
                if (IsOutboundDisconnectionCandidate(pfrom)) {
                    LogPrintf("Disconnecting outbound peer %d -- headers chain has insufficient work\n", pfrom->GetId());
                    pfrom->fDisconnect = true;
                }
            }
        }

        if (!pfrom->fDisconnect && IsOutboundDisconnectionCandidate(pfrom) && nodestate->pindexBestKnownBlock != nullptr) {
            // If this is an outbound peer, check to see if we should protect
            // it from the bad/lagging chain logic.
            if (g_outbound_peers_with_protect_from_disconnect < MAX_OUTBOUND_PEERS_TO_PROTECT_FROM_DISCONNECT && nodestate->pindexBestKnownBlock->nChainWork >= chainActive.Tip()->nChainWork && !nodestate->m_chain_sync.m_protect) {
                LogPrint(BCLog::NET, "Protecting outbound peer=%d from eviction\n", pfrom->GetId());
                nodestate->m_chain_sync.m_protect = true;
                ++g_outbound_peers_with_protect_from_disconnect;
            }
        }
    }

    return true;
}

bool static ProcessMessage(CNode* pfrom, const std::string& strCommand, CDataStream& vRecv, int64_t nTimeReceived, const CChainParams& chainparams, CConnman* connman, const std::atomic<bool>& interruptMsgProc)
{
    LogPrint(BCLog::NET, "received: %s (%u bytes) peer=%d\n", SanitizeString(strCommand), vRecv.size(), pfrom->GetId());
    
    if (gArgs.IsArgSet("-dropmessagestest") && GetRand(gArgs.GetArg("-dropmessagestest", 0)) == 0)
    {
        LogPrintf("dropmessagestest DROPPING RECV MESSAGE\n");
        return true;
    }


    if (!(pfrom->GetLocalServices() & NODE_BLOOM) &&
              (strCommand == NetMsgType::FILTERLOAD ||
               strCommand == NetMsgType::FILTERADD))
    {
        if (pfrom->nVersion >= NO_BLOOM_VERSION) {
            LOCK(cs_main);
            Misbehaving(pfrom->GetId(), 100);
            return false;
        } else {
            pfrom->fDisconnect = true;
            return false;
        }
    }

    if (strCommand == NetMsgType::REJECT)
    {
        if (LogAcceptCategory(BCLog::NET)) {
            try {
                std::string strMsg; unsigned char ccode; std::string strReason;
                vRecv >> LIMITED_STRING(strMsg, CMessageHeader::COMMAND_SIZE) >> ccode >> LIMITED_STRING(strReason, MAX_REJECT_MESSAGE_LENGTH);

                std::ostringstream ss;
                ss << strMsg << " code " << itostr(ccode) << ": " << strReason;

                if (strMsg == NetMsgType::BLOCK || strMsg == NetMsgType::TX)
                {
                    uint256 hash;
                    vRecv >> hash;
                    ss << ": hash " << hash.ToString();
                }
                LogPrint(BCLog::NET, "Reject %s\n", SanitizeString(ss.str()));
            } catch (const std::ios_base::failure&) {
                // Avoid feedback loops by preventing reject messages from triggering a new reject message.
                LogPrint(BCLog::NET, "Unparseable reject message received\n");
            }
        }
    }

    else if (strCommand == NetMsgType::VERSION)
    {
        // Each connection can only send one version message
        if (pfrom->nVersion != 0)
        {
            connman->PushMessage(pfrom, CNetMsgMaker(INIT_PROTO_VERSION).Make(NetMsgType::REJECT, strCommand, REJECT_DUPLICATE, std::string("Duplicate version message")));
            LOCK(cs_main);
            Misbehaving(pfrom->GetId(), 1);
            return false;
        }

        int64_t nTime;
        CAddress addrMe;
        CAddress addrFrom;
        uint64_t nNonce = 1;
        uint64_t nServiceInt;
        ServiceFlags nServices;
        int nVersion;
        int nSendVersion;
        std::string strSubVer;
        std::string cleanSubVer;
        int nStartingHeight = -1;
        bool fRelay = true;

        vRecv >> nVersion >> nServiceInt >> nTime >> addrMe;
        nSendVersion = std::min(nVersion, PROTOCOL_VERSION);
        nServices = ServiceFlags(nServiceInt);
        if (!pfrom->fInbound)
        {
            connman->SetServices(pfrom->addr, nServices);
        }
        if (!pfrom->fInbound && !pfrom->fFeeler && !pfrom->m_manual_connection && !HasAllDesirableServiceFlags(nServices))
        {
            LogPrint(BCLog::NET, "peer=%d does not offer the expected services (%08x offered, %08x expected); disconnecting\n", pfrom->GetId(), nServices, GetDesirableServiceFlags(nServices));
            connman->PushMessage(pfrom, CNetMsgMaker(INIT_PROTO_VERSION).Make(NetMsgType::REJECT, strCommand, REJECT_NONSTANDARD,
                               strprintf("Expected to offer services %08x", GetDesirableServiceFlags(nServices))));
            pfrom->fDisconnect = true;
            return false;
        }

        if (nServices & ((1 << 7) | (1 << 5))) {
            if (GetTime() < 1533096000) {
                // Immediately disconnect peers that use service bits 6 or 8 until August 1st, 2018
                // These bits have been used as a flag to indicate that a node is running incompatible
                // consensus rules instead of changing the network magic, so we're stuck disconnecting
                // based on these service bits, at least for a while.
                pfrom->fDisconnect = true;
                return false;
            }
        }

        if (nVersion < MIN_PEER_PROTO_VERSION)
        {
            // disconnect from peers older than this proto version
            LogPrint(BCLog::NET, "peer=%d using obsolete version %i; disconnecting\n", pfrom->GetId(), nVersion);
            connman->PushMessage(pfrom, CNetMsgMaker(INIT_PROTO_VERSION).Make(NetMsgType::REJECT, strCommand, REJECT_OBSOLETE,
                               strprintf("Version must be %d or greater", MIN_PEER_PROTO_VERSION)));
            pfrom->fDisconnect = true;
            return false;
        }

        if (nVersion == 10300)
            nVersion = 300;
        if (!vRecv.empty())
            vRecv >> addrFrom >> nNonce;
        if (!vRecv.empty()) {
            vRecv >> LIMITED_STRING(strSubVer, MAX_SUBVERSION_LENGTH);
            cleanSubVer = SanitizeString(strSubVer);
        }
        if (!vRecv.empty()) {
            vRecv >> nStartingHeight;
        }
        if (!vRecv.empty())
            vRecv >> fRelay;
        // Disconnect if we connected to ourself
        if (pfrom->fInbound && !connman->CheckIncomingNonce(nNonce))
        {
            LogPrintf("connected to self at %s, disconnecting\n", pfrom->addr.ToString());
            pfrom->fDisconnect = true;
            return true;
        }

        if (pfrom->fInbound && addrMe.IsRoutable())
        {
            SeenLocal(addrMe);
        }

        // Be shy and don't send version until we hear
        if (pfrom->fInbound) {
            PushNodeVersion(pfrom, connman, GetAdjustedTime());
            // DeepOnion: Due to Tor proxy we do not know it's onion address, so set it here.
            LogPrint(BCLog::NET, "ProcessMessages: setting peer %d AddrName to %s\n", pfrom->GetId(), addrFrom.ToString().c_str());
            pfrom->MaybeSetAddrName(addrFrom.ToString());
        }

        connman->PushMessage(pfrom, CNetMsgMaker(INIT_PROTO_VERSION).Make(NetMsgType::VERACK));

        pfrom->nServices = nServices;
        pfrom->SetAddrLocal(addrMe);
        {
            LOCK(pfrom->cs_SubVer);
            pfrom->strSubVer = strSubVer;
            pfrom->cleanSubVer = cleanSubVer;
        }
        pfrom->nStartingHeight = nStartingHeight;
        pfrom->fClient = !(nServices & NODE_NETWORK);
        {
            LOCK(pfrom->cs_filter);
            pfrom->fRelayTxes = fRelay; // set to true after we get the first filter* message
        }

        // Change version
        pfrom->SetSendVersion(nSendVersion);
        pfrom->nVersion = nVersion;

        if((nServices & NODE_WITNESS))
        {
            LOCK(cs_main);
            State(pfrom->GetId())->fHaveWitness = true;
        }

        // Potentially mark this peer as a preferred download peer.
        {
        LOCK(cs_main);
        UpdatePreferredDownload(pfrom, State(pfrom->GetId()));
        }

        if (!pfrom->fInbound)
        {
            // Advertise our address
            if (fListen && !IsInitialBlockDownload())
            {
                CAddress addr = GetLocalAddress(&pfrom->addr, pfrom->GetLocalServices());
                FastRandomContext insecure_rand;
                if (addr.IsRoutable())
                {
                    LogPrint(BCLog::NET, "ProcessMessages: advertising address %s\n", addr.ToString());
                    pfrom->PushAddress(addr, insecure_rand);
                } else if (IsPeerAddrLocalGood(pfrom)) {
                    addr.SetIP(addrMe);
                    LogPrint(BCLog::NET, "ProcessMessages: advertising address %s\n", addr.ToString());
                    pfrom->PushAddress(addr, insecure_rand);
                }
            }

            // Get recent addresses
            if (pfrom->fOneShot || pfrom->nVersion >= CADDR_TIME_VERSION || connman->GetAddressCount() < 1000)
            {
                connman->PushMessage(pfrom, CNetMsgMaker(nSendVersion).Make(NetMsgType::GETADDR));
                pfrom->fGetAddr = true;
            }
            connman->MarkAddressGood(pfrom->addr);
        }

        std::string remoteAddr;
        if (fLogIPs)
            remoteAddr = ", peeraddr=" + pfrom->addr.ToString();

        LogPrint(BCLog::NET, "receive version message: %s: version %d, blocks=%d, us=%s, peer=%d%s\n",
                  cleanSubVer, pfrom->nVersion,
                  pfrom->nStartingHeight, addrMe.ToString(), pfrom->GetId(),
                  remoteAddr);

        int64_t nTimeOffset = nTime - GetTime();
        pfrom->nTimeOffset = nTimeOffset;
        AddTimeData(pfrom->addr, nTimeOffset);

        // Feeler connections exist only to verify if address is online.
        if (pfrom->fFeeler) {
            assert(pfrom->fInbound == false);
            pfrom->fDisconnect = true;
        }
        return true;
    }


    else if (pfrom->nVersion == 0)
    {
        // Must have a version message before anything else
        LOCK(cs_main);
        Misbehaving(pfrom->GetId(), 1);
        return false;
    }

    // At this point, the outgoing message serialization version can't change.
    const CNetMsgMaker msgMaker(pfrom->GetSendVersion());

    if (strCommand == NetMsgType::VERACK)
    {
        pfrom->SetRecvVersion(std::min(pfrom->nVersion.load(), PROTOCOL_VERSION));

        if (!pfrom->fInbound) {
            // Mark this node as currently connected, so we update its timestamp later.
            LOCK(cs_main);
            State(pfrom->GetId())->fCurrentlyConnected = true;
            LogPrintf("New outbound peer connected: version: %d, blocks=%d, peer=%d%s\n",
                      pfrom->nVersion.load(), pfrom->nStartingHeight, pfrom->GetId(),
                      (fLogIPs ? strprintf(", peeraddr=%s", pfrom->addr.ToString()) : ""));
        }

        if (pfrom->nVersion >= SENDHEADERS_VERSION) {
            // Tell our peer we prefer to receive headers rather than inv's
            // We send this to non-NODE NETWORK peers as well, because even
            // non-NODE NETWORK peers can announce blocks (such as pruning
            // nodes)
            connman->PushMessage(pfrom, msgMaker.Make(NetMsgType::SENDHEADERS));
        }
//        if (pfrom->nVersion >= SHORT_IDS_BLOCKS_VERSION) {
//            // Tell our peer we are willing to provide version 1 or 2 cmpctblocks
//            // However, we do not request new block announcements using
//            // cmpctblock messages.
//            // We send this to non-NODE NETWORK peers as well, because
//            // they may wish to request compact blocks from us
//            bool fAnnounceUsingCMPCTBLOCK = false;
//            uint64_t nCMPCTBLOCKVersion = 2;
//            if (pfrom->GetLocalServices() & NODE_WITNESS)
//                connman->PushMessage(pfrom, msgMaker.Make(NetMsgType::SENDCMPCT, fAnnounceUsingCMPCTBLOCK, nCMPCTBLOCKVersion));
//            nCMPCTBLOCKVersion = 1;
//            connman->PushMessage(pfrom, msgMaker.Make(NetMsgType::SENDCMPCT, fAnnounceUsingCMPCTBLOCK, nCMPCTBLOCKVersion));
//        }
        pfrom->fSuccessfullyConnected = true;
        
        // If we support the DeepSend Service announce our status
        if((pfrom->GetLocalServices() & NODE_DEEP_SEND)) {
            //
            // Message: deepsend announcement
            //
            CWallet* pwallet = vpwallets[0];
            bool b = CheckAnonymousServiceConditions();
            std::string selfAddress = pwallet->GetOneSelfAddress();

            LogPrint(BCLog::DEEPSEND, ">> broadcasting mixservice messages with b = %d to %s\n", b, pfrom->addr.ToString());
            std::string status = "false";
            if(b && selfAddress != "")
                 status = "true";

            connman->PushMessage(pfrom, msgMaker.Make(NetMsgType::DS_SERVICEANN, selfAddress, status));
        }
    }

    else if (!pfrom->fSuccessfullyConnected)
    {
        // Must have a verack message before anything else
        LOCK(cs_main);
        Misbehaving(pfrom->GetId(), 1);
        return false;
    }

    else if (strCommand == NetMsgType::ADDR)
    {
        std::vector<CAddress> vAddr;
        vRecv >> vAddr;

        // Don't want addr from older versions unless seeding
        if (pfrom->nVersion < CADDR_TIME_VERSION && connman->GetAddressCount() > 1000)
            return true;
        if (vAddr.size() > 1000)
        {
            LOCK(cs_main);
            Misbehaving(pfrom->GetId(), 20);
            return error("message addr size() = %u", vAddr.size());
        }

        // Store the new addresses
        std::vector<CAddress> vAddrOk;
        int64_t nNow = GetAdjustedTime();
        int64_t nSince = nNow - 10 * 60;
        for (CAddress& addr : vAddr)
        {
            if (interruptMsgProc)
                return true;

            // We only bother storing full nodes, though this may include
            // things which we would not make an outbound connection to, in
            // part because we may make feeler connections to them.
            if (!MayHaveUsefulAddressDB(addr.nServices))
                continue;

            if (addr.nTime <= 100000000 || addr.nTime > nNow + 10 * 60)
                addr.nTime = nNow - 5 * 24 * 60 * 60;
            pfrom->AddAddressKnown(addr);
            bool fReachable = IsReachable(addr);
            if (addr.nTime > nSince && !pfrom->fGetAddr && vAddr.size() <= 10 && addr.IsRoutable())
            {
                // Relay to a limited number of other nodes
                RelayAddress(addr, fReachable, connman);
            }
            // Do not store addresses outside our network
            if (fReachable)
                vAddrOk.push_back(addr);
        }
        connman->AddNewAddresses(vAddrOk, pfrom->addr, 2 * 60 * 60);
        if (vAddr.size() < 1000)
            pfrom->fGetAddr = false;
        if (pfrom->fOneShot)
            pfrom->fDisconnect = true;
    }

    else if (strCommand == NetMsgType::SENDHEADERS)
    {
        LOCK(cs_main);
        State(pfrom->GetId())->fPreferHeaders = true;
    }

    else if (strCommand == NetMsgType::SENDCMPCT)
    {
        bool fAnnounceUsingCMPCTBLOCK = false;
        uint64_t nCMPCTBLOCKVersion = 0;
        vRecv >> fAnnounceUsingCMPCTBLOCK >> nCMPCTBLOCKVersion;
        if (nCMPCTBLOCKVersion == 1 || ((pfrom->GetLocalServices() & NODE_WITNESS) && nCMPCTBLOCKVersion == 2)) {
            LOCK(cs_main);
            // fProvidesHeaderAndIDs is used to "lock in" version of compact blocks we send (fWantsCmpctWitness)
            if (!State(pfrom->GetId())->fProvidesHeaderAndIDs) {
                State(pfrom->GetId())->fProvidesHeaderAndIDs = true;
                State(pfrom->GetId())->fWantsCmpctWitness = nCMPCTBLOCKVersion == 2;
            }
            if (State(pfrom->GetId())->fWantsCmpctWitness == (nCMPCTBLOCKVersion == 2)) // ignore later version announces
                State(pfrom->GetId())->fPreferHeaderAndIDs = fAnnounceUsingCMPCTBLOCK;
            if (!State(pfrom->GetId())->fSupportsDesiredCmpctVersion) {
                if (pfrom->GetLocalServices() & NODE_WITNESS)
                    State(pfrom->GetId())->fSupportsDesiredCmpctVersion = (nCMPCTBLOCKVersion == 2);
                else
                    State(pfrom->GetId())->fSupportsDesiredCmpctVersion = (nCMPCTBLOCKVersion == 1);
            }
        }
    }


    else if (strCommand == NetMsgType::INV)
    {
        std::vector<CInv> vInv;
        vRecv >> vInv;
        if (vInv.size() > MAX_INV_SZ)
        {
        	LogPrintf(">> inv message: vInv.size() > MAX_INV_SZ\n");
            LOCK(cs_main);
            Misbehaving(pfrom->GetId(), 20);
            return error("message inv size() = %u", vInv.size());
        }

        bool fBlocksOnly = !fRelayTxes;

        // Allow whitelisted peers to send data other than blocks in blocks only mode if whitelistrelay is true
        if (pfrom->fWhitelisted && gArgs.GetBoolArg("-whitelistrelay", DEFAULT_WHITELISTRELAY))
            fBlocksOnly = false;

        LOCK(cs_main);

        uint32_t nFetchFlags = GetFetchFlags(pfrom);

        for (CInv &inv : vInv)
        {
            if (interruptMsgProc)
                return true;

            bool fAlreadyHave = AlreadyHave(inv);
            LogPrint(BCLog::NET, "got inv: %s  %s peer=%d\n", inv.ToString(), fAlreadyHave ? "have" : "new", pfrom->GetId());

            if (inv.type == MSG_TX) {
                inv.type |= nFetchFlags;
            }

            if (inv.type == MSG_BLOCK) {
                UpdateBlockAvailability(pfrom->GetId(), inv.hash);
                if (!fAlreadyHave && !fImporting && !fReindex && !mapBlocksInFlight.count(inv.hash)) {
                    // We used to request the full block here, but since headers-announcements are now the
                    // primary method of announcement on the network, and since, in the case that a node
                    // fell back to inv we probably have a reorg which we should get the headers for first,
                    // we now only provide a getheaders response here. When we receive the headers, we will
                    // then ask for the blocks we need.
                    connman->PushMessage(pfrom, msgMaker.Make(NetMsgType::GETHEADERS, chainActive.GetLocator(pindexBestHeader), inv.hash));
                    LogPrint(BCLog::NET, "getheaders (%d) %s to peer=%d\n", pindexBestHeader->nHeight, inv.hash.ToString(), pfrom->GetId());
                }
            }
            else
            {
                pfrom->AddInventoryKnown(inv);
                if (fBlocksOnly) {
                    LogPrint(BCLog::NET, "transaction (%s) inv sent in violation of protocol peer=%d\n", inv.hash.ToString(), pfrom->GetId());
                } else if (!fAlreadyHave && !fImporting && !fReindex && !IsInitialBlockDownload()) {
                    pfrom->AskFor(inv);
                }
            }

            // Track requests for our stuff
            GetMainSignals().Inventory(inv.hash);
        }
    }


    else if (strCommand == NetMsgType::GETDATA)
    {
        std::vector<CInv> vInv;
        vRecv >> vInv;
        if (vInv.size() > MAX_INV_SZ)
        {
            LOCK(cs_main);
            Misbehaving(pfrom->GetId(), 20);
            return error("message getdata size() = %u", vInv.size());
        }

        LogPrint(BCLog::NET, "received getdata (%u invsz) peer=%d\n", vInv.size(), pfrom->GetId());

        if (vInv.size() > 0) {
            LogPrint(BCLog::NET, "received getdata for: %s peer=%d\n", vInv[0].ToString(), pfrom->GetId());
        }

        pfrom->vRecvGetData.insert(pfrom->vRecvGetData.end(), vInv.begin(), vInv.end());
        ProcessGetData(pfrom, chainparams.GetConsensus(), connman, interruptMsgProc);
    }


    else if (strCommand == NetMsgType::GETBLOCKS)
    {
        CBlockLocator locator;
        uint256 hashStop;
        vRecv >> locator >> hashStop;

        // We might have announced the currently-being-connected tip using a
        // compact block, which resulted in the peer sending a getblocks
        // request, which we would otherwise respond to without the new block.
        // To avoid this situation we simply verify that we are on our best
        // known chain now. This is super overkill, but we handle it better
        // for getheaders requests, and there are no known nodes which support
        // compact blocks but still use getblocks to request blocks.
        {
            std::shared_ptr<const CBlock> a_recent_block;
            {
                LOCK(cs_most_recent_block);
                a_recent_block = most_recent_block;
            }
            CValidationState dummy;
            ActivateBestChain(dummy, Params(), a_recent_block);
        }

        LOCK(cs_main);

        // Find the last block the caller has in the main chain
        const CBlockIndex* pindex = FindForkInGlobalIndex(chainActive, locator);

        // Send the rest of the chain
        if (pindex)
            pindex = chainActive.Next(pindex);
        int nLimit = 500;
        LogPrint(BCLog::NET, "getblocks %d to %s limit %d from peer=%d\n", (pindex ? pindex->nHeight : -1), hashStop.IsNull() ? "end" : hashStop.ToString(), nLimit, pfrom->GetId());
        for (; pindex; pindex = chainActive.Next(pindex))
        {
            if (pindex->GetBlockHash() == hashStop)
            {
                LogPrint(BCLog::NET, "  getblocks stopping at %d %s\n", pindex->nHeight, pindex->GetBlockHash().ToString());
                break;
            }
            // If pruning, don't inv blocks unless we have on disk and are likely to still have
            // for some reasonable time window (1 hour) that block relay might require.
            const int nPrunedBlocksLikelyToHave = MIN_BLOCKS_TO_KEEP - 3600 / chainparams.GetConsensus().nPowTargetSpacing;
            if (fPruneMode && (!(pindex->nStatus & BLOCK_HAVE_DATA) || pindex->nHeight <= chainActive.Tip()->nHeight - nPrunedBlocksLikelyToHave))
            {
                LogPrint(BCLog::NET, " getblocks stopping, pruned or too old block at %d %s\n", pindex->nHeight, pindex->GetBlockHash().ToString());
                break;
            }
            pfrom->PushInventory(CInv(MSG_BLOCK, pindex->GetBlockHash()));
            if (--nLimit <= 0)
            {
                // When this block is requested, we'll send an inv that'll
                // trigger the peer to getblocks the next batch of inventory.
                LogPrint(BCLog::NET, "  getblocks stopping at limit %d %s\n", pindex->nHeight, pindex->GetBlockHash().ToString());
                pfrom->hashContinue = pindex->GetBlockHash();
                break;
            }
        }
    }


    else if (strCommand == NetMsgType::GETBLOCKTXN)
    {
        BlockTransactionsRequest req;
        vRecv >> req;

        std::shared_ptr<const CBlock> recent_block;
        {
            LOCK(cs_most_recent_block);
            if (most_recent_block_hash == req.blockhash)
                recent_block = most_recent_block;
            // Unlock cs_most_recent_block to avoid cs_main lock inversion
        }
        if (recent_block) {
            SendBlockTransactions(*recent_block, req, pfrom, connman);
            return true;
        }

        LOCK(cs_main);

        BlockMap::iterator it = mapBlockIndex.find(req.blockhash);
        if (it == mapBlockIndex.end() || !(it->second->nStatus & BLOCK_HAVE_DATA)) {
            LogPrint(BCLog::NET, "Peer %d sent us a getblocktxn for a block we don't have", pfrom->GetId());
            return true;
        }

        if (it->second->nHeight < chainActive.Height() - MAX_BLOCKTXN_DEPTH) {
            // If an older block is requested (should never happen in practice,
            // but can happen in tests) send a block response instead of a
            // blocktxn response. Sending a full block response instead of a
            // small blocktxn response is preferable in the case where a peer
            // might maliciously send lots of getblocktxn requests to trigger
            // expensive disk reads, because it will require the peer to
            // actually receive all the data read from disk over the network.
            LogPrint(BCLog::NET, "Peer %d sent us a getblocktxn for a block > %i deep", pfrom->GetId(), MAX_BLOCKTXN_DEPTH);
            CInv inv;
            inv.type = State(pfrom->GetId())->fWantsCmpctWitness ? MSG_WITNESS_BLOCK : MSG_BLOCK;
            inv.hash = req.blockhash;
            pfrom->vRecvGetData.push_back(inv);
            // The message processing loop will go around again (without pausing) and we'll respond then (without cs_main)
            return true;
        }

        CBlock block;
        bool ret = ReadBlockFromDisk(block, it->second, chainparams.GetConsensus());
        assert(ret);

        SendBlockTransactions(block, req, pfrom, connman);
    }


    else if (strCommand == NetMsgType::GETHEADERS)
    {
        CBlockLocator locator;
        uint256 hashStop;
        vRecv >> locator >> hashStop;

        LOCK(cs_main);
        if (IsInitialBlockDownload() && !pfrom->fWhitelisted) {
            LogPrint(BCLog::NET, "Ignoring getheaders from peer=%d because node is in initial block download\n", pfrom->GetId());
            return true;
        }

        CNodeState *nodestate = State(pfrom->GetId());
        const CBlockIndex* pindex = nullptr;
        if (locator.IsNull())
        {
            // If locator is null, return the hashStop block
            BlockMap::iterator mi = mapBlockIndex.find(hashStop);
            if (mi == mapBlockIndex.end())
                return true;
            pindex = (*mi).second;

            if (!BlockRequestAllowed(pindex, chainparams.GetConsensus())) {
                LogPrint(BCLog::NET, "%s: ignoring request from peer=%i for old block header that isn't in the main chain\n", __func__, pfrom->GetId());
                return true;
            }
        }
        else
        {
            // Find the last block the caller has in the main chain
            pindex = FindForkInGlobalIndex(chainActive, locator);
            if (pindex)
                pindex = chainActive.Next(pindex);
        }

        // we must use CBlocks, as CBlockHeaders won't include the 0x00 nTx count at the end
        std::vector<CBlock> vHeaders;
        int nLimit = MAX_HEADERS_RESULTS;
        LogPrint(BCLog::NET, "getheaders %d to %s from peer=%d\n", (pindex ? pindex->nHeight : -1), hashStop.IsNull() ? "end" : hashStop.ToString(), pfrom->GetId());
        for (; pindex; pindex = chainActive.Next(pindex))
        {
            vHeaders.push_back(pindex->GetBlockHeader());
            if (--nLimit <= 0 || pindex->GetBlockHash() == hashStop)
                break;
        }
        // pindex can be nullptr either if we sent chainActive.Tip() OR
        // if our peer has chainActive.Tip() (and thus we are sending an empty
        // headers message). In both cases it's safe to update
        // pindexBestHeaderSent to be our tip.
        //
        // It is important that we simply reset the BestHeaderSent value here,
        // and not max(BestHeaderSent, newHeaderSent). We might have announced
        // the currently-being-connected tip using a compact block, which
        // resulted in the peer sending a headers request, which we respond to
        // without the new block. By resetting the BestHeaderSent, we ensure we
        // will re-announce the new block via headers (or compact blocks again)
        // in the SendMessages logic.
        nodestate->pindexBestHeaderSent = pindex ? pindex : chainActive.Tip();
        connman->PushMessage(pfrom, msgMaker.Make(NetMsgType::HEADERS, vHeaders));
    }


    else if (strCommand == NetMsgType::TX)
    {
        // Stop processing the transaction early if
        // We are in blocks only mode and peer is either not whitelisted or whitelistrelay is off
        if (!fRelayTxes && (!pfrom->fWhitelisted || !gArgs.GetBoolArg("-whitelistrelay", DEFAULT_WHITELISTRELAY)))
        {
            LogPrint(BCLog::NET, "transaction sent in violation of protocol peer=%d\n", pfrom->GetId());
            return true;
        }

        std::deque<COutPoint> vWorkQueue;
        std::vector<uint256> vEraseQueue;
        CTransactionRef ptx;
        vRecv >> ptx;
        const CTransaction& tx = *ptx;

        CInv inv(MSG_TX, tx.GetHash());
        pfrom->AddInventoryKnown(inv);

        LOCK2(cs_main, g_cs_orphans);

        bool fMissingInputs = false;
        CValidationState state;

        pfrom->setAskFor.erase(inv.hash);
        mapAlreadyAskedFor.erase(inv.hash);

        std::list<CTransactionRef> lRemovedTxn;

        if (!AlreadyHave(inv) &&
            AcceptToMemoryPool(mempool, state, ptx, &fMissingInputs, &lRemovedTxn, false /* bypass_limits */, 0 /* nAbsurdFee */)) {
            mempool.check(pcoinsTip.get());
            RelayTransaction(tx, connman);
            for (unsigned int i = 0; i < tx.vout.size(); i++) {
                vWorkQueue.emplace_back(inv.hash, i);
            }

            pfrom->nLastTXTime = GetTime();

            LogPrint(BCLog::MEMPOOL, "AcceptToMemoryPool: peer=%d: accepted %s (poolsz %u txn, %u kB)\n",
                pfrom->GetId(),
                tx.GetHash().ToString(),
                mempool.size(), mempool.DynamicMemoryUsage() / 1000);

            // Recursively process any orphan transactions that depended on this one
            std::set<NodeId> setMisbehaving;
            while (!vWorkQueue.empty()) {
                auto itByPrev = mapOrphanTransactionsByPrev.find(vWorkQueue.front());
                vWorkQueue.pop_front();
                if (itByPrev == mapOrphanTransactionsByPrev.end())
                    continue;
                for (auto mi = itByPrev->second.begin();
                     mi != itByPrev->second.end();
                     ++mi)
                {
                    const CTransactionRef& porphanTx = (*mi)->second.tx;
                    const CTransaction& orphanTx = *porphanTx;
                    const uint256& orphanHash = orphanTx.GetHash();
                    NodeId fromPeer = (*mi)->second.fromPeer;
                    bool fMissingInputs2 = false;
                    // Use a dummy CValidationState so someone can't setup nodes to counter-DoS based on orphan
                    // resolution (that is, feeding people an invalid transaction based on LegitTxX in order to get
                    // anyone relaying LegitTxX banned)
                    CValidationState stateDummy;


                    if (setMisbehaving.count(fromPeer))
                        continue;
                    if (AcceptToMemoryPool(mempool, stateDummy, porphanTx, &fMissingInputs2, &lRemovedTxn, false /* bypass_limits */, 0 /* nAbsurdFee */)) {
                        LogPrint(BCLog::MEMPOOL, "   accepted orphan tx %s\n", orphanHash.ToString());
                        RelayTransaction(orphanTx, connman);
                        for (unsigned int i = 0; i < orphanTx.vout.size(); i++) {
                            vWorkQueue.emplace_back(orphanHash, i);
                        }
                        vEraseQueue.push_back(orphanHash);
                    }
                    else if (!fMissingInputs2)
                    {
                        int nDos = 0;
                        if (stateDummy.IsInvalid(nDos) && nDos > 0)
                        {
                            // Punish peer that gave us an invalid orphan tx
                            Misbehaving(fromPeer, nDos);
                            setMisbehaving.insert(fromPeer);
                            LogPrint(BCLog::MEMPOOL, "   invalid orphan tx %s\n", orphanHash.ToString());
                        }
                        // Has inputs but not accepted to mempool
                        // Probably non-standard or insufficient fee
                        LogPrint(BCLog::MEMPOOL, "   removed orphan tx %s\n", orphanHash.ToString());
                        vEraseQueue.push_back(orphanHash);
                        if (!orphanTx.HasWitness() && !stateDummy.CorruptionPossible()) {
                            // Do not use rejection cache for witness transactions or
                            // witness-stripped transactions, as they can have been malleated.
                            // See https://github.com/bitcoin/bitcoin/issues/8279 for details.
                            assert(recentRejects);
                            recentRejects->insert(orphanHash);
                        }
                    }
                    mempool.check(pcoinsTip.get());
                }
            }

            for (uint256 hash : vEraseQueue)
                EraseOrphanTx(hash);
        }
        else if (fMissingInputs)
        {
            bool fRejectedParents = false; // It may be the case that the orphans parents have all been rejected
            for (const CTxIn& txin : tx.vin) {
                if (recentRejects->contains(txin.prevout.hash)) {
                    fRejectedParents = true;
                    break;
                }
            }
            if (!fRejectedParents) {
                uint32_t nFetchFlags = GetFetchFlags(pfrom);
                for (const CTxIn& txin : tx.vin) {
                    CInv _inv(MSG_TX | nFetchFlags, txin.prevout.hash);
                    pfrom->AddInventoryKnown(_inv);
                    if (!AlreadyHave(_inv)) pfrom->AskFor(_inv);
                }
                AddOrphanTx(ptx, pfrom->GetId());

                // DoS prevention: do not allow mapOrphanTransactions to grow unbounded
                unsigned int nMaxOrphanTx = (unsigned int)std::max((int64_t)0, gArgs.GetArg("-maxorphantx", DEFAULT_MAX_ORPHAN_TRANSACTIONS));
                unsigned int nEvicted = LimitOrphanTxSize(nMaxOrphanTx);
                if (nEvicted > 0) {
                    LogPrint(BCLog::MEMPOOL, "mapOrphan overflow, removed %u tx\n", nEvicted);
                }
            } else {
                LogPrint(BCLog::MEMPOOL, "not keeping orphan with rejected parents %s\n",tx.GetHash().ToString());
                // We will continue to reject this tx since it has rejected
                // parents so avoid re-requesting it from other peers.
                recentRejects->insert(tx.GetHash());
            }
        } else {
            if (!tx.HasWitness() && !state.CorruptionPossible()) {
                // Do not use rejection cache for witness transactions or
                // witness-stripped transactions, as they can have been malleated.
                // See https://github.com/bitcoin/bitcoin/issues/8279 for details.
                assert(recentRejects);
                recentRejects->insert(tx.GetHash());
                if (RecursiveDynamicUsage(*ptx) < 100000) {
                    AddToCompactExtraTransactions(ptx);
                }
            } else if (tx.HasWitness() && RecursiveDynamicUsage(*ptx) < 100000) {
                AddToCompactExtraTransactions(ptx);
            }

            if (pfrom->fWhitelisted && gArgs.GetBoolArg("-whitelistforcerelay", DEFAULT_WHITELISTFORCERELAY)) {
                // Always relay transactions received from whitelisted peers, even
                // if they were already in the mempool or rejected from it due
                // to policy, allowing the node to function as a gateway for
                // nodes hidden behind it.
                //
                // Never relay transactions that we would assign a non-zero DoS
                // score for, as we expect peers to do the same with us in that
                // case.
                int nDoS = 0;
                if (!state.IsInvalid(nDoS) || nDoS == 0) {
                    LogPrintf("Force relaying tx %s from whitelisted peer=%d\n", tx.GetHash().ToString(), pfrom->GetId());
                    RelayTransaction(tx, connman);
                } else {
                    LogPrintf("Not relaying invalid transaction %s from whitelisted peer=%d (%s)\n", tx.GetHash().ToString(), pfrom->GetId(), FormatStateMessage(state));
                }
            }
        }

        for (const CTransactionRef& removedTx : lRemovedTxn)
            AddToCompactExtraTransactions(removedTx);

        int nDoS = 0;
        if (state.IsInvalid(nDoS))
        {
            LogPrint(BCLog::MEMPOOLREJ, "%s from peer=%d was not accepted: %s\n", tx.GetHash().ToString(),
                pfrom->GetId(),
                FormatStateMessage(state));
            if (state.GetRejectCode() > 0 && state.GetRejectCode() < REJECT_INTERNAL) // Never send AcceptToMemoryPool's internal codes over P2P
                connman->PushMessage(pfrom, msgMaker.Make(NetMsgType::REJECT, strCommand, (unsigned char)state.GetRejectCode(),
                                   state.GetRejectReason().substr(0, MAX_REJECT_MESSAGE_LENGTH), inv.hash));
            if (nDoS > 0) {
                Misbehaving(pfrom->GetId(), nDoS);
            }
        }
    }


    else if (strCommand == NetMsgType::CMPCTBLOCK && !fImporting && !fReindex) // Ignore blocks received while importing
    {
        CBlockHeaderAndShortTxIDs cmpctblock;
        vRecv >> cmpctblock;

        bool received_new_header = false;

        {
        LOCK(cs_main);

        if (mapBlockIndex.find(cmpctblock.header.hashPrevBlock) == mapBlockIndex.end()) {
            // Doesn't connect (or is genesis), instead of DoSing in AcceptBlockHeader, request deeper headers
            if (!IsInitialBlockDownload())
            	connman->PushMessage(pfrom, msgMaker.Make(NetMsgType::GETHEADERS, chainActive.GetLocator(pindexBestHeader), uint256()));
            
            return true;
        }

        if (mapBlockIndex.find(cmpctblock.header.GetHash()) == mapBlockIndex.end()) {
            received_new_header = true;
        }
        }

        const CBlockIndex *pindex = nullptr;
        CValidationState state;
        if (!ProcessNewBlockHeaders({cmpctblock.header}, state, chainparams, &pindex)) {
            int nDoS;
            if (state.IsInvalid(nDoS)) {
                if (nDoS > 0) {
                    LogPrintf("Peer %d sent us invalid header via cmpctblock\n", pfrom->GetId());
                    LOCK(cs_main);
                    Misbehaving(pfrom->GetId(), nDoS);
                } else {
                    LogPrint(BCLog::NET, "Peer %d sent us invalid header via cmpctblock\n", pfrom->GetId());
                }
                return true;
            }
        }

        // When we succeed in decoding a block's txids from a cmpctblock
        // message we typically jump to the BLOCKTXN handling code, with a
        // dummy (empty) BLOCKTXN message, to re-use the logic there in
        // completing processing of the putative block (without cs_main).
        bool fProcessBLOCKTXN = false;
        CDataStream blockTxnMsg(SER_NETWORK, PROTOCOL_VERSION);

        // If we end up treating this as a plain headers message, call that as well
        // without cs_main.
        bool fRevertToHeaderProcessing = false;

        // Keep a CBlock for "optimistic" compactblock reconstructions (see
        // below)
        std::shared_ptr<CBlock> pblock = std::make_shared<CBlock>();
        bool fBlockReconstructed = false;

        {
        LOCK2(cs_main, g_cs_orphans);
        // If AcceptBlockHeader returned true, it set pindex
        assert(pindex);
        UpdateBlockAvailability(pfrom->GetId(), pindex->GetBlockHash());

        CNodeState *nodestate = State(pfrom->GetId());

        // If this was a new header with more work than our tip, update the
        // peer's last block announcement time
        if (received_new_header && pindex->nChainWork > chainActive.Tip()->nChainWork) {
            nodestate->m_last_block_announcement = GetTime();
        }

        std::map<uint256, std::pair<NodeId, std::list<QueuedBlock>::iterator> >::iterator blockInFlightIt = mapBlocksInFlight.find(pindex->GetBlockHash());
        bool fAlreadyInFlight = blockInFlightIt != mapBlocksInFlight.end();

        if (pindex->nStatus & BLOCK_HAVE_DATA) // Nothing to do here
            return true;

        if (pindex->nChainWork <= chainActive.Tip()->nChainWork || // We know something better
                pindex->nTx != 0) { // We had this block at some point, but pruned it
            if (fAlreadyInFlight) {
                // We requested this block for some reason, but our mempool will probably be useless
                // so we just grab the block via normal getdata
                std::vector<CInv> vInv(1);
                vInv[0] = CInv(MSG_BLOCK | GetFetchFlags(pfrom), cmpctblock.header.GetHash());
                connman->PushMessage(pfrom, msgMaker.Make(NetMsgType::GETDATA, vInv));
            }
            return true;
        }

        // If we're not close to tip yet, give up and let parallel block fetch work its magic
        if (!fAlreadyInFlight && !CanDirectFetch(chainparams.GetConsensus()))
            return true;

        if (IsWitnessEnabled(pindex->pprev, chainparams.GetConsensus()) && !nodestate->fSupportsDesiredCmpctVersion) {
            // Don't bother trying to process compact blocks from v1 peers
            // after segwit activates.
            return true;
        }

        // We want to be a bit conservative just to be extra careful about DoS
        // possibilities in compact block processing...
        if (pindex->nHeight <= chainActive.Height() + 2) {
            if ((!fAlreadyInFlight && nodestate->nBlocksInFlight < MAX_BLOCKS_IN_TRANSIT_PER_PEER) ||
                 (fAlreadyInFlight && blockInFlightIt->second.first == pfrom->GetId())) {
                std::list<QueuedBlock>::iterator* queuedBlockIt = nullptr;
                if (!MarkBlockAsInFlight(pfrom->GetId(), pindex->GetBlockHash(), pindex, &queuedBlockIt)) {
                    if (!(*queuedBlockIt)->partialBlock)
                        (*queuedBlockIt)->partialBlock.reset(new PartiallyDownloadedBlock(&mempool));
                    else {
                        // The block was already in flight using compact blocks from the same peer
                        LogPrint(BCLog::NET, "Peer sent us compact block we were already syncing!\n");
                        return true;
                    }
                }

                PartiallyDownloadedBlock& partialBlock = *(*queuedBlockIt)->partialBlock;
                ReadStatus status = partialBlock.InitData(cmpctblock, vExtraTxnForCompact);
                if (status == READ_STATUS_INVALID) {
                    MarkBlockAsReceived(pindex->GetBlockHash()); // Reset in-flight state in case of whitelist
                    Misbehaving(pfrom->GetId(), 100);
                    LogPrintf("Peer %d sent us invalid compact block\n", pfrom->GetId());
                    return true;
                } else if (status == READ_STATUS_FAILED) {
                    // Duplicate txindexes, the block is now in-flight, so just request it
                    std::vector<CInv> vInv(1);
                    vInv[0] = CInv(MSG_BLOCK | GetFetchFlags(pfrom), cmpctblock.header.GetHash());
                    connman->PushMessage(pfrom, msgMaker.Make(NetMsgType::GETDATA, vInv));
                    return true;
                }

                BlockTransactionsRequest req;
                for (size_t i = 0; i < cmpctblock.BlockTxCount(); i++) {
                    if (!partialBlock.IsTxAvailable(i))
                        req.indexes.push_back(i);
                }
                if (req.indexes.empty()) {
                    // Dirty hack to jump to BLOCKTXN code (TODO: move message handling into their own functions)
                    BlockTransactions txn;
                    txn.blockhash = cmpctblock.header.GetHash();
                    blockTxnMsg << txn;
                    fProcessBLOCKTXN = true;
                } else {
                    req.blockhash = pindex->GetBlockHash();
                    connman->PushMessage(pfrom, msgMaker.Make(NetMsgType::GETBLOCKTXN, req));
                }
            } else {
                // This block is either already in flight from a different
                // peer, or this peer has too many blocks outstanding to
                // download from.
                // Optimistically try to reconstruct anyway since we might be
                // able to without any round trips.
                PartiallyDownloadedBlock tempBlock(&mempool);
                ReadStatus status = tempBlock.InitData(cmpctblock, vExtraTxnForCompact);
                if (status != READ_STATUS_OK) {
                    // TODO: don't ignore failures
                    return true;
                }
                std::vector<CTransactionRef> dummy;
                status = tempBlock.FillBlock(*pblock, dummy);
                if (status == READ_STATUS_OK) {
                    fBlockReconstructed = true;
                }
            }
        } else {
            if (fAlreadyInFlight) {
                // We requested this block, but its far into the future, so our
                // mempool will probably be useless - request the block normally
                std::vector<CInv> vInv(1);
                vInv[0] = CInv(MSG_BLOCK | GetFetchFlags(pfrom), cmpctblock.header.GetHash());
                connman->PushMessage(pfrom, msgMaker.Make(NetMsgType::GETDATA, vInv));
                return true;
            } else {
                // If this was an announce-cmpctblock, we want the same treatment as a header message
                fRevertToHeaderProcessing = true;
            }
        }
        } // cs_main

        if (fProcessBLOCKTXN)
            return ProcessMessage(pfrom, NetMsgType::BLOCKTXN, blockTxnMsg, nTimeReceived, chainparams, connman, interruptMsgProc);

        if (fRevertToHeaderProcessing) {
            // Headers received from HB compact block peers are permitted to be
            // relayed before full validation (see BIP 152), so we don't want to disconnect
            // the peer if the header turns out to be for an invalid block.
            // Note that if a peer tries to build on an invalid chain, that
            // will be detected and the peer will be banned.
            return ProcessHeadersMessage(pfrom, connman, {cmpctblock.header}, chainparams, /*punish_duplicate_invalid=*/false);
        }

        if (fBlockReconstructed) {
            // If we got here, we were able to optimistically reconstruct a
            // block that is in flight from some other peer.
            {
                LOCK(cs_main);
                mapBlockSource.emplace(pblock->GetHash(), std::make_pair(pfrom->GetId(), false));
            }
            bool fNewBlock = false;
            // Setting fForceProcessing to true means that we bypass some of
            // our anti-DoS protections in AcceptBlock, which filters
            // unrequested blocks that might be trying to waste our resources
            // (eg disk space). Because we only try to reconstruct blocks when
            // we're close to caught up (via the CanDirectFetch() requirement
            // above, combined with the behavior of not requesting blocks until
            // we have a chain with at least nMinimumChainWork), and we ignore
            // compact blocks with less work than our tip, it is safe to treat
            // reconstructed compact blocks as having been requested.
            ProcessNewBlock(chainparams, pblock, /*fForceProcessing=*/true, &fNewBlock);
            if (fNewBlock) {
                pfrom->nLastBlockTime = GetTime();
            } else {
                LOCK(cs_main);
                mapBlockSource.erase(pblock->GetHash());
            }
            LOCK(cs_main); // hold cs_main for CBlockIndex::IsValid()
            if (pindex->IsValid(BLOCK_VALID_TRANSACTIONS)) {
                // Clear download state for this block, which is in
                // process from some other peer.  We do this after calling
                // ProcessNewBlock so that a malleated cmpctblock announcement
                // can't be used to interfere with block relay.
                MarkBlockAsReceived(pblock->GetHash());
            }
        }

    }

    else if (strCommand == NetMsgType::BLOCKTXN && !fImporting && !fReindex) // Ignore blocks received while importing
    {
        BlockTransactions resp;
        vRecv >> resp;

        std::shared_ptr<CBlock> pblock = std::make_shared<CBlock>();
        bool fBlockRead = false;
        {
            LOCK(cs_main);

            std::map<uint256, std::pair<NodeId, std::list<QueuedBlock>::iterator> >::iterator it = mapBlocksInFlight.find(resp.blockhash);
            if (it == mapBlocksInFlight.end() || !it->second.second->partialBlock ||
                    it->second.first != pfrom->GetId()) {
                LogPrint(BCLog::NET, "Peer %d sent us block transactions for block we weren't expecting\n", pfrom->GetId());
                return true;
            }

            PartiallyDownloadedBlock& partialBlock = *it->second.second->partialBlock;
            ReadStatus status = partialBlock.FillBlock(*pblock, resp.txn);
            if (status == READ_STATUS_INVALID) {
                MarkBlockAsReceived(resp.blockhash); // Reset in-flight state in case of whitelist
                Misbehaving(pfrom->GetId(), 100);
                LogPrintf("Peer %d sent us invalid compact block/non-matching block transactions\n", pfrom->GetId());
                return true;
            } else if (status == READ_STATUS_FAILED) {
                // Might have collided, fall back to getdata now :(
                std::vector<CInv> invs;
                invs.push_back(CInv(MSG_BLOCK | GetFetchFlags(pfrom), resp.blockhash));
                connman->PushMessage(pfrom, msgMaker.Make(NetMsgType::GETDATA, invs));
            } else {
                // Block is either okay, or possibly we received
                // READ_STATUS_CHECKBLOCK_FAILED.
                // Note that CheckBlock can only fail for one of a few reasons:
                // 1. bad-proof-of-work (impossible here, because we've already
                //    accepted the header)
                // 2. merkleroot doesn't match the transactions given (already
                //    caught in FillBlock with READ_STATUS_FAILED, so
                //    impossible here)
                // 3. the block is otherwise invalid (eg invalid coinbase,
                //    block is too big, too many legacy sigops, etc).
                // So if CheckBlock failed, #3 is the only possibility.
                // Under BIP 152, we don't DoS-ban unless proof of work is
                // invalid (we don't require all the stateless checks to have
                // been run).  This is handled below, so just treat this as
                // though the block was successfully read, and rely on the
                // handling in ProcessNewBlock to ensure the block index is
                // updated, reject messages go out, etc.
                MarkBlockAsReceived(resp.blockhash); // it is now an empty pointer
                fBlockRead = true;
                // mapBlockSource is only used for sending reject messages and DoS scores,
                // so the race between here and cs_main in ProcessNewBlock is fine.
                // BIP 152 permits peers to relay compact blocks after validating
                // the header only; we should not punish peers if the block turns
                // out to be invalid.
                mapBlockSource.emplace(resp.blockhash, std::make_pair(pfrom->GetId(), false));
            }
        } // Don't hold cs_main when we call into ProcessNewBlock
        if (fBlockRead) {
            bool fNewBlock = false;
            // Since we requested this block (it was in mapBlocksInFlight), force it to be processed,
            // even if it would not be a candidate for new tip (missing previous block, chain not long enough, etc)
            // This bypasses some anti-DoS logic in AcceptBlock (eg to prevent
            // disk-space attacks), but this should be safe due to the
            // protections in the compact block handler -- see related comment
            // in compact block optimistic reconstruction handling.
            ProcessNewBlock(chainparams, pblock, /*fForceProcessing=*/true, &fNewBlock);
            if (fNewBlock) {
                pfrom->nLastBlockTime = GetTime();
            } else {
                LOCK(cs_main);
                mapBlockSource.erase(pblock->GetHash());
            }
        }
    }


    else if (strCommand == NetMsgType::HEADERS && !fImporting && !fReindex) // Ignore headers received while importing
    {
        std::vector<CBlockHeader> headers;

        // Bypass the normal CBlock deserialization, as we don't want to risk deserializing 2000 full blocks.
        unsigned int nCount = ReadCompactSize(vRecv);
        if (nCount > MAX_HEADERS_RESULTS) {
            LOCK(cs_main);
            Misbehaving(pfrom->GetId(), 20);
            return error("headers message size = %u", nCount);
        }
        headers.resize(nCount);
        
        char aa;
        for (unsigned int n = 0; n < nCount; n++) {
            vRecv >> headers[n];
            vRecv >> aa;
            vRecv >> aa;
            // ReadCompactSize(vRecv); // ignore tx count; assume it is 0.
        }

        // Headers received via a HEADERS message should be valid, and reflect
        // the chain the peer is on. If we receive a known-invalid header,
        // disconnect the peer if it is using one of our outbound connection
        // slots.
        bool should_punish = !pfrom->fInbound && !pfrom->m_manual_connection;
        return ProcessHeadersMessage(pfrom, connman, headers, chainparams, should_punish);
    }

    else if (strCommand == NetMsgType::BLOCK && !fImporting && !fReindex) // Ignore blocks received while importing
    {
        std::shared_ptr<CBlock> pblock = std::make_shared<CBlock>();
        vRecv >> *pblock;

        LogPrint(BCLog::NET, "received block %s peer=%d\n", pblock->GetHash().ToString(), pfrom->GetId());
        if(mapBannedHash.count(pblock->GetHash())) 
        {
        	LOCK(cs_main);
        	Misbehaving(pfrom->GetId(), 20);
        	return error("reject bad block %s\n", pblock->GetHash().ToString());
        }

        bool forceProcessing = false;
        const uint256 hash(pblock->GetHash());
        {
            LOCK(cs_main);
            // Also always process if we requested the block explicitly, as we may
            // need it even though it is not a candidate for a new best tip.
            forceProcessing |= MarkBlockAsReceived(hash);
            // mapBlockSource is only used for sending reject messages and DoS scores,
            // so the race between here and cs_main in ProcessNewBlock is fine.
            mapBlockSource.emplace(hash, std::make_pair(pfrom->GetId(), true));
        }
        bool fNewBlock = false;
        
        if(!ProcessNewBlock(chainparams, pblock, forceProcessing, &fNewBlock))
        {
        	mapBannedHash[pblock->GetHash()] = pfrom->GetId();
        }
        
        if (fNewBlock) {
            pfrom->nLastBlockTime = GetTime();
        } else {
            LOCK(cs_main);
            mapBlockSource.erase(pblock->GetHash());
        }
    }


    else if (strCommand == NetMsgType::GETADDR)
    {
        // This asymmetric behavior for inbound and outbound connections was introduced
        // to prevent a fingerprinting attack: an attacker can send specific fake addresses
        // to users' AddrMan and later request them by sending getaddr messages.
        // Making nodes which are behind NAT and can only make outgoing connections ignore
        // the getaddr message mitigates the attack.
        if (!pfrom->fInbound) {
            LogPrint(BCLog::NET, "Ignoring \"getaddr\" from outbound connection. peer=%d\n", pfrom->GetId());
            return true;
        }

        // Only send one GetAddr response per connection to reduce resource waste
        //  and discourage addr stamping of INV announcements.
        if (pfrom->fSentAddr) {
            LogPrint(BCLog::NET, "Ignoring repeated \"getaddr\". peer=%d\n", pfrom->GetId());
            return true;
        }
        pfrom->fSentAddr = true;

        pfrom->vAddrToSend.clear();
        std::vector<CAddress> vAddr = connman->GetAddresses();
        FastRandomContext insecure_rand;
        for (const CAddress &addr : vAddr)
            pfrom->PushAddress(addr, insecure_rand);
    }


    else if (strCommand == NetMsgType::MEMPOOL)
    {
        if (!(pfrom->GetLocalServices() & NODE_BLOOM) && !pfrom->fWhitelisted)
        {
            LogPrint(BCLog::NET, "mempool request with bloom filters disabled, disconnect peer=%d\n", pfrom->GetId());
            pfrom->fDisconnect = true;
            return true;
        }

        if (connman->OutboundTargetReached(false) && !pfrom->fWhitelisted)
        {
            LogPrint(BCLog::NET, "mempool request with bandwidth limit reached, disconnect peer=%d\n", pfrom->GetId());
            pfrom->fDisconnect = true;
            return true;
        }

        LOCK(pfrom->cs_inventory);
        pfrom->fSendMempool = true;
    }


    else if (strCommand == NetMsgType::PING)
    {
        if (pfrom->nVersion > BIP0031_VERSION)
        {
            uint64_t nonce = 0;
            vRecv >> nonce;
            // Echo the message back with the nonce. This allows for two useful features:
            //
            // 1) A remote node can quickly check if the connection is operational
            // 2) Remote nodes can measure the latency of the network thread. If this node
            //    is overloaded it won't respond to pings quickly and the remote node can
            //    avoid sending us more work, like chain download requests.
            //
            // The nonce stops the remote getting confused between different pings: without
            // it, if the remote node sends a ping once per second and this node takes 5
            // seconds to respond to each, the 5th ping the remote sends would appear to
            // return very quickly.
            connman->PushMessage(pfrom, msgMaker.Make(NetMsgType::PONG, nonce));
        }
    }


    else if (strCommand == NetMsgType::PONG)
    {
        int64_t pingUsecEnd = nTimeReceived;
        uint64_t nonce = 0;
        size_t nAvail = vRecv.in_avail();
        bool bPingFinished = false;
        std::string sProblem;

        if (nAvail >= sizeof(nonce)) {
            vRecv >> nonce;
             
            // Only process pong message if there is an outstanding ping (old ping without nonce should never pong)
            if (pfrom->nPingNonceSent != 0) {
                if (nonce == pfrom->nPingNonceSent) {
                    // Matching pong received, this ping is no longer outstanding
                    bPingFinished = true;
                    int64_t pingUsecTime = pingUsecEnd - pfrom->nPingUsecStart;
                    if (pingUsecTime > 0) {
                        // Successful ping time measurement, replace previous
                        pfrom->nPingUsecTime = pingUsecTime;
                        pfrom->nMinPingUsecTime = std::min(pfrom->nMinPingUsecTime.load(), pingUsecTime);
                    } else {
                        // This should never happen
                        sProblem = "Timing mishap";
                    }
                } else {
                    // Nonce mismatches are normal when pings are overlapping
                    sProblem = "Nonce mismatch";
                    if (nonce == 0) {
                        // This is most likely a bug in another implementation somewhere; cancel this ping
                        bPingFinished = true;
                        sProblem = "Nonce zero";
                    }
                }
            } else {
                sProblem = "Unsolicited pong without ping";
            }
        } else {
            // This is most likely a bug in another implementation somewhere; cancel this ping
            bPingFinished = true;
            sProblem = "Short payload";
        }

        if (!(sProblem.empty())) {
            LogPrint(BCLog::NET, "pong peer=%d: %s, %x expected, %x received, %u bytes\n",
                pfrom->GetId(),
                sProblem,
                pfrom->nPingNonceSent,
                nonce,
                nAvail);
        }
        if (bPingFinished) {
            pfrom->nPingNonceSent = 0;
        }

        // If we support the DeepSend Service announce our status
        if((pfrom->GetLocalServices() & NODE_DEEP_SEND)) {
            //
            // Message: deepsend announcement
            //
            CWallet* pwallet = vpwallets[0];
            bool b = CheckAnonymousServiceConditions();
            std::string selfAddress = pwallet->GetOneSelfAddress();

            LogPrint(BCLog::DEEPSEND, ">> broadcasting mixservice messages with b = %d to %s\n", b, pfrom->addr.ToString());
            std::string status = "false";
            if(b && selfAddress != "")
                 status = "true";

            connman->PushMessage(pfrom, msgMaker.Make(NetMsgType::DS_SERVICEANN, selfAddress, status));
        }
    }


    else if (strCommand == NetMsgType::FILTERLOAD)
    {
        CBloomFilter filter;
        vRecv >> filter;

        if (!filter.IsWithinSizeConstraints())
        {
            // There is no excuse for sending a too-large filter
            LOCK(cs_main);
            Misbehaving(pfrom->GetId(), 100);
        }
        else
        {
            LOCK(pfrom->cs_filter);
            pfrom->pfilter.reset(new CBloomFilter(filter));
            pfrom->pfilter->UpdateEmptyFull();
            pfrom->fRelayTxes = true;
        }
    }


    else if (strCommand == NetMsgType::FILTERADD)
    {
        std::vector<unsigned char> vData;
        vRecv >> vData;

        // Nodes must NEVER send a data item > 520 bytes (the max size for a script data object,
        // and thus, the maximum size any matched object can have) in a filteradd message
        bool bad = false;
        if (vData.size() > MAX_SCRIPT_ELEMENT_SIZE) {
            bad = true;
        } else {
            LOCK(pfrom->cs_filter);
            if (pfrom->pfilter) {
                pfrom->pfilter->insert(vData);
            } else {
                bad = true;
            }
        }
        if (bad) {
            LOCK(cs_main);
            Misbehaving(pfrom->GetId(), 100);
        }
    }

    else if (strCommand == NetMsgType::FILTERCLEAR)
    {
        LOCK(pfrom->cs_filter);
        if (pfrom->GetLocalServices() & NODE_BLOOM) {
            pfrom->pfilter.reset(new CBloomFilter());
        }
        pfrom->fRelayTxes = true;
    }

    else if (strCommand == NetMsgType::FEEFILTER) {
        CAmount newFeeFilter = 0;
        vRecv >> newFeeFilter;
        if (MoneyRange(newFeeFilter)) {
            {
                LOCK(pfrom->cs_feeFilter);
                pfrom->minFeeFilter = newFeeFilter;
            }
            LogPrint(BCLog::NET, "received: feefilter of %s from peer=%d\n", CFeeRate(newFeeFilter).ToString(), pfrom->GetId());
        }
    }
    
    // deepsend related message
	else if (strCommand == NetMsgType::DS_SVCAVAIL)	// message sender -> mixer
    {
		LogPrint(BCLog::DEEPSEND, "Processing message asvcavail from %s\n", pfrom->addr.ToString());

		std::string anonymousTxId;
		std::string senderAddress;
		std::map<std::string, std::string> mapSnList;
		int cnt;
		CAmount amount;
		std::vector<unsigned char> vchSig;
		int accptd = 0;

        vRecv >> anonymousTxId >> senderAddress >> mapSnList >> amount >> cnt >> vchSig;
        LogPrint(BCLog::DEEPSEND, ">> asvcavail: anonymousTxId = %s, senderAddress = %s\n", anonymousTxId.c_str(), senderAddress.c_str());
        LogPrint(BCLog::DEEPSEND, ">> asvcavail: mapSnList size = %d, amount = %ld, cnt = %d\n", mapSnList.size(), amount, cnt);

		if(VerifyMessageSignature(senderAddress, senderAddress, vchSig))
		{
			LogPrint(BCLog::DEEPSEND, ">> asvcavail: signature verified.\n");
		}
		else
		{
			return error("processing message asvcavail - error in verifying signature. message ignored.");
		}
		
        std::string selfAddress = vpwallets[0]->GetRandomSelfAddress();
		std::string guarantorKey = "";
		LogPrint(BCLog::DEEPSEND, ">> asvcavail: mixer selfAddress = %s\n", selfAddress.c_str());

		bool b = SignMessageUsingAddress(selfAddress, selfAddress, vchSig);
		if(!b) 
		{
			LogPrintf(">> asvcavail. ERROR can't sign the selfAddress message.\n");
			return false;
		}
		LogPrint(BCLog::DEEPSEND, ">> asvcavail: message signed\n");

		{
			LOCK(cs_deepsend);

			if(IsCurrentAnonymousTxInProcess())
			{
				// reject the service request
				accptd = 0;
				connman->PushMessage(pfrom, msgMaker.Make(NetMsgType::DS_SVCREPLY, anonymousTxId, selfAddress, selfAddress, cnt, accptd, vchSig));
				return true;
			}
			LogPrint(BCLog::DEEPSEND, ">> asvcavail: no other anonymous tx in progress\n");
			
			b = FindGuarantorKey(mapSnList, guarantorKey);
			if(!b)
			{
				// reject the service request
				accptd = 0;
				connman->PushMessage(pfrom, msgMaker.Make(NetMsgType::DS_SVCREPLY, anonymousTxId, selfAddress, selfAddress, cnt, accptd, vchSig));
				return true;

			}
			LogPrint(BCLog::DEEPSEND, ">> asvcavail: guarantorKey = %s\n", guarantorKey.c_str());

			pCurrentAnonymousTxInfo->clean(true);

			CAmount availableBalance = GetAvailableBalance();
			
			CAmount neededAmount = 0;
			if(amount > 1.0 * COIN) {
				neededAmount = 2 * amount + DEEPSEND_FEE_RATE * amount;
			}
			else {
				neededAmount = 2 * amount + DEEPSEND_MIN_FEE;
			}
			
			if(neededAmount > availableBalance)
			{
				std::string logText = "asvcavail: Service node does not have enough fund to handle transaction.";
				pCurrentAnonymousTxInfo->AddToLog(logText);

				accptd = 0;
				connman->PushMessage(pfrom, msgMaker.Make(NetMsgType::DS_SVCREPLY, anonymousTxId, selfAddress, selfAddress, cnt, accptd, vchSig));
				return true;
			}
			LogPrint(BCLog::DEEPSEND, ">> asvcavail: balance ok\n");

			std::string logText = "Received availability request. Mixer Service is available.";
			pCurrentAnonymousTxInfo->AddToLog(logText);
			logText = "Anonymous ID is set to " + anonymousTxId;
			pCurrentAnonymousTxInfo->AddToLog(logText);
			pCurrentAnonymousTxInfo->SetAnonymousId(anonymousTxId);
		}

		accptd = 1;
		LogPrint(BCLog::DEEPSEND, ">> sending DS_SVCREPLY message with accept\n");
		connman->PushMessage(pfrom, msgMaker.Make(NetMsgType::DS_SVCREPLY, anonymousTxId, selfAddress, guarantorKey, cnt, accptd, vchSig));
    }

	else if (strCommand == NetMsgType::DS_SVCREPLY)	// message mixer -> sender
    {
		LogPrint(BCLog::DEEPSEND, "Processing message asvcreply from %s\n", pfrom->addr.ToString());
		std::string anonymousTxId;
		std::string mixerAddress;
		std::string guarantorAddress;
		int cnt;
		int accpt = 0;
		std::vector<unsigned char> vchSig;
 
        vRecv >> anonymousTxId >> mixerAddress >> guarantorAddress >> cnt >> accpt >> vchSig;
        LogPrint(BCLog::DEEPSEND, ">> asvcreply: anonymousTxId = %s, mixerAddress = %s, guarantorAddress = %s\n", 
        		anonymousTxId.c_str(), mixerAddress.c_str(), guarantorAddress.c_str());
        LogPrint(BCLog::DEEPSEND, ">> asvcreply: cnt = %d, accpt = %d\n", cnt, accpt);

		if(VerifyMessageSignature(mixerAddress, mixerAddress, vchSig))
		{
			LogPrint(BCLog::DEEPSEND, ">> asvcreply: signature verified.\n");
		}
		else
		{
			return error("processing message asvcreply - error in verifying signature. message ignored.");
		}
		
		std::string logText = "";
		std::vector< std::pair<std::string, CAmount> > vecSendInfo;
		CNode* pMixerNode = NULL;
		CNode* pGuarantorNode = NULL;
		std::string selfPubKey = "";
		std::string ipGuarantor = "";

        std::string selfAddress = pCurrentAnonymousTxInfo->GetSelfAddress();
		bool b = SignMessageUsingAddress(selfAddress, selfAddress, vchSig);
		if(!b) 
		{
			LogPrintf(">> asvcreply. ERROR can't sign the selfAddress message.\n");
			return false;
		}

		{
			LOCK(cs_deepsend);

			// first to check anonymousTxId, if not match then it is old one, ignore
			if(anonymousTxId != pCurrentAnonymousTxInfo->GetAnonymousId())
			{
				LogPrintf(">> asvcreply. ERROR anonymousTxId not match, ignore.\n");
				return true;
			}

			if(accpt == 1)
			{
				ipGuarantor = GetConnectedIP(guarantorAddress);
				pGuarantorNode = connman->GetConnectedNode(ipGuarantor);
				if(pGuarantorNode == NULL)
				{
					logText = "Can not find Guarantor node. IP = " + ipGuarantor;
					pCurrentAnonymousTxInfo->AddToLog(logText);
					pCurrentAnonymousTxInfo->clean(false);
					return false;
				}

				pCurrentAnonymousTxInfo->SetNode(ROLE_GUARANTOR, pGuarantorNode);

				logText = "Service nodes confirmed available. Start transaction...";
				pCurrentAnonymousTxInfo->AddToLog(logText);

				selfPubKey = pCurrentAnonymousTxInfo->GetSelfPubKey();
				pMixerNode = pCurrentAnonymousTxInfo->GetNode(ROLE_MIXER);
				vecSendInfo = pCurrentAnonymousTxInfo->GetSendInfo();

				connman->PushMessage(pMixerNode, msgMaker.Make(NetMsgType::DS_MIXREQ, anonymousTxId, selfAddress, selfPubKey, vecSendInfo, guarantorAddress, vchSig));
				connman->PushMessage(pGuarantorNode, msgMaker.Make(NetMsgType::DS_GRNTREQ, anonymousTxId, selfAddress, selfPubKey, vecSendInfo, mixerAddress, vchSig));
			}
			else	// need to reset and find new service nodes
			{
				++cnt;

				if(cnt > 3)
				{
					logText = "Cannot find available service nodes after 3 tries.";
					pCurrentAnonymousTxInfo->AddToLog(logText);
					logText = "Anonymous send request is declined. Please try later or use regular send.";
					pCurrentAnonymousTxInfo->AddToLog(logText);
					pCurrentAnonymousTxInfo->clean(false);
					return error("Cannot find available service nodes after 3 tries.");
				}

				logText = "Service nodes not available. Try again (count #" + std::to_string(cnt) + ").";
				pCurrentAnonymousTxInfo->AddToLog(logText);

				// generate a new anonymousId
				long long int now = GetTime();
				char tempa[100];
				sprintf(tempa, "%s-%lld-%d", selfAddress.c_str(), now, cnt);
				anonymousTxId = std::string(tempa);

				logText = "Created AnonymousId: " + anonymousTxId + ".";
				pCurrentAnonymousTxInfo->AddToLog(logText);
	
				bool b = SelectAnonymousServiceMixNode(pMixerNode, mixerAddress, cnt, connman);
				if(!b)
				{
					LogPrintf(">> asvcreply: ERROR in obtaining Mixer Node.\n");
					return false;
				}

				// now save send info
				pCurrentAnonymousTxInfo->SetAnonymousId(anonymousTxId);
				pCurrentAnonymousTxInfo->SetNode(ROLE_MIXER, pMixerNode);
				vecSendInfo = pCurrentAnonymousTxInfo->GetSendInfo();

				int64_t baseAmount = 0;
				for(int i = 0; i < vecSendInfo.size(); i++)
					baseAmount += vecSendInfo.at(i).second;

				connman->PushMessage(pMixerNode, msgMaker.Make(NetMsgType::DS_SVCAVAIL, anonymousTxId, selfAddress, mapAnonymousServices, 
						baseAmount, cnt, vchSig));
			}
		}
    }

	else if (strCommand == NetMsgType::DS_MIXREQ)	// message sender -> mixer
    {
		LogPrint(BCLog::DEEPSEND, "Processing message mixrequest from %s\n", pfrom->addr.ToString());
		std::string senderAddress;
		std::string senderPubKey;
		std::string anonymousTxId;
		std::string keyGarantor;
		std::vector<unsigned char> vchSig;
		std::vector< std::pair<std::string, CAmount> > vecSendInfo;

        vRecv >> anonymousTxId >> senderAddress >> senderPubKey >> vecSendInfo >> keyGarantor >> vchSig;
		if(VerifyMessageSignature(senderAddress, senderAddress, vchSig))
		{
			LogPrint(BCLog::DEEPSEND, ">> mixrequest: signature verified.\n");
		}
		else
		{
			return error("processing message mixrequest - error in verifying signature. message ignored.");
		}
		
		std::string guarantorIP = GetConnectedIP(keyGarantor);
		CNode* pGuarantorNode = connman->GetConnectedNode(guarantorIP);

		if(pGuarantorNode == NULL)
		{
			return error("ERROR mixrequest: cannot connect to Guarantor node.");
		}
		 
		std::string logText = "";
		std::string selfAddress;
		std::string selfPubKey;

		{
			LOCK(cs_deepsend);
			
			if(anonymousTxId != pCurrentAnonymousTxInfo->GetAnonymousId())
			{
				return true;
			}

			logText = "Received Mixer request. Accepted.";
			pCurrentAnonymousTxInfo->AddToLog(logText);

			pCurrentAnonymousTxInfo->SetInitialData(ROLE_MIXER, vecSendInfo, NULL, pfrom, NULL, pGuarantorNode);
			selfAddress = pCurrentAnonymousTxInfo->GetSelfAddress();
			selfPubKey = pCurrentAnonymousTxInfo->GetSelfPubKey();
			pCurrentAnonymousTxInfo->SetAddressAndPubKey(ROLE_SENDER, senderAddress, senderPubKey);
			logText = "Set Sender Address = " + senderAddress + ", PublicKey = " + senderPubKey + ".";
			pCurrentAnonymousTxInfo->AddToLog(logText);
		}

		bool b = SignMessageUsingAddress(selfAddress, selfAddress, vchSig);
		if(!b)
			return error("processing message mixrequest - error in signing message");

		std::string sta = "ok";
		connman->PushMessage(pfrom, msgMaker.Make(NetMsgType::DS_MIXREPLY, anonymousTxId, selfAddress, selfPubKey, sta, vchSig));
				
		MilliSleep(2000);
		connman->PushMessage(pGuarantorNode, msgMaker.Make(NetMsgType::DS_CHKGRNT, anonymousTxId, selfAddress, selfPubKey, vchSig));
    }

	else if (strCommand == NetMsgType::DS_GRNTREQ)	// message sender -> guarantor
    {
		LogPrint(BCLog::DEEPSEND, "Processing message guarantreq from %s\n", pfrom->addr.ToString());
		std::string senderAddress;
		std::string senderPubKey;
		std::string anonymousTxId;
		std::string keyMixer;
		std::vector<unsigned char> vchSig;
		std::vector< std::pair<std::string, CAmount> > vecSendInfo;

        vRecv >> anonymousTxId >> senderAddress >> senderPubKey >> vecSendInfo >> keyMixer >> vchSig;
        LogPrint(BCLog::DEEPSEND, ">> guarantreq: anonymousTxId = %s, senderAddress = %s, senderPubKey = %s, keyMixer = %s\n",
        		anonymousTxId.c_str(), senderAddress.c_str(), senderPubKey.c_str(), keyMixer.c_str());
        
		if(VerifyMessageSignature(senderAddress, senderAddress, vchSig))
		{
			LogPrint(BCLog::DEEPSEND, ">> guarantreq: signature verified.\n");
		}
		else
		{
			return error("processing message guarantreq - error in verifying signature. message ignored.");
		}
		
		std::string mixerIP = GetConnectedIP(keyMixer);
		CNode* pMixerNode = connman->GetConnectedNode(mixerIP);
        LogPrint(BCLog::DEEPSEND, ">> guarantreq: got mixer-node. Address = %s\n", mixerIP.c_str());

		if(pMixerNode == NULL)
		{
			return error("ERROR guarantreq: cannot connect to Mixer Node.");
		}

		std::string logText = "";
		std::string selfAddress;
		std::string selfPubKey;

		{
			LOCK(cs_deepsend);

			logText = "Received Guarantor request. Accepted.";
			pCurrentAnonymousTxInfo->AddToLog(logText);
			logText = "Set AnonymousId = " + anonymousTxId;
			pCurrentAnonymousTxInfo->AddToLog(logText);

			pCurrentAnonymousTxInfo->SetInitialData(ROLE_GUARANTOR, vecSendInfo, NULL, pfrom, pMixerNode, NULL);
			selfAddress = pCurrentAnonymousTxInfo->GetSelfAddress();
			selfPubKey = pCurrentAnonymousTxInfo->GetSelfPubKey();
			LogPrint(BCLog::DEEPSEND, ">> ROLE_GUARANTOR: selfAddress = %s, selfPubKey = %s\n", selfAddress.c_str(), selfPubKey.c_str());
			pCurrentAnonymousTxInfo->SetAnonymousId(anonymousTxId);
			pCurrentAnonymousTxInfo->SetAddressAndPubKey(ROLE_SENDER, senderAddress, senderPubKey);
			logText = "Set Sender Address = " + senderAddress + ", PublicKey = " + senderPubKey + ".";
			pCurrentAnonymousTxInfo->AddToLog(logText);
		}

		bool b = SignMessageUsingAddress(selfAddress, selfAddress, vchSig);
		if(!b)
			return error("processing message guarantreq - error in signing message");

		LogPrint(BCLog::DEEPSEND, ">> guarantreq: sending grntreply message back to sender\n");
		std::string sta = "ok";
		connman->PushMessage(pfrom, msgMaker.Make(NetMsgType::DS_GRNTREPLY, anonymousTxId, selfAddress, selfPubKey, sta, vchSig));
    }

	else if (strCommand == NetMsgType::DS_MIXREPLY)	// message mixer -> sender
    {
		LogPrint(BCLog::DEEPSEND, "Processing message mixreply from %s\n", pfrom->addr.ToString());
		std::string anonymousTxId;
		std::string mixerAddress;
		std::string mixerPubKey;
		std::string stats;
		std::vector<unsigned char> vchSig;
        vRecv >> anonymousTxId >> mixerAddress >> mixerPubKey >> stats >> vchSig;

		if(VerifyMessageSignature(mixerAddress, mixerAddress, vchSig))
		{
			LogPrint(BCLog::DEEPSEND, ">> mixreply: signature verified.\n");
		}
		else	
		{
			return error("processing message mixrely - signature can not be verified. message ignored.");
		}

		{
			LOCK(cs_deepsend);
			pCurrentAnonymousTxInfo->SetAddressAndPubKey(ROLE_MIXER, mixerAddress, mixerPubKey);
			std::string logText = "Mixer accepted request.";
			pCurrentAnonymousTxInfo->AddToLog(logText);
			logText = "Set Mixer Address = " + mixerAddress + ", PublicKey = " + mixerPubKey + ".";
			pCurrentAnonymousTxInfo->AddToLog(logText);
		}
    }

	else if (strCommand == NetMsgType::DS_GRNTREPLY)	// message guarantor -> sender
    {
		LogPrint(BCLog::DEEPSEND, "Processing message grntreply from %s\n", pfrom->addr.ToString());
		std::string anonymousTxId;
		std::string guarantorAddress;
		std::string guarantorPubKey;
		std::string stats;
		std::vector<unsigned char> vchSig;
        vRecv >> anonymousTxId >> guarantorAddress >> guarantorPubKey >> stats >> vchSig;

		if(VerifyMessageSignature(guarantorAddress, guarantorAddress, vchSig))
		{
			LogPrint(BCLog::DEEPSEND, ">> grntreply: signature verified.\n");
		}
		else	
		{
			return error("processing message grntreply - signature can not be verified. message ignored.");
		}

		{
			LOCK(cs_deepsend);
			pCurrentAnonymousTxInfo->SetAddressAndPubKey(ROLE_GUARANTOR, guarantorAddress, guarantorPubKey);
			std::string logText = "Guarantor accepted request.";
			pCurrentAnonymousTxInfo->AddToLog(logText);
			logText = "Set Guarantor Address = " + guarantorAddress + ", PublicKey = " + guarantorPubKey + ".";
			pCurrentAnonymousTxInfo->AddToLog(logText);
		}
	}

	else if (strCommand == NetMsgType::DS_CHKGRNT)	// message mixer -> guarantor
    {
		LogPrint(BCLog::DEEPSEND, "Processing message checkguarant from %s\n", pfrom->addr.ToString());
		std::string anonymousTxId;
		std::string mixerAddress;
		std::string mixerPubKey;
		std::vector<unsigned char> vchSig;
        vRecv >> anonymousTxId >> mixerAddress >> mixerPubKey >> vchSig;

		if(VerifyMessageSignature(mixerAddress, mixerAddress, vchSig))
		{
			LogPrint(BCLog::DEEPSEND, ">> checkguarant: signature verified.\n");
		}
		else	
		{
			return error("processing message checkguarant - signature can not be verified. message ignored.");
		}

		{
			LOCK(cs_deepsend);
			pCurrentAnonymousTxInfo->SetAddressAndPubKey(ROLE_MIXER, mixerAddress, mixerPubKey);
			std::string logText = "Set Mixer Address = " + mixerAddress + ", PublicKey = " + mixerPubKey + ".";
			pCurrentAnonymousTxInfo->AddToLog(logText);

			// send a message back to mixer, giving him guarantor's pubkey
			std::string guarantorAddress = pCurrentAnonymousTxInfo->GetSelfAddress();
			std::string guarantorPubKey = pCurrentAnonymousTxInfo->GetSelfPubKey();
			bool b = SignMessageUsingAddress(guarantorAddress, guarantorAddress, vchSig);
			if(!b)
				return error("processing message checkguarant - error in signing message");
		
			connman->PushMessage(pfrom, msgMaker.Make(NetMsgType::DS_CHKGRNTRPLY, anonymousTxId, guarantorAddress, guarantorPubKey, vchSig));
			logText = "All 3 public keys received, creating 2-of-3 multisig address.";
			pCurrentAnonymousTxInfo->AddToLog(logText);

			// now create 2-of-3 address, and send to sender/mixer
			if(pCurrentAnonymousTxInfo->GetAtxStatus() == ATX_STATUS_PUBKEY)
			{
				b = CreateMultiSigAddress();
				if(!b)
					return error("processing message checkguarant - error in creating multisig address");

				std::string multiSigAddress = pCurrentAnonymousTxInfo->GetMultiSigAddress();
				std::string redeemScript = pCurrentAnonymousTxInfo->GetRedeemScript();

				logText = "2-of-3 Multisig Address created. Address = " + multiSigAddress + ".";
				pCurrentAnonymousTxInfo->AddToLog(logText);
				logText = "Redeem Script = " + redeemScript + ".";
				pCurrentAnonymousTxInfo->AddToLog(logText);

				b = SignMessageUsingAddress(multiSigAddress, guarantorAddress, vchSig);
				if(!b)
					return error("processing message checkguarant - error in signing message with multisig");
		
				connman->PushMessage(pfrom, msgMaker.Make(NetMsgType::DS_MSIGADDR, anonymousTxId, multiSigAddress, redeemScript, vchSig));
				CNode* pSender = pCurrentAnonymousTxInfo->GetNode(ROLE_SENDER);
				connman->PushMessage(pSender, msgMaker.Make(NetMsgType::DS_MSIGADDR, anonymousTxId, multiSigAddress, redeemScript, vchSig));
			}
		}
    }

	else if (strCommand == NetMsgType::DS_CHKGRNTRPLY)	// message guarantor -> mixer
    {
		LogPrint(BCLog::DEEPSEND, "Processing message chkgreply from %s\n", pfrom->addr.ToString());
		std::string anonymousTxId;
		std::string guarantorAddress;
		std::string guarantorPubKey;
		std::vector<unsigned char> vchSig;
        vRecv >> anonymousTxId >> guarantorAddress >> guarantorPubKey >> vchSig;

		if(VerifyMessageSignature(guarantorAddress, guarantorAddress, vchSig))
		{
			LogPrint(BCLog::DEEPSEND, ">> chkgreply: signature verified.\n");
		}
		else	
		{
			return error("processing message chkgreply - signature can not be verified. message ignored.");
		}

		{
			LOCK(cs_deepsend);
			pCurrentAnonymousTxInfo->SetAddressAndPubKey(ROLE_GUARANTOR, guarantorAddress, guarantorPubKey);
			std::string logText = "Guarantor accepted request.";
			pCurrentAnonymousTxInfo->AddToLog(logText);
			logText = "Set Guarantor Address = " + guarantorAddress + ", PublicKey = " + guarantorPubKey + ".";
			pCurrentAnonymousTxInfo->AddToLog(logText);
		}
    }

	else if (strCommand == NetMsgType::DS_MSIGADDR)	// message guarantor -> sender and mixer
    {
		LogPrint(BCLog::DEEPSEND, "Processing message msigaddr from %s\n", pfrom->addr.ToString());
		std::string anonymousTxId;
		std::string multiSigAddress;
		std::string redeemScript;
		std::vector<unsigned char> vchSig;
		std::string source;
		std::string txid;
		CNode* pNode = NULL;

        vRecv >> anonymousTxId >> multiSigAddress >> redeemScript >> vchSig;

		{
			LOCK(cs_deepsend);
			std::string guarantorAddress = pCurrentAnonymousTxInfo->GetAddress(ROLE_GUARANTOR);

			if(VerifyMessageSignature(multiSigAddress, guarantorAddress, vchSig))
			{
				LogPrint(BCLog::DEEPSEND, ">> msigaddr: signature verified.\n");
			}
			else	
			{
				return error("processing message msigaddr - signature can not be verified. message ignored.");
			}

			pCurrentAnonymousTxInfo->SetMultiSigAddress(multiSigAddress, redeemScript);
			std::string logText = "Received 2-of-3 Multisig Address. Address = " + multiSigAddress + ".";
			pCurrentAnonymousTxInfo->AddToLog(logText);
			logText = "Received Redeem Script = " + redeemScript + ".";
			pCurrentAnonymousTxInfo->AddToLog(logText);

			// may need to do it in sequence
			// deposit amount to multisig address
			
			bool b = DepositToMultisig(txid, connman);
			
			if(!b)
			{
				LogPrintf("ERROR. Error to deposit money to escrow.\n");
				return error("processing message msigaddr - error to deposit money to escrow.");
			}	
			pCurrentAnonymousTxInfo->SetTxid(pCurrentAnonymousTxInfo->GetRole(), txid);

			logText = "Deposited to Multisig address. TxID = " + txid + ".";
			pCurrentAnonymousTxInfo->AddToLog(logText);

			// send tx to both guarantor and another (sender/mixer)
			std::string selfAddress = pCurrentAnonymousTxInfo->GetSelfAddress();

			b = SignMessageUsingAddress(txid, selfAddress, vchSig);
			if(!b)
				return error("processing message msigaddr - error in signing message with txid");
		
			AnonymousTxRole tag = ROLE_SENDER;
			source = "mixer";
			if(pCurrentAnonymousTxInfo->GetRole() == ROLE_SENDER)
			{
				tag = ROLE_MIXER;
				source = "sender";
			}

			pNode = pCurrentAnonymousTxInfo->GetNode(tag);
		}

		connman->PushMessage(pfrom, msgMaker.Make(NetMsgType::DS_MSIGADDRRPLY, anonymousTxId, txid, source, vchSig));
		connman->PushMessage(pNode, msgMaker.Make(NetMsgType::DS_MSIGADDRRPLY, anonymousTxId, txid, source, vchSig));
    }

	else if (strCommand == NetMsgType::DS_MSIGADDRRPLY)	// message any -> any
    {
		LogPrint(BCLog::DEEPSEND, "Processing message msigreply from %s\n", pfrom->addr.ToString());
		std::string anonymousTxId;
		std::string txid;
		std::string source;
		std::vector<unsigned char> vchSig;
        vRecv >> anonymousTxId >> txid >> source >> vchSig;

		AnonymousTxRole sourceRole = ROLE_SENDER;
		if(source == "mixer")
			sourceRole = ROLE_MIXER;
		else if(source == "guarantor")
			sourceRole = ROLE_GUARANTOR;

		{
			LOCK(cs_deepsend);
			std::string sourceAddress = pCurrentAnonymousTxInfo->GetAddress(sourceRole);
			if(VerifyMessageSignature(txid, sourceAddress, vchSig))
			{
				LogPrint(BCLog::DEEPSEND, ">> msigreply: signature verified.\n");
			}
			else	
			{
				return error("processing message msigreply - signature can not be verified. message ignored.");
			}

			// record the txid received
			pCurrentAnonymousTxInfo->SetTxid(sourceRole, txid);
			std::string logText = "Received deposit TxID from " + source + ". TxID = " + txid + ".";
			pCurrentAnonymousTxInfo->AddToLog(logText);


			// only in case of 
			// (1) sender->guarantor message, that guarantor will make a deposit, then notify others
			// all other cases just record the txid received
			// (2) guarantor->sender message, sender relays to guarantor for check all tx.
			if((pCurrentAnonymousTxInfo->GetRole() == ROLE_GUARANTOR) && (sourceRole == ROLE_SENDER))
			{
				std::string txid0;
				bool b = DepositToMultisig(txid0, connman);
				if(!b)
				{
					LogPrintf("ERROR. Error to deposit money to escrow from guarantor.\n");
					return error("processing message msigreply - error to deposit money to escrow.");
				}

				pCurrentAnonymousTxInfo->SetTxid(ROLE_GUARANTOR, txid0);
				logText = "Deposited to Multisig address. TxID = " + txid0 + ".";
				pCurrentAnonymousTxInfo->AddToLog(logText);

				// send tx to both sender and mixer
				std::string selfAddress = pCurrentAnonymousTxInfo->GetSelfAddress();

				b = SignMessageUsingAddress(txid0, selfAddress, vchSig);
				if(!b)
					return error("processing message msigreply - error in signing message with txid");

				std::string source = "guarantor";
				AnonymousTxRole tag = ROLE_SENDER;
				CNode* pNode = pCurrentAnonymousTxInfo->GetNode(tag);
				connman->PushMessage(pNode, msgMaker.Make(NetMsgType::DS_MSIGADDRRPLY, anonymousTxId, txid0, source, vchSig));

				tag = ROLE_MIXER;
				pNode = pCurrentAnonymousTxInfo->GetNode(tag);
				connman->PushMessage(pNode, msgMaker.Make(NetMsgType::DS_MSIGADDRRPLY, anonymousTxId, txid0, source, vchSig));
			}
			else if((pCurrentAnonymousTxInfo->GetRole() == ROLE_SENDER) && (sourceRole == ROLE_GUARANTOR))
			{
				MilliSleep(5000);

				std::string selfAddress = pCurrentAnonymousTxInfo->GetSelfAddress();
				bool b = SignMessageUsingAddress(selfAddress, selfAddress, vchSig);
				if(!b)
					return error("processing message msigreply - error in signing message with selfAddress");
		
				int cnt = 1;
				connman->PushMessage(pfrom, msgMaker.Make(NetMsgType::DS_CHKMSTX, anonymousTxId, selfAddress, cnt, vchSig));
			}
		}
    }

	else if (strCommand == NetMsgType::DS_CHKMSTX)	// message sender -> guarantor
    {
		LogPrint(BCLog::DEEPSEND, "Processing message checkmstx from %s\n", pfrom->addr.ToString());
		std::string anonymousTxId;
		std::string selfAddress;
		int cnt;
		std::vector<unsigned char> vchSig;
        vRecv >> anonymousTxId >> selfAddress >> cnt >> vchSig;

		if(VerifyMessageSignature(selfAddress, selfAddress, vchSig))
		{
			LogPrint(BCLog::DEEPSEND, ">> checkmstx: signature verified.\n");
		}
		else	
		{
			return error("processing message checkmstx - signature can not be verified. message ignored.");
		}

		{
			LOCK(cs_deepsend);
			std::string logText = "Verifying deposits to multisig address. This is check No." + std::to_string(cnt) + ".";
			pCurrentAnonymousTxInfo->AddToLog(logText);

			bool successful = pCurrentAnonymousTxInfo->CheckDepositTxes();
			if(successful)	
			{
				logText = "All deposits to multisig address are verified.";
				pCurrentAnonymousTxInfo->AddToLog(logText);

				// prepare multisig tx
				std::string multisigtx = CreateMultiSigDistributionTx();
				logText = "Multisig distribution transaction is created. TxID = " + multisigtx + ".";
				pCurrentAnonymousTxInfo->AddToLog(logText);

				std::string selfAddress = pCurrentAnonymousTxInfo->GetSelfAddress();
				bool b = SignMessageUsingAddress(multisigtx, selfAddress, vchSig);
				if(!b)
					return error("processing message checkmstx - error in signing message with multisigtx");

				// send tx to both sender and mixer
				std::string txid;
				int voutnSender;
				std::string pkSender;
				CAmount amountSender;
				pCurrentAnonymousTxInfo->GetMultisigTxOutInfo(ROLE_SENDER, txid, voutnSender, pkSender, amountSender);

				int voutnMixer;
				std::string pkMixer;
				CAmount amountMixer;
				pCurrentAnonymousTxInfo->GetMultisigTxOutInfo(ROLE_MIXER, txid, voutnMixer, pkMixer, amountMixer);

				int voutnGuarantor;
				std::string pkGuarantor;
				CAmount amountGuarantor;
				pCurrentAnonymousTxInfo->GetMultisigTxOutInfo(ROLE_SENDER, txid, voutnGuarantor, pkGuarantor, amountGuarantor);

				connman->PushMessage(pfrom, msgMaker.Make(NetMsgType::DS_MSDISTTX, anonymousTxId, multisigtx, voutnSender, pkSender, amountSender,
						voutnMixer, pkMixer, amountMixer, voutnGuarantor, pkGuarantor, amountGuarantor, vchSig));
				CNode* pNode = pCurrentAnonymousTxInfo->GetNode(ROLE_MIXER);
				connman->PushMessage(pNode, msgMaker.Make(NetMsgType::DS_MSDISTTX, anonymousTxId, multisigtx, voutnSender, pkSender, amountSender,
						voutnMixer, pkMixer, amountMixer, voutnGuarantor, pkGuarantor, amountGuarantor, vchSig));

				logText = "Multisig distribution transaction and TxIns are sent to Sender and Mixer.";
				pCurrentAnonymousTxInfo->AddToLog(logText);
			}
			else
			{
				if(cnt > 10)
				{
					logText = "Unable to verify all deposits to multisig after 10 tries. Abort.";
					pCurrentAnonymousTxInfo->AddToLog(logText);

					// need to cancel tx - TODO
					return error("processing message checkmstx - error can't check all txids in 5 tries");
				}
				else
				{
					logText = "Unable to verify all deposits to multisig... will try later.";
					pCurrentAnonymousTxInfo->AddToLog(logText);

					// send a mstxrelay message
					std::string selfAddress = pCurrentAnonymousTxInfo->GetSelfAddress();

					bool b = SignMessageUsingAddress(selfAddress, selfAddress, vchSig);
					if(!b)
						return error("processing message checkmstx - error in signing message with selfAddress");
		
					connman->PushMessage(pfrom, msgMaker.Make(NetMsgType::DS_MSTXRELAY, anonymousTxId, selfAddress, cnt, vchSig));
				}
			}
		}
    }

	else if (strCommand == NetMsgType::DS_MSDISTTX)	// message guarantor -> sender, mixer
    {
		LogPrint(BCLog::DEEPSEND, "Processing message msdisttx from %s\n", pfrom->addr.ToString());
		std::string anonymousTxId;
		std::string multisigtx;
		int voutnSender;
		std::string pkSender;
		CAmount amountSender;
		int voutnMixer;
		std::string pkMixer;
		CAmount amountMixer;
		int voutnGuarantor;
		std::string pkGuarantor;
		CAmount amountGuarantor;
		std::vector<unsigned char> vchSig;

        vRecv >> anonymousTxId >> multisigtx >> voutnSender >> pkSender >> amountSender
			>> voutnMixer >> pkMixer >> amountMixer >> voutnGuarantor >> pkGuarantor >> amountGuarantor >> vchSig;

		{
			LOCK(cs_deepsend);
			std::string guarantorAddress = pCurrentAnonymousTxInfo->GetAddress(ROLE_GUARANTOR);

			if(VerifyMessageSignature(multisigtx, guarantorAddress, vchSig))
			{
				LogPrint(BCLog::DEEPSEND, ">> msdisttx: signature verified.\n");
			}
			else	
			{
				return error("processing message msdisttx - signature can not be verified. message ignored.");
			}

			pCurrentAnonymousTxInfo->SetTx(multisigtx, 0);
			pCurrentAnonymousTxInfo->SetVoutAndScriptPubKey(ROLE_SENDER, voutnSender, pkSender, amountSender);
			pCurrentAnonymousTxInfo->SetVoutAndScriptPubKey(ROLE_MIXER, voutnMixer, pkMixer, amountMixer);
			pCurrentAnonymousTxInfo->SetVoutAndScriptPubKey(ROLE_GUARANTOR, voutnGuarantor, pkGuarantor, amountGuarantor);

			std::string logText = "Received multisig distribution transaction. TxID = " + multisigtx + ".";
			pCurrentAnonymousTxInfo->AddToLog(logText);
			logText = "Received TxIns information.";
			pCurrentAnonymousTxInfo->AddToLog(logText);

			// mixer will send the coins to destination, sign multisig tx, then send to sender/guarantor
			if(pCurrentAnonymousTxInfo->GetRole() == ROLE_MIXER)
			{
				std::string sendtxid;
				bool b = SendCoinsToDestination(sendtxid, connman);
				if(!b)
				{
					LogPrintf("ERROR. Can't send coins to destination.\n");
					return error("processing message msdisttx - Can't send coins to destination.");
				}
				logText = "Required amount is sent to final destination. TxID = " + sendtxid + ".";
				pCurrentAnonymousTxInfo->AddToLog(logText);

				b = SignMultiSigDistributionTx();
				if(!b)
				{
					LogPrintf("ERROR. Mixer can't sign multisig distribution tx.\n");
					std::string selfAddress = pCurrentAnonymousTxInfo->GetSelfAddress();

		            b = SignMessageUsingAddress(selfAddress, selfAddress, vchSig);
		            if(!b)
		                return error("processing message msdistrelay - error in signing message with selfAddress");

		            int cnt = 0;
	                connman->PushMessage(pfrom, msgMaker.Make(NetMsgType::DS_MSDISTRELAY, anonymousTxId, selfAddress, cnt, vchSig));
				} else {
                    std::string disttx = pCurrentAnonymousTxInfo->GetTx();
                    logText = "Mixer successfully signed the distribution tx. TxID = " + disttx + ".";
                    pCurrentAnonymousTxInfo->AddToLog(logText);

                    std::string selfAddress = pCurrentAnonymousTxInfo->GetSelfAddress();
                    b = SignMessageUsingAddress(sendtxid, selfAddress, vchSig);
                    if(!b)
                        return error("processing message msdisttx - error in signing message with sendtxid");

                    connman->PushMessage(pfrom, msgMaker.Make(NetMsgType::DS_DSTTXCMPLT, anonymousTxId, sendtxid, disttx, vchSig));
                    CNode* pNode = pCurrentAnonymousTxInfo->GetNode(ROLE_SENDER);
                    connman->PushMessage(pNode, msgMaker.Make(NetMsgType::DS_DSTTXCMPLT, anonymousTxId, sendtxid, disttx, vchSig));
				}
			}
		}
    }
    else if (strCommand == NetMsgType::DS_MSDISTRELAY)    // message mixer -> guarantor || gaurantor -> mixer
    {
        LogPrint(BCLog::DEEPSEND, "Processing message msdistrelay from %s\n", pfrom->addr.ToString());
        std::string anonymousTxId;
        std::string selfAddress;
        int cnt;
        std::vector<unsigned char> vchSig;
        vRecv >> anonymousTxId >> selfAddress >> cnt >> vchSig;
        bool b = true;

        if(VerifyMessageSignature(selfAddress, selfAddress, vchSig))
        {
            LogPrint(BCLog::DEEPSEND, ">> msdistrelay: signature verified.\n");
        }
        else
        {
            return error("processing message msdistrelay - signature can not be verified. message ignored.");
        }

        if(pCurrentAnonymousTxInfo->GetRole() == ROLE_MIXER)
        {
            // Try and sign distribtion TX again.
            b = SignMultiSigDistributionTx();
            if(!b)
            {
                LogPrintf("ERROR. Mixer can't sign multisig distribution tx count: %d.\n", cnt);
                selfAddress = pCurrentAnonymousTxInfo->GetSelfAddress();

                if(cnt > 9) {
                    // Not much we can do here!
                    return error("processing message msdistrelay - Too many attempts to sign.");
                }

                b = SignMessageUsingAddress(selfAddress, selfAddress, vchSig);
                if(!b)
                    // Not much we can do here!
                    return error("processing message msdistrelay - error in signing message with selfAddress");

                connman->PushMessage(pfrom, msgMaker.Make(NetMsgType::DS_MSDISTRELAY, anonymousTxId, selfAddress, cnt, vchSig));
            }  else {
                std::string disttx = pCurrentAnonymousTxInfo->GetTx();
                std::string logText = "Mixer successfully signed the distribution tx. TxID = " + disttx + ".";
                pCurrentAnonymousTxInfo->AddToLog(logText);

                std::string selfAddress = pCurrentAnonymousTxInfo->GetSelfAddress();
                b = SignMessageUsingAddress(pCurrentAnonymousTxInfo->GetSendTx(), selfAddress, vchSig);
                if(!b)
                    return error("processing message msdistrelay - error in signing message with sendtxid");

                connman->PushMessage(pfrom, msgMaker.Make(NetMsgType::DS_DSTTXCMPLT, anonymousTxId, pCurrentAnonymousTxInfo->GetSendTx(), disttx, vchSig));
                CNode* pNode = pCurrentAnonymousTxInfo->GetNode(ROLE_SENDER);
                connman->PushMessage(pNode, msgMaker.Make(NetMsgType::DS_DSTTXCMPLT, anonymousTxId, pCurrentAnonymousTxInfo->GetSendTx(), disttx, vchSig));
            }

        }
        else
        {
            if(cnt > 9) {
                // Not much we can do here!
                return error("processing message msdistrelay - Too many attempts to sign.");
            }

            MilliSleep(5000);
            selfAddress = pCurrentAnonymousTxInfo->GetSelfAddress();

            b = SignMessageUsingAddress(selfAddress, selfAddress, vchSig);
            if(!b)
                return error("processing message msdistrelay - error in signing message with selfAddress");

            ++cnt;
            connman->PushMessage(pfrom, msgMaker.Make(NetMsgType::DS_MSDISTRELAY, anonymousTxId, selfAddress, cnt, vchSig));
        }
    }
	else if (strCommand == NetMsgType::DS_MSTXRELAY)	// message guarantor -> sender
    {
		LogPrint(BCLog::DEEPSEND, "Processing message mstxrelay from %s\n", pfrom->addr.ToString());
		std::string anonymousTxId;
		std::string selfAddress;
		int cnt;
		std::vector<unsigned char> vchSig;
        vRecv >> anonymousTxId >> selfAddress >> cnt >> vchSig;

		if(VerifyMessageSignature(selfAddress, selfAddress, vchSig))
		{
			LogPrint(BCLog::DEEPSEND, ">> mstxrelay: signature verified.\n");
		}
		else	
		{
			return error("processing message mstxrelay - signature can not be verified. message ignored.");
		}

		MilliSleep(5000);

		selfAddress = pCurrentAnonymousTxInfo->GetSelfAddress();

		bool b = SignMessageUsingAddress(selfAddress, selfAddress, vchSig);
		if(!b)
			return error("processing message mstxrelay - error in signing message with selfAddress");

		++cnt;
		connman->PushMessage(pfrom, msgMaker.Make(NetMsgType::DS_CHKMSTX, anonymousTxId, selfAddress, cnt, vchSig));
    }

	else if (strCommand == NetMsgType::DS_DSTTXCMPLT)	// message mixer -> sender, guarantor
    {
		LogPrint(BCLog::DEEPSEND, "Processing message sddstdone ... \n");
		std::string anonymousTxId;
		std::string sendtxid;
		std::string disttx;
		std::vector<unsigned char> vchSig;
        vRecv >> anonymousTxId >> sendtxid >> disttx >> vchSig;

		std::string mixerAddress = pCurrentAnonymousTxInfo->GetAddress(ROLE_MIXER);

		if(VerifyMessageSignature(sendtxid, mixerAddress, vchSig))
		{
			LogPrint(BCLog::DEEPSEND, ">> sddstdone: signature verified.\n");
		}
		else	
		{
			return error("processing message sddstdone - signature can not be verified. message ignored.");
		}

		{
			LOCK(cs_deepsend);
			pCurrentAnonymousTxInfo->SetTx(disttx, 1);
			pCurrentAnonymousTxInfo->SetSendTx(sendtxid);
		}

		std::string logText = "Received Mixer send coin TxID. TxID = " + sendtxid + ".";
		pCurrentAnonymousTxInfo->AddToLog(logText);
		logText = "Received multisig distribution TxID after Mixer signed. TxID = " + disttx + ".";
		pCurrentAnonymousTxInfo->AddToLog(logText);

		// only sender needs to check and sign/post tx - sender relay and check the send tx first
		if(pCurrentAnonymousTxInfo->GetRole() == ROLE_SENDER)
		{
			std::string selfAddress = pCurrentAnonymousTxInfo->GetSelfAddress();
			bool b = SignMessageUsingAddress(selfAddress, selfAddress, vchSig);
			if(!b)
				return error("processing message sddstdone - error in signing message with selfAddress");
		
			int cnt = 0;
			connman->PushMessage(pfrom, msgMaker.Make(NetMsgType::DS_CHKDSTTXRELAY, anonymousTxId, selfAddress, cnt, vchSig));
		}
    }

	else if (strCommand == NetMsgType::DS_CHKDSTTXRELAY)	// message sender -> mixer
    {
		LogPrint(BCLog::DEEPSEND, "Processing message chksdrelay from %s\n", pfrom->addr.ToString());
		std::string anonymousTxId;
		std::string selfAddress;
		int cnt;
		std::vector<unsigned char> vchSig;
        vRecv >> anonymousTxId >> selfAddress >> cnt >> vchSig;

		if(VerifyMessageSignature(selfAddress, selfAddress, vchSig))
		{
			LogPrint(BCLog::DEEPSEND, ">> chksdrelay: signature verified.\n");
		}
		else	
		{
			return error("processing message chksdrelay - signature can not be verified. message ignored.");
		}

		MilliSleep(5000);

		selfAddress = pCurrentAnonymousTxInfo->GetSelfAddress();
		bool b = SignMessageUsingAddress(selfAddress, selfAddress, vchSig);
		if(!b)
			return error("processing message chksdrelay - error in signing message with selfAddress");
		
		++cnt;
		connman->PushMessage(pfrom, msgMaker.Make(NetMsgType::DS_CHKDSTTXREQ, anonymousTxId, selfAddress, cnt, vchSig));
    }

	else if (strCommand == NetMsgType::DS_CHKDSTTXREQ)	// message mixer -> sender
    {
		LogPrint(BCLog::DEEPSEND, "Processing message checksdtx from %s\n", pfrom->addr.ToString());
		std::string anonymousTxId;
		std::string selfAddress;
		int cnt;
		std::vector<unsigned char> vchSig;
        vRecv >> anonymousTxId >> selfAddress >> cnt >> vchSig;

		if(VerifyMessageSignature(selfAddress, selfAddress, vchSig))
		{
			LogPrint(BCLog::DEEPSEND, ">> checksdtx: signature verified.\n");
		}
		else	
		{
			return error("processing message checksdtx - signature can not be verified. message ignored.");
		}

		{
			LOCK(cs_deepsend);
			std::string logText = "Verify Mixer's sendcoin TxID. This is verification No." + std::to_string(cnt) + ".";
			pCurrentAnonymousTxInfo->AddToLog(logText);

            bool successful = pCurrentAnonymousTxInfo->CheckSendTx();

			if(successful)	
			{
				logText = "Mixer's sendcoin transaction is verified.";
				pCurrentAnonymousTxInfo->AddToLog(logText);

				// sign mutlsig tx
				bool b = SignMultiSigDistributionTx();
				if(!b)
				{
					LogPrintf("ERROR. Sender can't sign multisig distribution tx.\n");
					return error("processing message checksdtx - Can't sign multisig distribution tx.");
				}
				std::string disttx = pCurrentAnonymousTxInfo->GetTx();
				pCurrentAnonymousTxInfo->SetTx(disttx, 2);

				logText = "Sender successfully signed the multisig distribution transaction. TxID = " + disttx + ".";
				pCurrentAnonymousTxInfo->AddToLog(logText);
				logText = "Multisig distribution transaction is fully signed.";
				pCurrentAnonymousTxInfo->AddToLog(logText);

				// now send the signed tx
				b = SendMultiSigDistributionTx(connman);
				if(!b)
				{
					LogPrintf("ERROR. Sender can't send multisig distribution tx.\n");
					return error("processing message checksdtx - Can't send multisig distribution tx.");
				}
				std::string selfAddress = pCurrentAnonymousTxInfo->GetSelfAddress();
				std::string committedTx = pCurrentAnonymousTxInfo->GetCommittedMsTx();

				logText = "Multisig distribution transaction is successfully posted to the network. TxID = " + committedTx + ".";
				pCurrentAnonymousTxInfo->AddToLog(logText);
				logText = "Escrow's fund is refunded to each parties.";
				pCurrentAnonymousTxInfo->AddToLog(logText);
				logText = "Anonymous Send is successful.";
				pCurrentAnonymousTxInfo->AddToLog(logText);

				b = SignMessageUsingAddress(committedTx, selfAddress, vchSig);
				if(!b)
					return error("processing message checkmstx - error in signing message with multisigtx");

				// send tx to both mixer and guarantor
				connman->PushMessage(pfrom, msgMaker.Make(NetMsgType::DS_SENDCMPLT, anonymousTxId, committedTx, vchSig));
				CNode* pNode = pCurrentAnonymousTxInfo->GetNode(ROLE_GUARANTOR);
				connman->PushMessage(pNode, msgMaker.Make(NetMsgType::DS_SENDCMPLT, anonymousTxId, committedTx, vchSig));
			}
			else
			{
				if(cnt > 10)
				{
					logText = "Unable to verify Mixer's sendcoin transaction after 10 tries. Abort.";
					pCurrentAnonymousTxInfo->AddToLog(logText);

					std::string cancelTx = CreateCancelDistributionTx();
					// Distribution TX is now the cancel varient.
					if(!SignMultiSigDistributionTx()) {
						return error("processing message checksdtx - Couldn't sign cancellation TX.");
					}
					cancelTx = pCurrentAnonymousTxInfo->GetTx();
					std::string pSelfAddress = pCurrentAnonymousTxInfo->GetSelfAddress();

					bool b = SignMessageUsingAddress(cancelTx, pSelfAddress, vchSig);
					if(!b)
						return error("processing message checksdtx - error in signing message with cancelTx");

			        std::string source = "sender";
					CNode* pNode = pCurrentAnonymousTxInfo->GetNode(ROLE_GUARANTOR);
					connman->PushMessage(pNode, msgMaker.Make(NetMsgType::DS_CANCEL, anonymousTxId, cancelTx, pSelfAddress, source, vchSig));
				}
				else
				{
					logText = "Unable to verify Mixer's sendcoin transaction... will try later.";
					pCurrentAnonymousTxInfo->AddToLog(logText);

					// send a chksdrelay message
					std::string selfAddress = pCurrentAnonymousTxInfo->GetSelfAddress();

					bool b = SignMessageUsingAddress(selfAddress, selfAddress, vchSig);
					if(!b)
						return error("processing message checksdtx - error in signing message with selfAddress");
		
					connman->PushMessage(pfrom, msgMaker.Make(NetMsgType::DS_CHKDSTTXRELAY, anonymousTxId, selfAddress, cnt, vchSig));
				}
			}
		}
    }
	else if (strCommand == NetMsgType::DS_CANCEL)		// message sender -> guarantor
    {
		LogPrint(BCLog::DEEPSEND, "Processing message canceldstx from %s\n", pfrom->addr.ToString());
        std::string anonymousTxId;
		std::string cancelTx;
		std::string pSelfAddress;
        std::string source;
		std::vector<unsigned char> vchSig;
        vRecv >> anonymousTxId >> cancelTx >> pSelfAddress >> source >> vchSig;

		{
			LOCK(cs_deepsend);

	        AnonymousTxRole sourceRole = ROLE_SENDER;
	        if(source == "mixer")
	            sourceRole = ROLE_MIXER;
	        else if(source == "guarantor")
	            sourceRole = ROLE_GUARANTOR;

			std::string senderAddress = pCurrentAnonymousTxInfo->GetAddress(sourceRole);

			if(VerifyMessageSignature(cancelTx, senderAddress, vchSig))
			{
				LogPrint(BCLog::DEEPSEND, ">> canceldstx: signature verified.\n");
			}
			else
			{
				return error("processing message canceldstx - signature can not be verified. message ignored.");
			}

<<<<<<< HEAD
			// We shouldn't receive this message unless mixer has reported a a Send TX check here for safety.
			if(pCurrentAnonymousTxInfo->GetSendTx().length() == 0) {
                return error("processing message canceldstx - Out of sync cancellation message, ignore.");
			}

			int isCanceled = 1;
=======
>>>>>>> 6d7aa2a4
			// We've got a cancel message, check that cancelation is valid
			bool successful = pCurrentAnonymousTxInfo->CheckSendTx();
			std::string logText = "Request to cancel received.";
            pCurrentAnonymousTxInfo->AddToLog(logText);
			if (!successful) {
				// Overwrite the distribution
				pCurrentAnonymousTxInfo->SetTx(cancelTx, 1);
                logText = "Changed to cancel distribution.";
			} else {
			    logText = "Mixer has already sent funds, signing and distributing as normal.";
			    isCanceled = 0;
			}
            pCurrentAnonymousTxInfo->AddToLog(logText);

            // We have either a signed by 1 normal distribution or cancel distribution, so should be able to sign and broadcast.
			bool b = SignMultiSigDistributionTx();
			if(!b) {
				return error("processing message canceldstx - Couldn't sign cancel TX.");
			}
			b = SendMultiSigDistributionTx(connman);
			if(!b) {
				return error("processing message canceldstx - Couldn't send cancel TX.");
			}

			std::string selfAddress = pCurrentAnonymousTxInfo->GetSelfAddress();
			std::string committedTx = pCurrentAnonymousTxInfo->GetCommittedMsTx();

			logText = "Multisig distribution transaction is successfully posted to the network. TxID = " + committedTx + ".";
			pCurrentAnonymousTxInfo->AddToLog(logText);
			logText = "Escrow's fund is refunded to each parties.";
			pCurrentAnonymousTxInfo->AddToLog(logText);
			logText = "Anonymous Send is successful.";
			pCurrentAnonymousTxInfo->AddToLog(logText);

			b = SignMessageUsingAddress(committedTx, selfAddress, vchSig);
			if(!b)
				return error("processing message canceldstx - error in signing message with committedTx");

			// Send the complete message to other parties.
			CNode* pNode;
			if( (sourceRole == ROLE_SENDER && pCurrentAnonymousTxInfo->GetRole() == ROLE_MIXER) ||
			        (sourceRole == ROLE_MIXER && pCurrentAnonymousTxInfo->GetRole() == ROLE_SENDER) ) {
			    pNode = pCurrentAnonymousTxInfo->GetNode(ROLE_GUARANTOR);
			} else if((sourceRole == ROLE_GUARANTOR && pCurrentAnonymousTxInfo->GetRole() == ROLE_MIXER) ||
                    (sourceRole == ROLE_MIXER && pCurrentAnonymousTxInfo->GetRole() == ROLE_GUARANTOR)) {
			    pNode = pCurrentAnonymousTxInfo->GetNode(ROLE_SENDER);
			} else {
			    pNode = pCurrentAnonymousTxInfo->GetNode(ROLE_MIXER);
			}
            connman->PushMessage(pfrom, msgMaker.Make(NetMsgType::DS_CANCELCMPLT, anonymousTxId, committedTx, isCanceled, vchSig));
			connman->PushMessage(pNode, msgMaker.Make(NetMsgType::DS_CANCELCMPLT, anonymousTxId, committedTx, isCanceled, vchSig));
		}

    }
	else if (strCommand == NetMsgType::DS_SENDCMPLT)		// message sender -> guarantor, mixer
    {
		LogPrint(BCLog::DEEPSEND, "Processing message sendcmplt from %s\n", pfrom->addr.ToString());
		std::string anonymousTxId;
		std::string committedTx;
		std::vector<unsigned char> vchSig;
        vRecv >> anonymousTxId >> committedTx >> vchSig;
				
		{
			LOCK(cs_deepsend);

			std::string senderAddress = pCurrentAnonymousTxInfo->GetAddress(ROLE_SENDER);

			if(VerifyMessageSignature(committedTx, senderAddress, vchSig))
			{
				LogPrint(BCLog::DEEPSEND, ">> sendcmplt: signature verified.\n");
			}
			else	
			{
				return error("processing message sendcmplt - signature can not be verified. message ignored.");
			}

			pCurrentAnonymousTxInfo->SetCommittedMsTx(committedTx);
			std::string logText = "Received multisig distribution tx execution. TxID = " + committedTx + ".";
			pCurrentAnonymousTxInfo->AddToLog(logText);
			logText = "Escrow's fund is refunded to each parties.";
			pCurrentAnonymousTxInfo->AddToLog(logText);
			logText = "Anonymous Send is successful and completed.";
			pCurrentAnonymousTxInfo->AddToLog(logText);

			// cleanup 
			pCurrentAnonymousTxInfo->clean(false);
		}
	}
    else if (strCommand == NetMsgType::DS_CANCELCMPLT)        // message guarantor-> sender, mixer
    {
        LogPrint(BCLog::DEEPSEND, "Processing message cancelcmplt from %s\n", pfrom->addr.ToString());
        std::string anonymousTxId;
        std::string committedTx;
        int isCanceled;
        std::vector<unsigned char> vchSig;
        vRecv >> anonymousTxId >> committedTx >> isCanceled >> vchSig;

        {
            LOCK(cs_deepsend);

            std::string senderAddress = pCurrentAnonymousTxInfo->GetAddress(ROLE_GUARANTOR);

            if(VerifyMessageSignature(committedTx, senderAddress, vchSig))
            {
                LogPrint(BCLog::DEEPSEND, ">> cancelcmplt: signature verified.\n");
            }
            else
            {
                return error("processing message cancelcmplt - signature can not be verified. message ignored.");
            }

            pCurrentAnonymousTxInfo->SetCommittedMsTx(committedTx);
            std::string logText = "Received multisig distribution tx execution. TxID = " + committedTx + ".";
            pCurrentAnonymousTxInfo->AddToLog(logText);
            logText = "Escrow's fund is refunded to each parties.";
            pCurrentAnonymousTxInfo->AddToLog(logText);
            if(isCanceled)
            	logText = "Anonymous Send is successful and cancelled.";
            else
            	logText = "Anonymous Send is successful and completed.";
            pCurrentAnonymousTxInfo->AddToLog(logText);

            // cleanup
            pCurrentAnonymousTxInfo->clean(false);
        }
    }

	else if (strCommand == NetMsgType::DS_SERVICEANN)
    {
		std::string status;
		std::string keyAddress;
        vRecv >> keyAddress >> status;
		UpdateAnonymousServiceList(pfrom, keyAddress, status, connman);
	}

    else if (strCommand == NetMsgType::NOTFOUND) {
        // We do not care about the NOTFOUND message, but logging an Unknown Command
        // message would be undesirable as we transmit it ourselves.
    }

    else {
        // Ignore unknown commands for extensibility
        LogPrint(BCLog::NET, "Unknown command \"%s\" from peer=%d\n", SanitizeString(strCommand), pfrom->GetId());
    }

    return true;
}

static bool SendRejectsAndCheckIfBanned(CNode* pnode, CConnman* connman)
{
    AssertLockHeld(cs_main);
    CNodeState &state = *State(pnode->GetId());

    for (const CBlockReject& reject : state.rejects) {
        connman->PushMessage(pnode, CNetMsgMaker(INIT_PROTO_VERSION).Make(NetMsgType::REJECT, (std::string)NetMsgType::BLOCK, reject.chRejectCode, reject.strRejectReason, reject.hashBlock));
    }
    state.rejects.clear();

    if (state.fShouldBan) {
        state.fShouldBan = false;
        if (pnode->fWhitelisted)
            LogPrintf("Warning: not punishing whitelisted peer %s!\n", pnode->addr.ToString());
        else if (pnode->m_manual_connection)
            LogPrintf("Warning: not punishing manually-connected peer %s!\n", pnode->addr.ToString());
        else {
            pnode->fDisconnect = true;
            if (pnode->addr.IsLocal())
                LogPrintf("Warning: not banning local peer %s!\n", pnode->addr.ToString());
            else
            {
                connman->Ban(pnode->addr, BanReasonNodeMisbehaving);
            }
        }
        return true;
    }
    return false;
}

bool PeerLogicValidation::ProcessMessages(CNode* pfrom, std::atomic<bool>& interruptMsgProc)
{
    const CChainParams& chainparams = Params();
    //
    // Message format
    //  (4) message start
    //  (12) command
    //  (4) size
    //  (4) checksum
    //  (x) data
    //
    bool fMoreWork = false;

    if (!pfrom->vRecvGetData.empty())
        ProcessGetData(pfrom, chainparams.GetConsensus(), connman, interruptMsgProc);

    if (pfrom->fDisconnect)
        return false;

    // this maintains the order of responses
    if (!pfrom->vRecvGetData.empty()) return true;

    // Don't bother if send buffer is too full to respond anyway
    if (pfrom->fPauseSend)
        return false;

    std::list<CNetMessage> msgs;
    {
        LOCK(pfrom->cs_vProcessMsg);
        if (pfrom->vProcessMsg.empty())
            return false;
        // Just take one message
        msgs.splice(msgs.begin(), pfrom->vProcessMsg, pfrom->vProcessMsg.begin());
        pfrom->nProcessQueueSize -= msgs.front().vRecv.size() + CMessageHeader::HEADER_SIZE;
        pfrom->fPauseRecv = pfrom->nProcessQueueSize > connman->GetReceiveFloodSize();
        fMoreWork = !pfrom->vProcessMsg.empty();
    }
    CNetMessage& msg(msgs.front());

    msg.SetVersion(pfrom->GetRecvVersion());
    // Scan for message start
    if (memcmp(msg.hdr.pchMessageStart, chainparams.MessageStart(), CMessageHeader::MESSAGE_START_SIZE) != 0) {
        LogPrint(BCLog::NET, "PROCESSMESSAGE: INVALID MESSAGESTART %s peer=%d\n", SanitizeString(msg.hdr.GetCommand()), pfrom->GetId());
        pfrom->fDisconnect = true;
        return false;
    }

    // Read header
    CMessageHeader& hdr = msg.hdr;
    if (!hdr.IsValid(chainparams.MessageStart()))
    {
        LogPrint(BCLog::NET, "PROCESSMESSAGE: ERRORS IN HEADER %s peer=%d\n", SanitizeString(hdr.GetCommand()), pfrom->GetId());
        return fMoreWork;
    }
    std::string strCommand = hdr.GetCommand();

    // Message size
    unsigned int nMessageSize = hdr.nMessageSize;

    // Checksum
    CDataStream& vRecv = msg.vRecv;
    const uint256& hash = msg.GetMessageHash();
    if (memcmp(hash.begin(), hdr.pchChecksum, CMessageHeader::CHECKSUM_SIZE) != 0)
    {
        LogPrint(BCLog::NET, "%s(%s, %u bytes): CHECKSUM ERROR expected %s was %s\n", __func__,
           SanitizeString(strCommand), nMessageSize,
           HexStr(hash.begin(), hash.begin()+CMessageHeader::CHECKSUM_SIZE),
           HexStr(hdr.pchChecksum, hdr.pchChecksum+CMessageHeader::CHECKSUM_SIZE));
        return fMoreWork;
    }

    // Process message
    bool fRet = false;
    try
    {
        fRet = ProcessMessage(pfrom, strCommand, vRecv, msg.nTime, chainparams, connman, interruptMsgProc);
        if (interruptMsgProc)
            return false;
        if (!pfrom->vRecvGetData.empty())
            fMoreWork = true;
    }
    catch (const std::ios_base::failure& e)
    {
        connman->PushMessage(pfrom, CNetMsgMaker(INIT_PROTO_VERSION).Make(NetMsgType::REJECT, strCommand, REJECT_MALFORMED, std::string("error parsing message")));
        if (strstr(e.what(), "end of data"))
        {
            // Allow exceptions from under-length message on vRecv
            LogPrint(BCLog::NET, "%s(%s, %u bytes): Exception '%s' caught, normally caused by a message being shorter than its stated length\n", __func__, SanitizeString(strCommand), nMessageSize, e.what());
        }
        else if (strstr(e.what(), "size too large"))
        {
            // Allow exceptions from over-long size
            LogPrint(BCLog::NET, "%s(%s, %u bytes): Exception '%s' caught\n", __func__, SanitizeString(strCommand), nMessageSize, e.what());
        }
        else if (strstr(e.what(), "non-canonical ReadCompactSize()"))
        {
            // Allow exceptions from non-canonical encoding
            LogPrint(BCLog::NET, "%s(%s, %u bytes): Exception '%s' caught\n", __func__, SanitizeString(strCommand), nMessageSize, e.what());
        }
        else
        {
            PrintExceptionContinue(&e, "ProcessMessages()");
        }
    }
    catch (const std::exception& e) {
        PrintExceptionContinue(&e, "ProcessMessages()");
    } catch (...) {
        PrintExceptionContinue(nullptr, "ProcessMessages()");
    }

    if (!fRet) {
        LogPrint(BCLog::NET, "%s(%s, %u bytes) FAILED peer=%d\n", __func__, SanitizeString(strCommand), nMessageSize, pfrom->GetId());
    }

    LOCK(cs_main);
    SendRejectsAndCheckIfBanned(pfrom, connman);

    return fMoreWork;
}

void PeerLogicValidation::ConsiderEviction(CNode *pto, int64_t time_in_seconds)
{
    AssertLockHeld(cs_main);

    CNodeState &state = *State(pto->GetId());
    const CNetMsgMaker msgMaker(pto->GetSendVersion());

    if (!state.m_chain_sync.m_protect && IsOutboundDisconnectionCandidate(pto) && state.fSyncStarted) {
        // This is an outbound peer subject to disconnection if they don't
        // announce a block with as much work as the current tip within
        // CHAIN_SYNC_TIMEOUT + HEADERS_RESPONSE_TIME seconds (note: if
        // their chain has more work than ours, we should sync to it,
        // unless it's invalid, in which case we should find that out and
        // disconnect from them elsewhere).
        if (state.pindexBestKnownBlock != nullptr && state.pindexBestKnownBlock->nChainWork >= chainActive.Tip()->nChainWork) {
            if (state.m_chain_sync.m_timeout != 0) {
                state.m_chain_sync.m_timeout = 0;
                state.m_chain_sync.m_work_header = nullptr;
                state.m_chain_sync.m_sent_getheaders = false;
            }
        } else if (state.m_chain_sync.m_timeout == 0 || (state.m_chain_sync.m_work_header != nullptr && state.pindexBestKnownBlock != nullptr && state.pindexBestKnownBlock->nChainWork >= state.m_chain_sync.m_work_header->nChainWork)) {
            // Our best block known by this peer is behind our tip, and we're either noticing
            // that for the first time, OR this peer was able to catch up to some earlier point
            // where we checked against our tip.
            // Either way, set a new timeout based on current tip.
            state.m_chain_sync.m_timeout = time_in_seconds + CHAIN_SYNC_TIMEOUT;
            state.m_chain_sync.m_work_header = chainActive.Tip();
            state.m_chain_sync.m_sent_getheaders = false;
        } else if (state.m_chain_sync.m_timeout > 0 && time_in_seconds > state.m_chain_sync.m_timeout) {
            // No evidence yet that our peer has synced to a chain with work equal to that
            // of our tip, when we first detected it was behind. Send a single getheaders
            // message to give the peer a chance to update us.
            if (state.m_chain_sync.m_sent_getheaders) {
                // They've run out of time to catch up!
                LogPrintf("Disconnecting outbound peer %d for old chain, best known block = %s\n", pto->GetId(), state.pindexBestKnownBlock != nullptr ? state.pindexBestKnownBlock->GetBlockHash().ToString() : "<none>");
                pto->fDisconnect = true;
            } else {
                assert(state.m_chain_sync.m_work_header);
                LogPrint(BCLog::NET, "sending getheaders to outbound peer=%d to verify chain work (current best known block:%s, benchmark blockhash: %s)\n", pto->GetId(), state.pindexBestKnownBlock != nullptr ? state.pindexBestKnownBlock->GetBlockHash().ToString() : "<none>", state.m_chain_sync.m_work_header->GetBlockHash().ToString());
                connman->PushMessage(pto, msgMaker.Make(NetMsgType::GETHEADERS, chainActive.GetLocator(state.m_chain_sync.m_work_header->pprev), uint256()));
                state.m_chain_sync.m_sent_getheaders = true;
                constexpr int64_t HEADERS_RESPONSE_TIME = 120; // 2 minutes
                // Bump the timeout to allow a response, which could clear the timeout
                // (if the response shows the peer has synced), reset the timeout (if
                // the peer syncs to the required work but not to our tip), or result
                // in disconnect (if we advance to the timeout and pindexBestKnownBlock
                // has not sufficiently progressed)
                state.m_chain_sync.m_timeout = time_in_seconds + HEADERS_RESPONSE_TIME;
            }
        }
    }
}

void PeerLogicValidation::EvictExtraOutboundPeers(int64_t time_in_seconds)
{
    // Check whether we have too many outbound peers
    int extra_peers = connman->GetExtraOutboundCount();
    if (extra_peers > 0) {
        // If we have more outbound peers than we target, disconnect one.
        // Pick the outbound peer that least recently announced
        // us a new block, with ties broken by choosing the more recent
        // connection (higher node id)
        NodeId worst_peer = -1;
        int64_t oldest_block_announcement = std::numeric_limits<int64_t>::max();

        LOCK(cs_main);

        connman->ForEachNode([&](CNode* pnode) {
            // Ignore non-outbound peers, or nodes marked for disconnect already
            if (!IsOutboundDisconnectionCandidate(pnode) || pnode->fDisconnect) return;
            CNodeState *state = State(pnode->GetId());
            if (state == nullptr) return; // shouldn't be possible, but just in case
            // Don't evict our protected peers
            if (state->m_chain_sync.m_protect) return;
            if (state->m_last_block_announcement < oldest_block_announcement || (state->m_last_block_announcement == oldest_block_announcement && pnode->GetId() > worst_peer)) {
                worst_peer = pnode->GetId();
                oldest_block_announcement = state->m_last_block_announcement;
            }
        });
        if (worst_peer != -1) {
            bool disconnected = connman->ForNode(worst_peer, [&](CNode *pnode) {
                // Only disconnect a peer that has been connected to us for
                // some reasonable fraction of our check-frequency, to give
                // it time for new information to have arrived.
                // Also don't disconnect any peer we're trying to download a
                // block from.
                CNodeState &state = *State(pnode->GetId());
                if (time_in_seconds - pnode->nTimeConnected > MINIMUM_CONNECT_TIME && state.nBlocksInFlight == 0) {
                    LogPrint(BCLog::NET, "disconnecting extra outbound peer=%d (last block announcement received at time %d)\n", pnode->GetId(), oldest_block_announcement);
                    pnode->fDisconnect = true;
                    return true;
                } else {
                    LogPrint(BCLog::NET, "keeping outbound peer=%d chosen for eviction (connect time: %d, blocks_in_flight: %d)\n", pnode->GetId(), pnode->nTimeConnected, state.nBlocksInFlight);
                    return false;
                }
            });
            if (disconnected) {
                // If we disconnected an extra peer, that means we successfully
                // connected to at least one peer after the last time we
                // detected a stale tip. Don't try any more extra peers until
                // we next detect a stale tip, to limit the load we put on the
                // network from these extra connections.
                connman->SetTryNewOutboundPeer(false);
            }
        }
    }
}

void PeerLogicValidation::CheckForStaleTipAndEvictPeers(const Consensus::Params &consensusParams)
{
    if (connman == nullptr) return;

    int64_t time_in_seconds = GetTime();

    EvictExtraOutboundPeers(time_in_seconds);

    if (time_in_seconds > m_stale_tip_check_time) {
        LOCK(cs_main);
        // Check whether our tip is stale, and if so, allow using an extra
        // outbound peer
        if (TipMayBeStale(consensusParams)) {
            LogPrintf("Potential stale tip detected, will try using extra outbound peer (last tip update: %d seconds ago)\n", time_in_seconds - g_last_tip_update);
            connman->SetTryNewOutboundPeer(true);
        } else if (connman->GetTryNewOutboundPeer()) {
            connman->SetTryNewOutboundPeer(false);
        }
        m_stale_tip_check_time = time_in_seconds + STALE_CHECK_INTERVAL;
    }
}

class CompareInvMempoolOrder
{
    CTxMemPool *mp;
public:
    explicit CompareInvMempoolOrder(CTxMemPool *_mempool)
    {
        mp = _mempool;
    }

    bool operator()(std::set<uint256>::iterator a, std::set<uint256>::iterator b)
    {
        /* As std::make_heap produces a max-heap, we want the entries with the
         * fewest ancestors/highest fee to sort later. */
        return mp->CompareDepthAndScore(*b, *a);
    }
};

bool PeerLogicValidation::SendMessages(CNode* pto, std::atomic<bool>& interruptMsgProc)
{
    const Consensus::Params& consensusParams = Params().GetConsensus();
    {
        // Don't send anything until the version handshake is complete
        if (!pto->fSuccessfullyConnected || pto->fDisconnect)
            return true;

        // If we get here, the outgoing message serialization version is set and can't change.
        const CNetMsgMaker msgMaker(pto->GetSendVersion());

        //
        // Message: ping
        //
        bool pingSend = false;
        if (pto->fPingQueued) {
            // RPC ping request by user
            pingSend = true;
        }
        if (pto->nPingNonceSent == 0 && pto->nPingUsecStart + PING_INTERVAL * 1000000 < GetTimeMicros()) {
            // Ping automatically sent as a latency probe & keepalive.
            pingSend = true;
        }
        if (pingSend) {
            uint64_t nonce = 0;
            while (nonce == 0) {
                GetRandBytes((unsigned char*)&nonce, sizeof(nonce));
            }
            pto->fPingQueued = false;
            pto->nPingUsecStart = GetTimeMicros();
            if (pto->nVersion > BIP0031_VERSION) {
                pto->nPingNonceSent = nonce;
                connman->PushMessage(pto, msgMaker.Make(NetMsgType::PING, nonce));
            } else {
                // Peer is too old to support ping command with nonce, pong will never arrive.
                pto->nPingNonceSent = 0;
                connman->PushMessage(pto, msgMaker.Make(NetMsgType::PING));
            }
        }

        TRY_LOCK(cs_main, lockMain); // Acquire cs_main for IsInitialBlockDownload() and CNodeState()
        if (!lockMain)
            return true;

        if (SendRejectsAndCheckIfBanned(pto, connman))
            return true;
        CNodeState &state = *State(pto->GetId());

        // Address refresh broadcast
        int64_t nNow = GetTimeMicros();
        if (!IsInitialBlockDownload() && pto->nNextLocalAddrSend < nNow) {
            AdvertiseLocal(pto);
            pto->nNextLocalAddrSend = PoissonNextSend(nNow, AVG_LOCAL_ADDRESS_BROADCAST_INTERVAL);
        }

        //
        // Message: addr
        //
        if (pto->nNextAddrSend < nNow) {
            pto->nNextAddrSend = PoissonNextSend(nNow, AVG_ADDRESS_BROADCAST_INTERVAL);
            std::vector<CAddress> vAddr;
            vAddr.reserve(pto->vAddrToSend.size());
            for (const CAddress& addr : pto->vAddrToSend)
            {
                if (!pto->addrKnown.contains(addr.GetKey()))
                {
                    pto->addrKnown.insert(addr.GetKey());
                    vAddr.push_back(addr);
                    // receiver rejects addr messages larger than 1000
                    if (vAddr.size() >= 1000)
                    {
                        connman->PushMessage(pto, msgMaker.Make(NetMsgType::ADDR, vAddr));
                        vAddr.clear();
                    }
                }
            }
            pto->vAddrToSend.clear();
            if (!vAddr.empty())
                connman->PushMessage(pto, msgMaker.Make(NetMsgType::ADDR, vAddr));
            // we only send the big addr message once
            if (pto->vAddrToSend.capacity() > 40)
                pto->vAddrToSend.shrink_to_fit();
        }

        // Start block sync
        if (pindexBestHeader == nullptr)
            pindexBestHeader = chainActive.Tip();
        bool fFetch = state.fPreferredDownload || (nPreferredDownload == 0 && !pto->fClient && !pto->fOneShot); // Download if this is a nice peer, or we have no nice peers and this one might do.
        if (!state.fSyncStarted && !pto->fClient && !fImporting && !fReindex) {
            // Only actively request headers from a single peer, unless we're close to today.
            if ((nSyncStarted == 0 && fFetch) || pindexBestHeader->GetBlockTime() > GetAdjustedTime() - 24 * 60 * 60) {
                state.fSyncStarted = true;
                state.nHeadersSyncTimeout = GetTimeMicros() + HEADERS_DOWNLOAD_TIMEOUT_BASE + HEADERS_DOWNLOAD_TIMEOUT_PER_HEADER * (GetAdjustedTime() - pindexBestHeader->GetBlockTime())/(consensusParams.nPowTargetSpacing);
                nSyncStarted++;
                const CBlockIndex *pindexStart = pindexBestHeader;
                /* If possible, start at the block preceding the currently
                   best known header.  This ensures that we always get a
                   non-empty list of headers back as long as the peer
                   is up-to-date.  With a non-empty response, we can initialise
                   the peer's known best block.  This wouldn't be possible
                   if we requested starting at pindexBestHeader and
                   got back an empty response.  */
                if (pindexStart->pprev)
                    pindexStart = pindexStart->pprev;
                LogPrint(BCLog::NET, "initial getheaders (%d) to peer=%d (startheight:%d)\n", pindexStart->nHeight, pto->GetId(), pto->nStartingHeight);
                connman->PushMessage(pto, msgMaker.Make(NetMsgType::GETHEADERS, chainActive.GetLocator(pindexStart), uint256()));                   
            }
        }

        // Resend wallet transactions that haven't gotten in a block yet
        // Except during reindex, importing and IBD, when old wallet
        // transactions become unconfirmed and spams other nodes.
        if (!fReindex && !fImporting && !IsInitialBlockDownload())
        {
            GetMainSignals().Broadcast(nTimeBestReceived, connman);
        }

        //
        // Try sending block announcements via headers
        //
        {
            // If we have less than MAX_BLOCKS_TO_ANNOUNCE in our
            // list of block hashes we're relaying, and our peer wants
            // headers announcements, then find the first header
            // not yet known to our peer but would connect, and send.
            // If no header would connect, or if we have too many
            // blocks, or if the peer doesn't want headers, just
            // add all to the inv queue.
            LOCK(pto->cs_inventory);
            std::vector<CBlock> vHeaders;
            bool fRevertToInv = ((!state.fPreferHeaders &&
                                 (!state.fPreferHeaderAndIDs || pto->vBlockHashesToAnnounce.size() > 1)) ||
                                pto->vBlockHashesToAnnounce.size() > MAX_BLOCKS_TO_ANNOUNCE);
            const CBlockIndex *pBestIndex = nullptr; // last header queued for delivery
            ProcessBlockAvailability(pto->GetId()); // ensure pindexBestKnownBlock is up-to-date

            if (!fRevertToInv) {
                bool fFoundStartingHeader = false;
                // Try to find first header that our peer doesn't have, and
                // then send all headers past that one.  If we come across any
                // headers that aren't on chainActive, give up.
                for (const uint256 &hash : pto->vBlockHashesToAnnounce) {
                    BlockMap::iterator mi = mapBlockIndex.find(hash);
                    assert(mi != mapBlockIndex.end());
                    const CBlockIndex *pindex = mi->second;
                    if (chainActive[pindex->nHeight] != pindex) {
                        // Bail out if we reorged away from this block
                        fRevertToInv = true;
                        break;
                    }
                    if (pBestIndex != nullptr && pindex->pprev != pBestIndex) {
                        // This means that the list of blocks to announce don't
                        // connect to each other.
                        // This shouldn't really be possible to hit during
                        // regular operation (because reorgs should take us to
                        // a chain that has some block not on the prior chain,
                        // which should be caught by the prior check), but one
                        // way this could happen is by using invalidateblock /
                        // reconsiderblock repeatedly on the tip, causing it to
                        // be added multiple times to vBlockHashesToAnnounce.
                        // Robustly deal with this rare situation by reverting
                        // to an inv.
                        fRevertToInv = true;
                        break;
                    }
                    pBestIndex = pindex;
                    if (fFoundStartingHeader) {
                        // add this to the headers message
                        vHeaders.push_back(pindex->GetBlockHeader());
                    } else if (PeerHasHeader(&state, pindex)) {
                        continue; // keep looking for the first new block
                    } else if (pindex->pprev == nullptr || PeerHasHeader(&state, pindex->pprev)) {
                        // Peer doesn't have this header but they do have the prior one.
                        // Start sending headers.
                        fFoundStartingHeader = true;
                        vHeaders.push_back(pindex->GetBlockHeader());
                    } else {
                        // Peer doesn't have this header or the prior one -- nothing will
                        // connect, so bail out.
                        fRevertToInv = true;
                        break;
                    }
                }
            }
            if (!fRevertToInv && !vHeaders.empty()) {
                // DeepOnion: Below "Green Code" should not be removed - CMPCTBLOCK break PoS validation.
                /*if (vHeaders.size() == 1 && state.fPreferHeaderAndIDs) {
                    // We only send up to 1 block as header-and-ids, as otherwise
                    // probably means we're doing an initial-ish-sync or they're slow
                    LogPrint(BCLog::NET, "%s sending header-and-ids %s to peer=%d\n", __func__,
                            vHeaders.front().GetHash().ToString(), pto->GetId());

                    int nSendFlags = state.fWantsCmpctWitness ? 0 : SERIALIZE_TRANSACTION_NO_WITNESS;

                    bool fGotBlockFromCache = false;
                    {
                        LOCK(cs_most_recent_block);
                        if (most_recent_block_hash == pBestIndex->GetBlockHash()) {
                            if (state.fWantsCmpctWitness || !fWitnessesPresentInMostRecentCompactBlock)
                                connman->PushMessage(pto, msgMaker.Make(nSendFlags, NetMsgType::CMPCTBLOCK, *most_recent_compact_block));
                            else {
                                CBlockHeaderAndShortTxIDs cmpctblock(*most_recent_block, state.fWantsCmpctWitness);
                                connman->PushMessage(pto, msgMaker.Make(nSendFlags, NetMsgType::CMPCTBLOCK, cmpctblock));
                            }
                            fGotBlockFromCache = true;
                        }
                    }
                    if (!fGotBlockFromCache) {
                        CBlock block;
                        bool ret = ReadBlockFromDisk(block, pBestIndex, consensusParams);
                        assert(ret);
                        CBlockHeaderAndShortTxIDs cmpctblock(block, state.fWantsCmpctWitness);
                        connman->PushMessage(pto, msgMaker.Make(nSendFlags, NetMsgType::CMPCTBLOCK, cmpctblock));
                    }
                    state.pindexBestHeaderSent = pBestIndex;
                } else */ if (state.fPreferHeaders) {
                    if (vHeaders.size() > 1) {
                        LogPrint(BCLog::NET, "%s: %u headers, range (%s, %s), to peer=%d\n", __func__,
                                vHeaders.size(),
                                vHeaders.front().GetHash().ToString(),
                                vHeaders.back().GetHash().ToString(), pto->GetId());
                    } else {
                        LogPrint(BCLog::NET, "%s: sending header %s to peer=%d\n", __func__,
                                vHeaders.front().GetHash().ToString(), pto->GetId());
                    }
                    connman->PushMessage(pto, msgMaker.Make(NetMsgType::HEADERS, vHeaders));
                    state.pindexBestHeaderSent = pBestIndex;
                } else
                    fRevertToInv = true;
            }
            if (fRevertToInv) {
                // If falling back to using an inv, just try to inv the tip.
                // The last entry in vBlockHashesToAnnounce was our tip at some point
                // in the past.
                if (!pto->vBlockHashesToAnnounce.empty()) {
                    const uint256 &hashToAnnounce = pto->vBlockHashesToAnnounce.back();
                    BlockMap::iterator mi = mapBlockIndex.find(hashToAnnounce);
                    assert(mi != mapBlockIndex.end());
                    const CBlockIndex *pindex = mi->second;

                    // Warn if we're announcing a block that is not on the main chain.
                    // This should be very rare and could be optimized out.
                    // Just log for now.
                    if (chainActive[pindex->nHeight] != pindex) {
                        LogPrint(BCLog::NET, "Announcing block %s not on main chain (tip=%s)\n",
                            hashToAnnounce.ToString(), chainActive.Tip()->GetBlockHash().ToString());
                    }

                    // If the peer's chain has this block, don't inv it back.
                    if (!PeerHasHeader(&state, pindex)) {
                        pto->PushInventory(CInv(MSG_BLOCK, hashToAnnounce));
                        LogPrint(BCLog::NET, "%s: sending inv peer=%d hash=%s\n", __func__,
                            pto->GetId(), hashToAnnounce.ToString());
                    }
                }
            }
            pto->vBlockHashesToAnnounce.clear();
        }

        //
        // Message: inventory
        //
        std::vector<CInv> vInv;
        {
            LOCK(pto->cs_inventory);
            vInv.reserve(std::max<size_t>(pto->vInventoryBlockToSend.size(), INVENTORY_BROADCAST_MAX));

            // Add blocks
            for (const uint256& hash : pto->vInventoryBlockToSend) {
                vInv.push_back(CInv(MSG_BLOCK, hash));
                if (vInv.size() == MAX_INV_SZ) {
                    connman->PushMessage(pto, msgMaker.Make(NetMsgType::INV, vInv));
                    vInv.clear();
                }
            }
            pto->vInventoryBlockToSend.clear();

            // Check whether periodic sends should happen
            bool fSendTrickle = pto->fWhitelisted;
            if (pto->nNextInvSend < nNow) {
                fSendTrickle = true;
                // Use half the delay for outbound peers, as there is less privacy concern for them.
                pto->nNextInvSend = PoissonNextSend(nNow, INVENTORY_BROADCAST_INTERVAL >> !pto->fInbound);
            }

            // Time to send but the peer has requested we not relay transactions.
            if (fSendTrickle) {
                LOCK(pto->cs_filter);
                if (!pto->fRelayTxes) pto->setInventoryTxToSend.clear();
            }

            // Respond to BIP35 mempool requests
            if (fSendTrickle && pto->fSendMempool) {
                auto vtxinfo = mempool.infoAll();
                pto->fSendMempool = false;
                CAmount filterrate = 0;
                {
                    LOCK(pto->cs_feeFilter);
                    filterrate = pto->minFeeFilter;
                }

                LOCK(pto->cs_filter);

                for (const auto& txinfo : vtxinfo) {
                    const uint256& hash = txinfo.tx->GetHash();
                    CInv inv(MSG_TX, hash);
                    pto->setInventoryTxToSend.erase(hash);
                    if (filterrate) {
                        if (txinfo.feeRate.GetFeePerK() < filterrate)
                            continue;
                    }
                    if (pto->pfilter) {
                        if (!pto->pfilter->IsRelevantAndUpdate(*txinfo.tx)) continue;
                    }
                    pto->filterInventoryKnown.insert(hash);
                    vInv.push_back(inv);
                    if (vInv.size() == MAX_INV_SZ) {
                        connman->PushMessage(pto, msgMaker.Make(NetMsgType::INV, vInv));
                        vInv.clear();
                    }
                }
                pto->timeLastMempoolReq = GetTime();
            }

            // Determine transactions to relay
            if (fSendTrickle) {
                // Produce a vector with all candidates for sending
                std::vector<std::set<uint256>::iterator> vInvTx;
                vInvTx.reserve(pto->setInventoryTxToSend.size());
                for (std::set<uint256>::iterator it = pto->setInventoryTxToSend.begin(); it != pto->setInventoryTxToSend.end(); it++) {
                    vInvTx.push_back(it);
                }
                CAmount filterrate = 0;
                {
                    LOCK(pto->cs_feeFilter);
                    filterrate = pto->minFeeFilter;
                }
                // Topologically and fee-rate sort the inventory we send for privacy and priority reasons.
                // A heap is used so that not all items need sorting if only a few are being sent.
                CompareInvMempoolOrder compareInvMempoolOrder(&mempool);
                std::make_heap(vInvTx.begin(), vInvTx.end(), compareInvMempoolOrder);
                // No reason to drain out at many times the network's capacity,
                // especially since we have many peers and some will draw much shorter delays.
                unsigned int nRelayedTransactions = 0;
                LOCK(pto->cs_filter);
                while (!vInvTx.empty() && nRelayedTransactions < INVENTORY_BROADCAST_MAX) {
                    // Fetch the top element from the heap
                    std::pop_heap(vInvTx.begin(), vInvTx.end(), compareInvMempoolOrder);
                    std::set<uint256>::iterator it = vInvTx.back();
                    vInvTx.pop_back();
                    uint256 hash = *it;
                    // Remove it from the to-be-sent set
                    pto->setInventoryTxToSend.erase(it);
                    // Check if not in the filter already
                    if (pto->filterInventoryKnown.contains(hash)) {
                        continue;
                    }
                    // Not in the mempool anymore? don't bother sending it.
                    auto txinfo = mempool.info(hash);
                    if (!txinfo.tx) {
                        continue;
                    }
                    if (filterrate && txinfo.feeRate.GetFeePerK() < filterrate) {
                        continue;
                    }
                    if (pto->pfilter && !pto->pfilter->IsRelevantAndUpdate(*txinfo.tx)) continue;
                    // Send
                    vInv.push_back(CInv(MSG_TX, hash));
                    nRelayedTransactions++;
                    {
                        // Expire old relay messages
                        while (!vRelayExpiration.empty() && vRelayExpiration.front().first < nNow)
                        {
                            mapRelay.erase(vRelayExpiration.front().second);
                            vRelayExpiration.pop_front();
                        }

                        auto ret = mapRelay.insert(std::make_pair(hash, std::move(txinfo.tx)));
                        if (ret.second) {
                            vRelayExpiration.push_back(std::make_pair(nNow + 15 * 60 * 1000000, ret.first));
                        }
                    }
                    if (vInv.size() == MAX_INV_SZ) {
                        connman->PushMessage(pto, msgMaker.Make(NetMsgType::INV, vInv));
                        vInv.clear();
                    }
                    pto->filterInventoryKnown.insert(hash);
                }
            }
        }
        if (!vInv.empty())
            connman->PushMessage(pto, msgMaker.Make(NetMsgType::INV, vInv));

        // Detect whether we're stalling
        nNow = GetTimeMicros();
        if (state.nStallingSince && state.nStallingSince < nNow - 1000000 * BLOCK_STALLING_TIMEOUT) {
            // Stalling only triggers when the block download window cannot move. During normal steady state,
            // the download window should be much larger than the to-be-downloaded set of blocks, so disconnection
            // should only happen during initial block download.
            LogPrintf("Peer=%d is stalling block download, disconnecting\n", pto->GetId());
            pto->fDisconnect = true;
            return true;
        }
        // In case there is a block that has been in flight from this peer for 2 + 0.5 * N times the block interval
        // (with N the number of peers from which we're downloading validated blocks), disconnect due to timeout.
        // We compensate for other peers to prevent killing off peers due to our own downstream link
        // being saturated. We only count validated in-flight blocks so peers can't advertise non-existing block hashes
        // to unreasonably increase our timeout.
        if (state.vBlocksInFlight.size() > 0) {
            QueuedBlock &queuedBlock = state.vBlocksInFlight.front();
            int nOtherPeersWithValidatedDownloads = nPeersWithValidatedDownloads - (state.nBlocksInFlightValidHeaders > 0);
            if (nNow > state.nDownloadingSince + consensusParams.nPowTargetSpacing * (BLOCK_DOWNLOAD_TIMEOUT_BASE + BLOCK_DOWNLOAD_TIMEOUT_PER_PEER * nOtherPeersWithValidatedDownloads)) {
                LogPrintf("Timeout downloading block %s from peer=%d, disconnecting\n", queuedBlock.hash.ToString(), pto->GetId());
                pto->fDisconnect = true;
                return true;
            }
        }
        // Check for headers sync timeouts
        if (state.fSyncStarted && state.nHeadersSyncTimeout < std::numeric_limits<int64_t>::max()) {
            // Detect whether this is a stalling initial-headers-sync peer
            if (pindexBestHeader->GetBlockTime() <= GetAdjustedTime() - 24*60*60) {
                if (nNow > state.nHeadersSyncTimeout && nSyncStarted == 1 && (nPreferredDownload - state.fPreferredDownload >= 1)) {
                    // Disconnect a (non-whitelisted) peer if it is our only sync peer,
                    // and we have others we could be using instead.
                    // Note: If all our peers are inbound, then we won't
                    // disconnect our sync peer for stalling; we have bigger
                    // problems if we can't get any outbound peers.
                    if (!pto->fWhitelisted) {
                        LogPrintf("Timeout downloading headers from peer=%d, disconnecting\n", pto->GetId());
                        pto->fDisconnect = true;
                        return true;
                    } else {
                        LogPrintf("Timeout downloading headers from whitelisted peer=%d, not disconnecting\n", pto->GetId());
                        // Reset the headers sync state so that we have a
                        // chance to try downloading from a different peer.
                        // Note: this will also result in at least one more
                        // getheaders message to be sent to
                        // this peer (eventually).
                        state.fSyncStarted = false;
                        nSyncStarted--;
                        state.nHeadersSyncTimeout = 0;
                    }
                }
            } else {
                // After we've caught up once, reset the timeout so we can't trigger
                // disconnect later.
                state.nHeadersSyncTimeout = std::numeric_limits<int64_t>::max();
            }
        }

        // Check that outbound peers have reasonable chains
        // GetTime() is used by this anti-DoS logic so we can test this using mocktime
        ConsiderEviction(pto, GetTime());

        //
        // Message: getdata (blocks)
        //
        std::vector<CInv> vGetData;
        if (!pto->fClient && (fFetch || !IsInitialBlockDownload()) && state.nBlocksInFlight < MAX_BLOCKS_IN_TRANSIT_PER_PEER) {
            std::vector<const CBlockIndex*> vToDownload;
            NodeId staller = -1;
            FindNextBlocksToDownload(pto->GetId(), MAX_BLOCKS_IN_TRANSIT_PER_PEER - state.nBlocksInFlight, vToDownload, staller, consensusParams);
            for (const CBlockIndex *pindex : vToDownload) {
            	if(mapBannedHash.count(pindex->GetBlockHash()))
            	{
            		LogPrintf(">> Bad block hash, skip requesting\n");
            		continue;
            	}
                uint32_t nFetchFlags = GetFetchFlags(pto);
                vGetData.push_back(CInv(MSG_BLOCK | nFetchFlags, pindex->GetBlockHash()));
                MarkBlockAsInFlight(pto->GetId(), pindex->GetBlockHash(), pindex);
                LogPrint(BCLog::NET, "Requesting block %s (%d) peer=%d\n", pindex->GetBlockHash().ToString(),
                    pindex->nHeight, pto->GetId());
            }
            if (state.nBlocksInFlight == 0 && staller != -1) {
                if (State(staller)->nStallingSince == 0) {
                    State(staller)->nStallingSince = nNow;
                    LogPrint(BCLog::NET, "Stall started peer=%d\n", staller);
                }
            }
        }

        //
        // Message: getdata (non-blocks)
        //
        while (!pto->mapAskFor.empty() && (*pto->mapAskFor.begin()).first <= nNow)
        {
            const CInv& inv = (*pto->mapAskFor.begin()).second;
            if (!AlreadyHave(inv))
            {
                LogPrint(BCLog::NET, "Requesting %s peer=%d\n", inv.ToString(), pto->GetId());
                vGetData.push_back(inv);
                if (vGetData.size() >= 1000)
                {
                    connman->PushMessage(pto, msgMaker.Make(NetMsgType::GETDATA, vGetData));
                    vGetData.clear();
                }
            } else {
                //If we're not going to ask, don't expect a response.
                pto->setAskFor.erase(inv.hash);
            }
            pto->mapAskFor.erase(pto->mapAskFor.begin());
        }
        if (!vGetData.empty())
            connman->PushMessage(pto, msgMaker.Make(NetMsgType::GETDATA, vGetData));

        //
        // Message: feefilter
        //
        // We don't want white listed peers to filter txs to us if we have -whitelistforcerelay
        if (pto->nVersion >= FEEFILTER_VERSION && gArgs.GetBoolArg("-feefilter", DEFAULT_FEEFILTER) &&
            !(pto->fWhitelisted && gArgs.GetBoolArg("-whitelistforcerelay", DEFAULT_WHITELISTFORCERELAY))) {
            CAmount currentFilter = mempool.GetMinFee(gArgs.GetArg("-maxmempool", DEFAULT_MAX_MEMPOOL_SIZE) * 1000000).GetFeePerK();
            int64_t timeNow = GetTimeMicros();
            if (timeNow > pto->nextSendTimeFeeFilter) {
                static CFeeRate default_feerate(DEFAULT_MIN_RELAY_TX_FEE);
                static FeeFilterRounder filterRounder(default_feerate);
                CAmount filterToSend = filterRounder.round(currentFilter);
                // We always have a fee filter of at least minRelayTxFee
                filterToSend = std::max(filterToSend, ::minRelayTxFee.GetFeePerK());
                if (filterToSend != pto->lastSentFeeFilter) {
                    connman->PushMessage(pto, msgMaker.Make(NetMsgType::FEEFILTER, filterToSend));
                    pto->lastSentFeeFilter = filterToSend;
                }
                pto->nextSendTimeFeeFilter = PoissonNextSend(timeNow, AVG_FEEFILTER_BROADCAST_INTERVAL);
            }
            // If the fee filter has changed substantially and it's still more than MAX_FEEFILTER_CHANGE_DELAY
            // until scheduled broadcast, then move the broadcast to within MAX_FEEFILTER_CHANGE_DELAY.
            else if (timeNow + MAX_FEEFILTER_CHANGE_DELAY * 1000000 < pto->nextSendTimeFeeFilter &&
                     (currentFilter < 3 * pto->lastSentFeeFilter / 4 || currentFilter > 4 * pto->lastSentFeeFilter / 3)) {
                pto->nextSendTimeFeeFilter = timeNow + GetRandInt(MAX_FEEFILTER_CHANGE_DELAY) * 1000000;
            }
        }
    }
    return true;
}

class CNetProcessingCleanup
{
public:
    CNetProcessingCleanup() {}
    ~CNetProcessingCleanup() {
        // orphan transactions
        mapOrphanTransactions.clear();
        mapOrphanTransactionsByPrev.clear();
    }
} instance_of_cnetprocessingcleanup;<|MERGE_RESOLUTION|>--- conflicted
+++ resolved
@@ -4055,16 +4055,8 @@
 				return error("processing message canceldstx - signature can not be verified. message ignored.");
 			}
 
-<<<<<<< HEAD
-			// We shouldn't receive this message unless mixer has reported a a Send TX check here for safety.
-			if(pCurrentAnonymousTxInfo->GetSendTx().length() == 0) {
-                return error("processing message canceldstx - Out of sync cancellation message, ignore.");
-			}
-
+			// We've got a cancel message, check that cancelation is valid
 			int isCanceled = 1;
-=======
->>>>>>> 6d7aa2a4
-			// We've got a cancel message, check that cancelation is valid
 			bool successful = pCurrentAnonymousTxInfo->CheckSendTx();
 			std::string logText = "Request to cancel received.";
             pCurrentAnonymousTxInfo->AddToLog(logText);
