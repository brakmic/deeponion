--- conflicted
+++ resolved
@@ -178,13 +178,16 @@
     coinbaseTx.vin.resize(1);
     coinbaseTx.vin[0].prevout.SetNull();
     coinbaseTx.vout.resize(1);
-<<<<<<< HEAD
     LogPrintf("CreateNewBlock(): coinbaseTx.vout.size(): %d 1\n", coinbaseTx.vout.size());
 
 	if(!fProofOfStake) {
 		coinbaseTx.vout[0].scriptPubKey = scriptPubKeyIn;
 		coinbaseTx.vout[0].nValue = nFees + GetBlockSubsidy(nHeight, chainparams.GetConsensus());
-		coinbaseTx.vin[0].scriptSig = CScript() << nHeight << OP_0;
+    coinbaseTx.vin[0].scriptSig = (CScript() << nHeight << CScriptNum(0)) + COINBASE_FLAGS;
+    coinbaseTx.nTime = GetAdjustedTime();
+    LogPrintf("CreateNewBlock(): coinbaseTx = %s\n", CTransaction(coinbaseTx).ToString().c_str());  
+    LogPrintf("CreateNewBlock(): vout[0] = %s\n", coinbaseTx.vout[0].ToString().c_str());  
+    
 	} else {
         // Height first in coinbase required for block.version=2
 		coinbaseTx.vin[0].scriptSig = (CScript() << pindexPrev->nHeight+1) + COINBASE_FLAGS;
@@ -196,7 +199,7 @@
 
 	// TODO: DeepOnion: CHECK THIS
 	pblock->vtx[0] = MakeTransactionRef(std::move(coinbaseTx));
-    pblocktemplate->vchCoinbaseCommitment = GenerateCoinbaseCommitment(*pblock, pindexPrev, chainparams.GetConsensus());
+    // pblocktemplate->vchCoinbaseCommitment = GenerateCoinbaseCommitment(*pblock, pindexPrev, chainparams.GetConsensus());
     LogPrintf("CreateNewBlock(): pblock->vtx[0].vout.size(): %d 3\n", pblock->vtx[0]->vout.size());
 
     if(!fProofOfStake) {
@@ -205,18 +208,6 @@
     	*pFees = nFees;
     }
     LogPrintf("CreateNewBlock(): pblock->vtx[0].vout.size(): %d 4\n", pblock->vtx[0]->vout.size());
-=======
-    coinbaseTx.vout[0].scriptPubKey = scriptPubKeyIn;
-    coinbaseTx.vout[0].nValue = nFees + GetBlockSubsidy(nHeight, chainparams.GetConsensus());
-    coinbaseTx.vin[0].scriptSig = (CScript() << nHeight << CScriptNum(0)) + COINBASE_FLAGS;
-    coinbaseTx.nTime = GetAdjustedTime();
-    LogPrintf("CreateNewBlock(): coinbaseTx = %s\n", CTransaction(coinbaseTx).ToString().c_str());  
-    LogPrintf("CreateNewBlock(): vout[0] = %s\n", coinbaseTx.vout[0].ToString().c_str());  
-    
-    pblock->vtx[0] = MakeTransactionRef(std::move(coinbaseTx));
-    // pblocktemplate->vchCoinbaseCommitment = GenerateCoinbaseCommitment(*pblock, pindexPrev, chainparams.GetConsensus());
-    pblocktemplate->vTxFees[0] = -nFees;
->>>>>>> d8808f05
 
     LogPrintf("CreateNewBlock(): block weight: %u txs: %u fees: %ld sigops %d\n", GetBlockWeight(*pblock), nBlockTx, nFees, nBlockSigOpsCost);
 
@@ -511,7 +502,33 @@
     pblock->hashMerkleRoot = BlockMerkleRoot(*pblock);
 }
 
-<<<<<<< HEAD
+void SHA256Transform(void* pstate, void* pinput)
+{
+    CSHA256 sha256;
+    unsigned char data[64];
+
+    for (int i = 0; i < 16; i++)
+        ((uint32_t*)data)[i] = ByteReverse(((uint32_t*)pinput)[i]);
+
+    sha256 = sha256.Write(data, sizeof(data));
+    for (int i = 0; i < 8; i++)
+        ((uint32_t*)pstate)[i] = sha256.s[i];
+}
+
+int static FormatHashBlocks(void* pbuffer, unsigned int len)
+{
+    unsigned char* pdata = (unsigned char*)pbuffer;
+    unsigned int blocks = 1 + ((len + 8) / 64);
+    unsigned char* pend = pdata + 64 * blocks;
+    memset(pdata + len, 0, 64 * blocks - len);
+    pdata[len] = 0x80;
+    unsigned int bits = len * 8;
+    pend[-1] = (bits >> 0) & 0xff;
+    pend[-2] = (bits >> 8) & 0xff;
+    pend[-3] = (bits >> 16) & 0xff;
+    pend[-4] = (bits >> 24) & 0xff;
+    return blocks;
+}
 // DeepOnion: attempt to generate suitable proof-of-stake
 bool SignBlock(CBlock& block, CWallet& wallet, CAmount nFees)
 {
@@ -614,36 +631,6 @@
 
     return true;
 }
-
-=======
-void SHA256Transform(void* pstate, void* pinput)
-{
-    CSHA256 sha256;
-    unsigned char data[64];
-
-    for (int i = 0; i < 16; i++)
-        ((uint32_t*)data)[i] = ByteReverse(((uint32_t*)pinput)[i]);
-
-    sha256 = sha256.Write(data, sizeof(data));
-    for (int i = 0; i < 8; i++)
-        ((uint32_t*)pstate)[i] = sha256.s[i];
-}
-
-int static FormatHashBlocks(void* pbuffer, unsigned int len)
-{
-    unsigned char* pdata = (unsigned char*)pbuffer;
-    unsigned int blocks = 1 + ((len + 8) / 64);
-    unsigned char* pend = pdata + 64 * blocks;
-    memset(pdata + len, 0, 64 * blocks - len);
-    pdata[len] = 0x80;
-    unsigned int bits = len * 8;
-    pend[-1] = (bits >> 0) & 0xff;
-    pend[-2] = (bits >> 8) & 0xff;
-    pend[-3] = (bits >> 16) & 0xff;
-    pend[-4] = (bits >> 24) & 0xff;
-    return blocks;
-}
-
 
 void FormatHashBuffers(CBlock* pblock, char* pmidstate, char* pdata, char* phash1)
 {
@@ -691,7 +678,7 @@
 }
 
 
->>>>>>> d8808f05
+
 void StakeMiner()
 {
 //#ifdef ENABLE_WALLET  FIXME: UNCOMMENT
@@ -805,10 +792,5 @@
 		stake_thread->interrupt();
 		stake_thread->join();
 	}
-<<<<<<< HEAD
 	LogPrint(BCLog::POS, "StopThreadStakeMiner(): Stopped Stake miner.\n");
 }
-=======
-	LogPrint(BCLog::BENCH, "StopThreadStakeMiner(): Stopped Stake miner.\n");
-}
->>>>>>> d8808f05
