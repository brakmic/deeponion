--- conflicted
+++ resolved
@@ -466,8 +466,6 @@
     pblock->hashMerkleRoot = BlockMerkleRoot(*pblock);
 }
 
-<<<<<<< HEAD
-
 void SHA256Transform(void* pstate, void* pinput)
 {
     CSHA256 sha256;
@@ -541,7 +539,8 @@
     memcpy(pdata, &tmp.block, 128);
     memcpy(phash1, &tmp.hash1, 64);
 }
-=======
+
+
 void StakeMiner()
 {
     try {
@@ -578,4 +577,3 @@
 	}
 	LogPrint(BCLog::BENCH, "StopThreadStakeMiner(): Stopped Stake miner.\n");
 }
->>>>>>> fa63be58
