// Copyright (c) 2009-2010 Satoshi Nakamoto
// Copyright (c) 2009-2017 The Bitcoin Core developers
// Distributed under the MIT software license, see the accompanying
// file COPYING or http://www.opensource.org/licenses/mit-license.php.

/**
 * Server/client environment: argument handling, config file parsing,
 * logging, thread wrappers, startup time
 */
#ifndef BITCOIN_UTIL_H
#define BITCOIN_UTIL_H

#if defined(HAVE_CONFIG_H)
#include <config/bitcoin-config.h>
#endif

#include <compat.h>
#include <fs.h>
#include <sync.h>
#include <tinyformat.h>
#include <utiltime.h>
#include <sys/resource.h>

#include <atomic>
#include <exception>
#include <map>
#include <stdint.h>
#include <string>
#include <vector>

#include <boost/signals2/signal.hpp>
#include <boost/thread/condition_variable.hpp> // for boost::thread_interrupted

// Application startup time (used for uptime calculation)
int64_t GetStartupTime();

static const bool DEFAULT_LOGTIMEMICROS = false;
static const bool DEFAULT_LOGIPS        = false;
static const bool DEFAULT_LOGTIMESTAMPS = true;
extern const char * const DEFAULT_DEBUGLOGFILE;

/** Signals for translation. */
class CTranslationInterface
{
public:
    /** Translate a message to the native language of the user. */
    boost::signals2::signal<std::string (const char* psz)> Translate;
};

extern bool fPrintToConsole;
extern bool fPrintToDebugLog;

extern bool fLogTimestamps;
extern bool fLogTimeMicros;
extern bool fLogIPs;
extern std::atomic<bool> fReopenDebugLog;
extern CTranslationInterface translationInterface;

extern const char * const BITCOIN_CONF_FILENAME;
extern const char * const BITCOIN_PID_FILENAME;

extern std::atomic<uint32_t> logCategories;

/**
 * Translation function: Call Translate signal on UI interface, which returns a boost::optional result.
 * If no translation slot is registered, nothing is returned, and simply return the input.
 */
inline std::string _(const char* psz)
{
    boost::optional<std::string> rv = translationInterface.Translate(psz);
    return rv ? (*rv) : psz;
}

void SetupEnvironment();
bool SetupNetworking();

struct CLogCategoryActive
{
    std::string category;
    bool active;
};

namespace BCLog {
    enum LogFlags : uint32_t {
        NONE        = 0,
        NET         = (1 <<  0),
        TOR         = (1 <<  1),
        MEMPOOL     = (1 <<  2),
        HTTP        = (1 <<  3),
        BENCH       = (1 <<  4),
        ZMQ         = (1 <<  5),
        DB          = (1 <<  6),
        RPC         = (1 <<  7),
        ESTIMATEFEE = (1 <<  8),
        ADDRMAN     = (1 <<  9),
        SELECTCOINS = (1 << 10),
        REINDEX     = (1 << 11),
        CMPCTBLOCK  = (1 << 12),
        RAND        = (1 << 13),
        PRUNE       = (1 << 14),
        PROXY       = (1 << 15),
        MEMPOOLREJ  = (1 << 16),
        LIBEVENT    = (1 << 17),
        COINDB      = (1 << 18),
        QT          = (1 << 19),
        LEVELDB     = (1 << 20),
        POS         = (1 << 21),
        ALL         = ~(uint32_t)0,
    };
}
/** Return true if log accepts specified category */
static inline bool LogAcceptCategory(uint32_t category)
{
    return (logCategories.load(std::memory_order_relaxed) & category) != 0;
}

/** Returns a string with the log categories. */
std::string ListLogCategories();

/** Returns a vector of the active log categories. */
std::vector<CLogCategoryActive> ListActiveLogCategories();

/** Return true if str parses as a log category and set the flags in f */
bool GetLogCategory(uint32_t *f, const std::string *str);

/** Send a string to the log output */
int LogPrintStr(const std::string &str);

/** Get format string from VA_ARGS for error reporting */
template<typename... Args> std::string FormatStringFromLogArgs(const char *fmt, const Args&... args) { return fmt; }

static inline void MarkUsed() {}
template<typename T, typename... Args> static inline void MarkUsed(const T& t, const Args&... args)
{
    (void)t;
    MarkUsed(args...);
}

// Be conservative when using LogPrintf/error or other things which
// unconditionally log to debug.log! It should not be the case that an inbound
// peer can fill up a users disk with debug.log entries.

#ifdef USE_COVERAGE
#define LogPrintf(...) do { MarkUsed(__VA_ARGS__); } while(0)
#define LogPrint(category, ...) do { MarkUsed(__VA_ARGS__); } while(0)
#else
#define LogPrintf(...) do { \
    std::string _log_msg_; /* Unlikely name to avoid shadowing variables */ \
    try { \
        _log_msg_ = tfm::format(__VA_ARGS__); \
    } catch (tinyformat::format_error &fmterr) { \
        /* Original format string will have newline so don't add one here */ \
        _log_msg_ = "Error \"" + std::string(fmterr.what()) + "\" while formatting log message: " + FormatStringFromLogArgs(__VA_ARGS__); \
    } \
    LogPrintStr(_log_msg_); \
} while(0)

#define LogPrint(category, ...) do { \
    if (LogAcceptCategory((category))) { \
        LogPrintf(__VA_ARGS__); \
    } \
} while(0)
#endif

template<typename... Args>
bool error(const char* fmt, const Args&... args)
{
    LogPrintStr("ERROR: " + tfm::format(fmt, args...) + "\n");
    return false;
}

void PrintExceptionContinue(const std::exception *pex, const char* pszThread);
void FileCommit(FILE *file);
bool TruncateFile(FILE *file, unsigned int length);
int RaiseFileDescriptorLimit(int nMinFD);
void AllocateFileRange(FILE *file, unsigned int offset, unsigned int length);
bool RenameOver(fs::path src, fs::path dest);
bool LockDirectory(const fs::path& directory, const std::string lockfile_name, bool probe_only=false);

/** Release all directory locks. This is used for unit testing only, at runtime
 * the global destructor will take care of the locks.
 */
void ReleaseDirectoryLocks();

bool TryCreateDirectories(const fs::path& p);
fs::path GetDefaultDataDir();
const fs::path &GetDataDir(bool fNetSpecific = true);
void ClearDatadirCache();
fs::path GetConfigFile(const std::string& confPath);
#ifndef WIN32
fs::path GetPidFile();
void CreatePidFile(const fs::path &path, pid_t pid);
#endif
#ifdef WIN32
fs::path GetSpecialFolderPath(int nFolder, bool fCreate = true);
#endif
fs::path GetDebugLogPath();
bool OpenDebugLog();
void ShrinkDebugFile();
void runCommand(const std::string& strCommand);

inline bool IsSwitchChar(char c)
{
#ifdef WIN32
    return c == '-' || c == '/';
#else
    return c == '-';
#endif
}

class ArgsManager
{
protected:
    mutable CCriticalSection cs_args;
    std::map<std::string, std::string> mapArgs;
    std::map<std::string, std::vector<std::string>> mapMultiArgs;
public:
    void ParseParameters(int argc, const char*const argv[]);
    void ReadConfigFile(const std::string& confPath);

    /**
     * Return a vector of strings of the given argument
     *
     * @param strArg Argument to get (e.g. "-foo")
     * @return command-line arguments
     */
    std::vector<std::string> GetArgs(const std::string& strArg) const;

    /**
     * Return true if the given argument has been manually set
     *
     * @param strArg Argument to get (e.g. "-foo")
     * @return true if the argument has been set
     */
    bool IsArgSet(const std::string& strArg) const;

    /**
     * Return string argument or default value
     *
     * @param strArg Argument to get (e.g. "-foo")
     * @param strDefault (e.g. "1")
     * @return command-line argument or default value
     */
    std::string GetArg(const std::string& strArg, const std::string& strDefault) const;

    /**
     * Return integer argument or default value
     *
     * @param strArg Argument to get (e.g. "-foo")
     * @param nDefault (e.g. 1)
     * @return command-line argument (0 if invalid number) or default value
     */
    int64_t GetArg(const std::string& strArg, int64_t nDefault) const;

    /**
     * Return boolean argument or default value
     *
     * @param strArg Argument to get (e.g. "-foo")
     * @param fDefault (true or false)
     * @return command-line argument or default value
     */
    bool GetBoolArg(const std::string& strArg, bool fDefault) const;

    /**
     * Set an argument if it doesn't already have a value
     *
     * @param strArg Argument to set (e.g. "-foo")
     * @param strValue Value (e.g. "1")
     * @return true if argument gets set, false if it already had a value
     */
    bool SoftSetArg(const std::string& strArg, const std::string& strValue);

    /**
     * Set a boolean argument if it doesn't already have a value
     *
     * @param strArg Argument to set (e.g. "-foo")
     * @param fValue Value (e.g. false)
     * @return true if argument gets set, false if it already had a value
     */
    bool SoftSetBoolArg(const std::string& strArg, bool fValue);

    // Forces an arg setting. Called by SoftSetArg() if the arg hasn't already
    // been set. Also called directly in testing.
    void ForceSetArg(const std::string& strArg, const std::string& strValue);
};

extern ArgsManager gArgs;

/**
 * Format a string to be used as group of options in help messages
 *
 * @param message Group name (e.g. "RPC server options:")
 * @return the formatted string
 */
std::string HelpMessageGroup(const std::string& message);

/**
 * Format a string to be used as option description in help messages
 *
 * @param option Option message (e.g. "-rpcuser=<user>")
 * @param message Option description (e.g. "Username for JSON-RPC connections")
 * @return the formatted string
 */
std::string HelpMessageOpt(const std::string& option, const std::string& message);

/**
 * Return the number of physical cores available on the current system.
 * @note This does not count virtual cores, such as those provided by HyperThreading
 * when boost is newer than 1.56.
 */
int GetNumCores();

void RenameThread(const char* name);

/**
 * .. and a wrapper that just calls func once
 */
template <typename Callable> void TraceThread(const char* name,  Callable func)
{
    std::string s = strprintf("deeponion-%s", name);
    RenameThread(s.c_str());
    try
    {
        LogPrintf("%s thread start\n", name);
        func();
        LogPrintf("%s thread exit\n", name);
    }
    catch (const boost::thread_interrupted&)
    {
        LogPrintf("%s thread interrupt\n", name);
        throw;
    }
    catch (const std::exception& e) {
        PrintExceptionContinue(&e, name);
        throw;
    }
    catch (...) {
        PrintExceptionContinue(nullptr, name);
        throw;
    }
}

std::string CopyrightHolders(const std::string& strPrefix);

//! Substitute for C++14 std::make_unique.
template <typename T, typename... Args>
std::unique_ptr<T> MakeUnique(Args&&... args)
{
    return std::unique_ptr<T>(new T(std::forward<Args>(args)...));
}

<<<<<<< HEAD
#ifdef WIN32
inline void SetThreadPriority(int nPriority)
{
    SetThreadPriority(GetCurrentThread(), nPriority);
}
#else

#define THREAD_PRIORITY_LOWEST          PRIO_MAX
#define THREAD_PRIORITY_BELOW_NORMAL    2
#define THREAD_PRIORITY_NORMAL          0
#define THREAD_PRIORITY_ABOVE_NORMAL    0

inline void SetThreadPriority(int nPriority)
{
    // It's unclear if it's even possible to change thread priorities on Linux,
    // but we really and truly need it for the generation threads.
#ifdef PRIO_THREAD
    setpriority(PRIO_THREAD, 0, nPriority);
#else
    setpriority(PRIO_PROCESS, 0, nPriority);
#endif
}
#endif
=======
inline uint32_t ByteReverse(uint32_t value)
{
    value = ((value & 0xFF00FF00) >> 8) | ((value & 0x00FF00FF) << 8);
    return (value<<16) | (value>>16);
}
>>>>>>> d8808f05

#endif // BITCOIN_UTIL_H<|MERGE_RESOLUTION|>--- conflicted
+++ resolved
@@ -349,7 +349,6 @@
     return std::unique_ptr<T>(new T(std::forward<Args>(args)...));
 }
 
-<<<<<<< HEAD
 #ifdef WIN32
 inline void SetThreadPriority(int nPriority)
 {
@@ -373,12 +372,11 @@
 #endif
 }
 #endif
-=======
+
 inline uint32_t ByteReverse(uint32_t value)
 {
     value = ((value & 0xFF00FF00) >> 8) | ((value & 0x00FF00FF) << 8);
     return (value<<16) | (value>>16);
 }
->>>>>>> d8808f05
 
 #endif // BITCOIN_UTIL_H