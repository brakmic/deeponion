// Copyright (c) 2011-2017 The Bitcoin Core developers
// Distributed under the MIT software license, see the accompanying
// file COPYING or http://www.opensource.org/licenses/mit-license.php.

#include <qt/sendcoinsdialog.h>
#include <qt/forms/ui_sendcoinsdialog.h>

#include <qt/addresstablemodel.h>
#include <qt/bitcoinunits.h>
#include <qt/clientmodel.h>
#include <qt/coincontroldialog.h>
#include <qt/guiutil.h>
#include <qt/optionsmodel.h>
#include <qt/platformstyle.h>
#include <qt/sendcoinsentry.h>

#include <base58.h>
#include <chainparams.h>
#include <wallet/coincontrol.h>
#include <validation.h> // mempool and minRelayTxFee
#include <ui_interface.h>
#include <txmempool.h>
#include <policy/fees.h>
#include <wallet/fees.h>

#include <QFontMetrics>
#include <QScrollBar>
#include <QSettings>
#include <QTextDocument>

static const std::array<int, 9> confTargets = { {2, 4, 6, 12, 24, 48, 144, 504, 1008} };

int getConfTargetForIndex(int index) {
    if (index+1 > static_cast<int>(confTargets.size())) {
        return confTargets.back();
    }
    if (index < 0) {
        return confTargets[0];
    }
    return confTargets[index];
}
int getIndexForConfTarget(int target) {
    for (unsigned int i = 0; i < confTargets.size(); i++) {
        if (confTargets[i] >= target) {
            return i;
        }
    }
    return confTargets.size() - 1;
}

SendCoinsDialog::SendCoinsDialog(const PlatformStyle *_platformStyle, QWidget *parent) :
    QDialog(parent),
    ui(new Ui::SendCoinsDialog),
    clientModel(0),
    model(0),
    fNewRecipientAllowed(true),
    fFeeMinimized(true),
    platformStyle(_platformStyle)
{
    ui->setupUi(this);

    if (!_platformStyle->getImagesOnButtons()) {
        ui->addButton->setIcon(QIcon());
        ui->clearButton->setIcon(QIcon());
        ui->sendButton->setIcon(QIcon());
    } else {
        ui->addButton->setIcon(_platformStyle->SingleColorIcon(":/icons/add"));
        ui->clearButton->setIcon(_platformStyle->SingleColorIcon(":/icons/remove"));
        ui->sendButton->setIcon(_platformStyle->SingleColorIcon(":/icons/send"));
    }

    GUIUtil::setupAddressWidget(ui->lineEditCoinControlChange, this);

    addEntry();

    connect(ui->addButton, SIGNAL(clicked()), this, SLOT(addEntry()));
    connect(ui->clearButton, SIGNAL(clicked()), this, SLOT(clear()));
    connect(ui->checkBoxDeepSend, SIGNAL(stateChanged(int)), this, SLOT(deepSendChecked(int)));

    // Coin Control
    connect(ui->pushButtonCoinControl, SIGNAL(clicked()), this, SLOT(coinControlButtonClicked()));
    connect(ui->checkBoxCoinControlChange, SIGNAL(stateChanged(int)), this, SLOT(coinControlChangeChecked(int)));
    connect(ui->lineEditCoinControlChange, SIGNAL(textEdited(const QString &)), this, SLOT(coinControlChangeEdited(const QString &)));

    // Coin Control: clipboard actions
    QAction *clipboardQuantityAction = new QAction(tr("Copy quantity"), this);
    QAction *clipboardAmountAction = new QAction(tr("Copy amount"), this);
    QAction *clipboardFeeAction = new QAction(tr("Copy fee"), this);
    QAction *clipboardAfterFeeAction = new QAction(tr("Copy after fee"), this);
    QAction *clipboardBytesAction = new QAction(tr("Copy bytes"), this);
    QAction *clipboardLowOutputAction = new QAction(tr("Copy dust"), this);
    QAction *clipboardChangeAction = new QAction(tr("Copy change"), this);
    connect(clipboardQuantityAction, SIGNAL(triggered()), this, SLOT(coinControlClipboardQuantity()));
    connect(clipboardAmountAction, SIGNAL(triggered()), this, SLOT(coinControlClipboardAmount()));
    connect(clipboardFeeAction, SIGNAL(triggered()), this, SLOT(coinControlClipboardFee()));
    connect(clipboardAfterFeeAction, SIGNAL(triggered()), this, SLOT(coinControlClipboardAfterFee()));
    connect(clipboardBytesAction, SIGNAL(triggered()), this, SLOT(coinControlClipboardBytes()));
    connect(clipboardLowOutputAction, SIGNAL(triggered()), this, SLOT(coinControlClipboardLowOutput()));
    connect(clipboardChangeAction, SIGNAL(triggered()), this, SLOT(coinControlClipboardChange()));
    ui->labelCoinControlQuantity->addAction(clipboardQuantityAction);
    ui->labelCoinControlAmount->addAction(clipboardAmountAction);
    ui->labelCoinControlFee->addAction(clipboardFeeAction);
    ui->labelCoinControlAfterFee->addAction(clipboardAfterFeeAction);
    ui->labelCoinControlBytes->addAction(clipboardBytesAction);
    ui->labelCoinControlLowOutput->addAction(clipboardLowOutputAction);
    ui->labelCoinControlChange->addAction(clipboardChangeAction);

    // DeepOnion: Theme
    ui->pageTitle->setStyleSheet(platformStyle->getThemeManager()->getCurrent()->getMainHeaderStyle());
    ui->labelCoinControlFeatures->setStyleSheet(platformStyle->getThemeManager()->getCurrent()->getSubSectionTitleStyle());
    ui->sendCoinsFormTitle->setStyleSheet(platformStyle->getThemeManager()->getCurrent()->getSubSectionTitleStyle());
    //ui->frameMenu->setStyleSheet(platformStyle->getThemeManager()->getCurrent()->getQFrameSecondaryMenuGeneralStyle());
    ui->labelBalance->setStyleSheet(platformStyle->getThemeManager()->getCurrent()->getQLabelGeneralStyle());
    ui->label->setStyleSheet(platformStyle->getThemeManager()->getCurrent()->getQLabelGeneralStyle());
    ui->clearButton->setStyleSheet(platformStyle->getThemeManager()->getCurrent()->getIconTextButtonStyle());
    ui->addButton->setStyleSheet(platformStyle->getThemeManager()->getCurrent()->getIconTextButtonStyle());
    ui->customFee->setStyleSheet(platformStyle->getThemeManager()->getCurrent()->getPayAmountStyle());
    ui->radioSmartFee->setStyleSheet(platformStyle->getThemeManager()->getCurrent()->getRadioTextStyle());
    ui->radioCustomFee->setStyleSheet(platformStyle->getThemeManager()->getCurrent()->getRadioTextStyle());

    // init transaction fee section
    QSettings settings;
    if (!settings.contains("fFeeSectionMinimized"))
        settings.setValue("fFeeSectionMinimized", true);
    if (!settings.contains("nFeeRadio") && settings.contains("nTransactionFee") && settings.value("nTransactionFee").toLongLong() > 0) // compatibility
        settings.setValue("nFeeRadio", 1); // custom
    if (!settings.contains("nFeeRadio"))
        settings.setValue("nFeeRadio", 0); // recommended
    if (!settings.contains("nSmartFeeSliderPosition"))
        settings.setValue("nSmartFeeSliderPosition", 0);
    if (!settings.contains("nTransactionFee"))
        settings.setValue("nTransactionFee", (qint64)DEFAULT_TRANSACTION_FEE);
    if (!settings.contains("fPayOnlyMinFee"))
        settings.setValue("fPayOnlyMinFee", false);
    ui->groupFee->setId(ui->radioSmartFee, 0);
    ui->groupFee->setId(ui->radioCustomFee, 1);
    ui->groupFee->button((int)std::max(0, std::min(1, settings.value("nFeeRadio").toInt())))->setChecked(true);
    ui->customFee->setValue(settings.value("nTransactionFee").toLongLong());
    ui->checkBoxMinimumFee->setChecked(settings.value("fPayOnlyMinFee").toBool());
    minimizeFeeSection(settings.value("fFeeSectionMinimized").toBool());
}

void SendCoinsDialog::setClientModel(ClientModel *_clientModel)
{
    this->clientModel = _clientModel;

    if (_clientModel) {
        connect(_clientModel, SIGNAL(numBlocksChanged(int,QDateTime,double,bool)), this, SLOT(updateSmartFeeLabel()));
    }
}

void SendCoinsDialog::setModel(WalletModel *_model)
{
    this->model = _model;

    if(_model && _model->getOptionsModel())
    {
        for(int i = 0; i < ui->entries->count(); ++i)
        {
            SendCoinsEntry *entry = qobject_cast<SendCoinsEntry*>(ui->entries->itemAt(i)->widget());
            if(entry)
            {
                entry->setModel(_model);
            }
        }

        setBalance(_model->getBalance(), _model->getUnconfirmedBalance(), _model->getImmatureBalance(), _model->getStakeBalance(),
                   _model->getWatchBalance(), _model->getWatchUnconfirmedBalance(), _model->getWatchImmatureBalance(), _model->getWatchStakeBalance());
        connect(_model, SIGNAL(balanceChanged(CAmount,CAmount,CAmount,CAmount,CAmount,CAmount,CAmount,CAmount)), this, SLOT(setBalance(CAmount,CAmount,CAmount,CAmount,CAmount,CAmount,CAmount,CAmount)));
        connect(_model->getOptionsModel(), SIGNAL(displayUnitChanged(int)), this, SLOT(updateDisplayUnit()));
        updateDisplayUnit();

        // Coin Control
        connect(_model->getOptionsModel(), SIGNAL(displayUnitChanged(int)), this, SLOT(coinControlUpdateLabels()));
        connect(_model->getOptionsModel(), SIGNAL(coinControlFeaturesChanged(bool)), this, SLOT(coinControlFeatureChanged(bool)));
        ui->frameCoinControl->setVisible(_model->getOptionsModel()->getCoinControlFeatures());
        coinControlUpdateLabels();

        // fee section
        for (const int n : confTargets) {
            ui->confTargetSelector->addItem(tr("%1 (%2 blocks)").arg(GUIUtil::formatNiceTimeOffset(n*Params().GetConsensus().nPowTargetSpacing)).arg(n));
        }
        connect(ui->confTargetSelector, SIGNAL(currentIndexChanged(int)), this, SLOT(updateSmartFeeLabel()));
        connect(ui->confTargetSelector, SIGNAL(currentIndexChanged(int)), this, SLOT(coinControlUpdateLabels()));
        connect(ui->groupFee, SIGNAL(buttonClicked(int)), this, SLOT(updateFeeSectionControls()));
        connect(ui->groupFee, SIGNAL(buttonClicked(int)), this, SLOT(coinControlUpdateLabels()));
        connect(ui->customFee, SIGNAL(valueChanged()), this, SLOT(coinControlUpdateLabels()));
        connect(ui->checkBoxMinimumFee, SIGNAL(stateChanged(int)), this, SLOT(setMinimumFee()));
        connect(ui->checkBoxMinimumFee, SIGNAL(stateChanged(int)), this, SLOT(updateFeeSectionControls()));
        connect(ui->checkBoxMinimumFee, SIGNAL(stateChanged(int)), this, SLOT(coinControlUpdateLabels()));
        // DeepOnion: Disable RBF
        // connect(ui->optInRBF, SIGNAL(stateChanged(int)), this, SLOT(updateSmartFeeLabel()));
        // connect(ui->optInRBF, SIGNAL(stateChanged(int)), this, SLOT(coinControlUpdateLabels()));
        ui->customFee->setSingleStep(GetRequiredFee(1000));
        updateFeeSectionControls();
        updateMinFeeLabel();
        updateSmartFeeLabel();

        // set default rbf checkbox state
        // DeepOnion: Disable RBF
        // ui->optInRBF->setCheckState(Qt::Checked);

        // set the smartfee-sliders default value (wallets default conf.target or last stored value)
        QSettings settings;
        if (settings.value("nSmartFeeSliderPosition").toInt() != 0) {
            // migrate nSmartFeeSliderPosition to nConfTarget
            // nConfTarget is available since 0.15 (replaced nSmartFeeSliderPosition)
            int nConfirmTarget = 25 - settings.value("nSmartFeeSliderPosition").toInt(); // 25 == old slider range
            settings.setValue("nConfTarget", nConfirmTarget);
            settings.remove("nSmartFeeSliderPosition");
        }
        if (settings.value("nConfTarget").toInt() == 0)
            ui->confTargetSelector->setCurrentIndex(getIndexForConfTarget(model->getDefaultConfirmTarget()));
        else
            ui->confTargetSelector->setCurrentIndex(getIndexForConfTarget(settings.value("nConfTarget").toInt()));
    }
}

SendCoinsDialog::~SendCoinsDialog()
{
    QSettings settings;
    settings.setValue("fFeeSectionMinimized", fFeeMinimized);
    settings.setValue("nFeeRadio", ui->groupFee->checkedId());
    settings.setValue("nConfTarget", getConfTargetForIndex(ui->confTargetSelector->currentIndex()));
    settings.setValue("nTransactionFee", (qint64)ui->customFee->value());
    settings.setValue("fPayOnlyMinFee", ui->checkBoxMinimumFee->isChecked());

    delete ui;
}

void SendCoinsDialog::on_sendButton_clicked()
{
    if(!model || !model->getOptionsModel())
        return;

    QList<SendCoinsRecipient> recipients;
    bool valid = true;

    for(int i = 0; i < ui->entries->count(); ++i)
    {
        SendCoinsEntry *entry = qobject_cast<SendCoinsEntry*>(ui->entries->itemAt(i)->widget());
        if(entry)
        {
            if(entry->validate())
            {
                recipients.append(entry->getValue());
            }
            else
            {
                valid = false;
            }
        }
    }

    if(!valid || recipients.isEmpty())
    {
        return;
    }

    fNewRecipientAllowed = false;
    WalletModel::UnlockContext ctx(model->requestUnlock());
    if(!ctx.isValid())
    {
        // Unlock wallet was cancelled
        fNewRecipientAllowed = true;
        return;
    }

    // prepare transaction for getting txFee earlier
    WalletModelTransaction currentTransaction(recipients);
    WalletModel::SendCoinsReturn prepareStatus;

    // Always use a CCoinControl instance, use the CoinControlDialog instance if CoinControl has been enabled
    CCoinControl ctrl;
    if (model->getOptionsModel()->getCoinControlFeatures())
        ctrl = *CoinControlDialog::coinControl();

    updateCoinControlState(ctrl);

    prepareStatus = model->prepareTransaction(currentTransaction, ctrl);

    // process prepareStatus and on error generate message shown to user
    processSendCoinsReturn(prepareStatus,
        BitcoinUnits::formatWithUnit(model->getOptionsModel()->getDisplayUnit(), currentTransaction.getTransactionFee()));

    if(prepareStatus.status != WalletModel::OK) {
        fNewRecipientAllowed = true;
        return;
    }
    
    CAmount txFee = currentTransaction.getTransactionFee();

    // Format confirmation message
    QStringList formatted;
    for (const SendCoinsRecipient &rcp : currentTransaction.getRecipients())
    {
        // generate bold amount string
        QString amount = "<b>" + BitcoinUnits::formatHtmlWithUnit(model->getOptionsModel()->getDisplayUnit(), rcp.amount);
        amount.append("</b>");
        // generate monospace address string
        QString address = "<span style='font-family: monospace;'>" + rcp.address;
        address.append("</span>");

        QString recipientElement;

        if (!rcp.paymentRequest.IsInitialized()) // normal payment
        {
            if(rcp.label.length() > 0) // label with address
            {
                recipientElement = tr("%1 to %2").arg(amount, GUIUtil::HtmlEscape(rcp.label));
                recipientElement.append(QString(" (%1)").arg(address));
            }
            else // just address
            {
                recipientElement = tr("%1 to %2").arg(amount, address);
            }
        }
        else if(!rcp.authenticatedMerchant.isEmpty()) // authenticated payment request
        {
            recipientElement = tr("%1 to %2").arg(amount, GUIUtil::HtmlEscape(rcp.authenticatedMerchant));
        }
        else // unauthenticated payment request
        {
            recipientElement = tr("%1 to %2").arg(amount, address);
        }

        formatted.append(recipientElement);
    }

    QString questionString = tr("Are you sure you want to send?");
	if(CoinControlDialog::coinControl()->GetDeepSend())
	{
		questionString = questionString + " Remember with DeepSend 1% fee (minimum 0.01 ONION) will be added to your transaction. Also your minimum balance should be more than the twice of the amount (plus fee) you send. Otherwise please use regular send.";
	}
	
    questionString.append("<br /><br />%1");

    if(txFee > 0)
    {
        // append fee string if a fee is required
        questionString.append("<hr /><span style='color:#aa0000;'>");
        questionString.append(BitcoinUnits::formatHtmlWithUnit(model->getOptionsModel()->getDisplayUnit(), txFee));
        questionString.append("</span> ");
        questionString.append(tr("added as transaction fee"));

        // append transaction size
        questionString.append(" (" + QString::number((double)currentTransaction.getTransactionSize() / 1000) + " kB)");
    }

    // add total amount in all subdivision units
    questionString.append("<hr />");
    CAmount totalAmount = currentTransaction.getTotalTransactionAmount() + txFee;
    QStringList alternativeUnits;
    for (BitcoinUnits::Unit u : BitcoinUnits::availableUnits())
    {
        if(u != model->getOptionsModel()->getDisplayUnit())
            alternativeUnits.append(BitcoinUnits::formatHtmlWithUnit(u, totalAmount));
    }
    questionString.append(tr("Total Amount %1")
        .arg(BitcoinUnits::formatHtmlWithUnit(model->getOptionsModel()->getDisplayUnit(), totalAmount)));
    questionString.append(QString("<span style='font-size:10pt;font-weight:normal;'><br />(=%1)</span>")
        .arg(alternativeUnits.join(" " + tr("or") + "<br />")));

    /* DeepOnion: Disable RBF
    questionString.append("<hr /><span>");
    if (ui->optInRBF->isChecked()) {
        questionString.append(tr("You can increase the fee later (signals Replace-By-Fee, BIP-125)."));
    } else {
        questionString.append(tr("Not signalling Replace-By-Fee, BIP-125."));
    }
    questionString.append("</span>");
    */


    SendConfirmationDialog confirmationDialog(tr("Confirm send coins"),
        questionString.arg(formatted.join("<br />")), SEND_CONFIRM_DELAY, this);
    confirmationDialog.exec();
    QMessageBox::StandardButton retval = (QMessageBox::StandardButton)confirmationDialog.result();

    if(retval != QMessageBox::Yes)
    {
        fNewRecipientAllowed = true;
        return;
    }
    
    // now send the prepared transaction
    WalletModel::SendCoinsReturn sendStatus;
    
    if(CoinControlDialog::coinControl()->GetDeepSend())
    	sendStatus = model->sendCoinsUsingMixer(currentTransaction, &ctrl);
    else
    	sendStatus = model->sendCoins(currentTransaction);
    
    // process sendStatus and on error generate message shown to user
    processSendCoinsReturn(sendStatus);

    if (sendStatus.status == WalletModel::OK)
    {
        accept();
        CoinControlDialog::coinControl()->UnSelectAll();
        coinControlUpdateLabels();
    }
    fNewRecipientAllowed = true;
}

void SendCoinsDialog::clear()
{
    // Remove entries until only one left
    while(ui->entries->count())
    {
        ui->entries->takeAt(0)->widget()->deleteLater();
    }
    addEntry();

    updateTabsAndLabels();
}

void SendCoinsDialog::reject()
{
    clear();
}

void SendCoinsDialog::accept()
{
    clear();
}

SendCoinsEntry *SendCoinsDialog::addEntry()
{
    SendCoinsEntry *entry = new SendCoinsEntry(platformStyle, this);
    entry->setModel(model);
    ui->entries->addWidget(entry);
    connect(entry, SIGNAL(removeEntry(SendCoinsEntry*)), this, SLOT(removeEntry(SendCoinsEntry*)));
    connect(entry, SIGNAL(useAvailableBalance(SendCoinsEntry*)), this, SLOT(useAvailableBalance(SendCoinsEntry*)));
    connect(entry, SIGNAL(payAmountChanged()), this, SLOT(coinControlUpdateLabels()));
    connect(entry, SIGNAL(subtractFeeFromAmountChanged()), this, SLOT(coinControlUpdateLabels()));

    // Focus the field, so that entry can start immediately
    entry->clear();
    entry->setFocus();
    ui->scrollAreaWidgetContents->resize(ui->scrollAreaWidgetContents->sizeHint());
    qApp->processEvents();
    QScrollBar* bar = ui->scrollArea->verticalScrollBar();
    if(bar)
        bar->setSliderPosition(bar->maximum());

    updateTabsAndLabels();
    return entry;
}

void SendCoinsDialog::updateTabsAndLabels()
{
    setupTabChain(0);
    coinControlUpdateLabels();
}

void SendCoinsDialog::removeEntry(SendCoinsEntry* entry)
{
    entry->hide();

    // If the last entry is about to be removed add an empty one
    if (ui->entries->count() == 1)
        addEntry();

    entry->deleteLater();

    updateTabsAndLabels();
}

QWidget *SendCoinsDialog::setupTabChain(QWidget *prev)
{
    for(int i = 0; i < ui->entries->count(); ++i)
    {
        SendCoinsEntry *entry = qobject_cast<SendCoinsEntry*>(ui->entries->itemAt(i)->widget());
        if(entry)
        {
            prev = entry->setupTabChain(prev);
        }
    }
    QWidget::setTabOrder(prev, ui->sendButton);
    QWidget::setTabOrder(ui->sendButton, ui->clearButton);
    QWidget::setTabOrder(ui->clearButton, ui->addButton);
    return ui->addButton;
}

void SendCoinsDialog::setAddress(const QString &address)
{
    SendCoinsEntry *entry = 0;
    // Replace the first entry if it is still unused
    if(ui->entries->count() == 1)
    {
        SendCoinsEntry *first = qobject_cast<SendCoinsEntry*>(ui->entries->itemAt(0)->widget());
        if(first->isClear())
        {
            entry = first;
        }
    }
    if(!entry)
    {
        entry = addEntry();
    }

    entry->setAddress(address);
}

void SendCoinsDialog::pasteEntry(const SendCoinsRecipient &rv)
{
    if(!fNewRecipientAllowed)
        return;

    SendCoinsEntry *entry = 0;
    // Replace the first entry if it is still unused
    if(ui->entries->count() == 1)
    {
        SendCoinsEntry *first = qobject_cast<SendCoinsEntry*>(ui->entries->itemAt(0)->widget());
        if(first->isClear())
        {
            entry = first;
        }
    }
    if(!entry)
    {
        entry = addEntry();
    }

    entry->setValue(rv);
    updateTabsAndLabels();
}

bool SendCoinsDialog::handlePaymentRequest(const SendCoinsRecipient &rv)
{
    // Just paste the entry, all pre-checks
    // are done in paymentserver.cpp.
    pasteEntry(rv);
    return true;
}

void SendCoinsDialog::setBalance(const CAmount& balance, const CAmount& unconfirmedBalance, const CAmount& immatureBalance, const CAmount& stakeBalance,
                                 const CAmount& watchBalance, const CAmount& watchUnconfirmedBalance, const CAmount& watchImmatureBalance, const CAmount& watchStakeBalance)
{
    Q_UNUSED(unconfirmedBalance);
    Q_UNUSED(immatureBalance);
    Q_UNUSED(stakeBalance);
    Q_UNUSED(watchBalance);
    Q_UNUSED(watchUnconfirmedBalance);
    Q_UNUSED(watchImmatureBalance);
    Q_UNUSED(watchStakeBalance);

    if(model && model->getOptionsModel())
    {
        ui->labelBalance->setText(BitcoinUnits::formatWithUnit(model->getOptionsModel()->getDisplayUnit(), balance));
    }
}

void SendCoinsDialog::updateDisplayUnit()
{
    setBalance(model->getBalance(), 0, 0, 0, 0, 0, 0, 0);
    ui->customFee->setDisplayUnit(model->getOptionsModel()->getDisplayUnit());
    updateMinFeeLabel();
    updateSmartFeeLabel();
}

void SendCoinsDialog::processSendCoinsReturn(const WalletModel::SendCoinsReturn &sendCoinsReturn, const QString &msgArg)
{
    QPair<QString, CClientUIInterface::MessageBoxFlags> msgParams;
    // Default to a warning message, override if error message is needed
    msgParams.second = CClientUIInterface::MSG_WARNING;

    // This comment is specific to SendCoinsDialog usage of WalletModel::SendCoinsReturn.
    // WalletModel::TransactionCommitFailed is used only in WalletModel::sendCoins()
    // all others are used only in WalletModel::prepareTransaction()
    switch(sendCoinsReturn.status)
    {
    case WalletModel::InvalidAddress:
        msgParams.first = tr("The recipient address is not valid. Please recheck.");
        break;
    case WalletModel::InvalidAmount:
        msgParams.first = tr("The amount to pay must be larger than 0.");
        break;
    case WalletModel::AmountExceedsBalance:
        msgParams.first = tr("The amount exceeds your balance.");
        break;
    case WalletModel::AmountWithFeeExceedsBalance:
        msgParams.first = tr("The total exceeds your balance when the %1 transaction fee is included.").arg(msgArg);
        break;
    case WalletModel::DuplicateAddress:
        msgParams.first = tr("Duplicate address found: addresses should only be used once each.");
        break;
    case WalletModel::TransactionCreationFailed:
        msgParams.first = tr("Transaction creation failed!");
        msgParams.second = CClientUIInterface::MSG_ERROR;
        break;
    case WalletModel::TransactionCommitFailed:
        msgParams.first = tr("The transaction was rejected with the following reason: %1").arg(sendCoinsReturn.reasonCommitFailed);
        msgParams.second = CClientUIInterface::MSG_ERROR;
        break;
    case WalletModel::AbsurdFee:
        msgParams.first = tr("A fee higher than %1 is considered an absurdly high fee.").arg(BitcoinUnits::formatWithUnit(model->getOptionsModel()->getDisplayUnit(), maxTxFee));
        break;
    case WalletModel::PaymentRequestExpired:
        msgParams.first = tr("Payment request expired.");
        msgParams.second = CClientUIInterface::MSG_ERROR;
        break;
<<<<<<< HEAD
    case WalletModel::DeepSendAmountExceeded:
        msgParams.first = tr("DeepSend only allows maximum of %1 now. Please reduce send amount or use regular send.").arg(BitcoinUnits::formatWithUnit(model->getOptionsModel()->getDisplayUnit(), MAX_ALLOWED_DEEP_SEND));
        break;
    case WalletModel::ServiceNodesNotAvailable:
        msgParams.first = tr("DeepSend requires at least 2 anonymous service nodes available. You don't have enough service nodes connected. Please use regular-send or try later.");
        break;
    case WalletModel::AnotherDeepSendInProgress:
        msgParams.first = tr("Another DeepSend transaction still in progress. Please wait it finishes before starting a new DeepSend.");
        break;
    case WalletModel::NotEnoughReserveForDeepSend:
        msgParams.first = tr("Not enough reserve for DeepSend. You must maintain at least 2X send amount + fee. Please use regular send.");
        break;
    case WalletModel::NotSupportedDeepSendToStealthTx:
        msgParams.first = tr("You can use DeepSend or StealthAddress, but not both.");
        break;
    case WalletModel::StartDeepSendFailed:
        msgParams.first = tr("StartP2pMixerSendProcess failed.");
        break;
      
=======
    case WalletModel::InvalidStealthAddress:
        msgParams.first = tr("The recipient stealth address is not valid. Please recheck.");
        break;
    case WalletModel::StealthAddressAdded:
        msgParams.first = tr("Only one stealth address per transaction can be included.");
        break;
>>>>>>> d8a0f0f2
    // included to prevent a compiler warning.
    case WalletModel::OK:
    default:
        return;
    }
    
    Q_EMIT message(tr("Send Coins"), msgParams.first, msgParams.second);
}

void SendCoinsDialog::minimizeFeeSection(bool fMinimize)
{
    ui->labelFeeMinimized->setVisible(fMinimize);
    ui->buttonChooseFee  ->setVisible(fMinimize);
    ui->buttonMinimizeFee->setVisible(!fMinimize);
    ui->frameFeeSelection->setVisible(!fMinimize);
    ui->horizontalLayoutSmartFee->setContentsMargins(0, (fMinimize ? 0 : 6), 0, 0);
    fFeeMinimized = fMinimize;
}

void SendCoinsDialog::on_buttonChooseFee_clicked()
{
    minimizeFeeSection(false);
}

void SendCoinsDialog::on_buttonMinimizeFee_clicked()
{
    updateFeeMinimizedLabel();
    minimizeFeeSection(true);
}

void SendCoinsDialog::useAvailableBalance(SendCoinsEntry* entry)
{
    // Get CCoinControl instance if CoinControl is enabled or create a new one.
    CCoinControl coin_control;
    if (model->getOptionsModel()->getCoinControlFeatures()) {
        coin_control = *CoinControlDialog::coinControl();
    }

    // Calculate available amount to send.
    CAmount amount = model->getBalance(&coin_control);
    for (int i = 0; i < ui->entries->count(); ++i) {
        SendCoinsEntry* e = qobject_cast<SendCoinsEntry*>(ui->entries->itemAt(i)->widget());
        if (e && !e->isHidden() && e != entry) {
            amount -= e->getValue().amount;
        }
    }

    if (amount > 0) {
      entry->checkSubtractFeeFromAmount();
      entry->setAmount(amount);
    } else {
      entry->setAmount(0);
    }
}

void SendCoinsDialog::setMinimumFee()
{
    ui->customFee->setValue(GetRequiredFee(1000));
}

void SendCoinsDialog::updateFeeSectionControls()
{
    ui->confTargetSelector      ->setEnabled(ui->radioSmartFee->isChecked());
    ui->labelSmartFee           ->setEnabled(ui->radioSmartFee->isChecked());
    ui->labelSmartFee2          ->setEnabled(ui->radioSmartFee->isChecked());
    ui->labelSmartFee3          ->setEnabled(ui->radioSmartFee->isChecked());
    ui->labelFeeEstimation      ->setEnabled(ui->radioSmartFee->isChecked());
    ui->checkBoxMinimumFee      ->setEnabled(ui->radioCustomFee->isChecked());
    ui->labelMinFeeWarning      ->setEnabled(ui->radioCustomFee->isChecked());
    ui->labelCustomPerKilobyte  ->setEnabled(ui->radioCustomFee->isChecked() && !ui->checkBoxMinimumFee->isChecked());
    ui->customFee               ->setEnabled(ui->radioCustomFee->isChecked() && !ui->checkBoxMinimumFee->isChecked());
}

void SendCoinsDialog::updateFeeMinimizedLabel()
{
    if(!model || !model->getOptionsModel())
        return;

    if (ui->radioSmartFee->isChecked())
        ui->labelFeeMinimized->setText(ui->labelSmartFee->text());
    else {
        ui->labelFeeMinimized->setText(BitcoinUnits::formatWithUnit(model->getOptionsModel()->getDisplayUnit(), ui->customFee->value()) + "/kB");
    }
}

void SendCoinsDialog::updateMinFeeLabel()
{
    if (model && model->getOptionsModel())
        ui->checkBoxMinimumFee->setText(tr("Pay only the required fee of %1").arg(
            BitcoinUnits::formatWithUnit(model->getOptionsModel()->getDisplayUnit(), GetRequiredFee(1000)) + "/kB")
        );
}

void SendCoinsDialog::updateCoinControlState(CCoinControl& ctrl)
{
    if (ui->radioCustomFee->isChecked()) {
        ctrl.m_feerate = CFeeRate(ui->customFee->value());
    } else {
        ctrl.m_feerate.reset();
    }
    // Avoid using global defaults when sending money from the GUI
    // Either custom fee will be used or if not selected, the confirmation target from dropdown box
    ctrl.m_confirm_target = getConfTargetForIndex(ui->confTargetSelector->currentIndex());
    // DeepOnion: Disabled RBF UI
    //ctrl.signalRbf = ui->optInRBF->isChecked();
}

void SendCoinsDialog::updateSmartFeeLabel()
{
    if(!model || !model->getOptionsModel())
        return;
    CCoinControl coin_control;
    updateCoinControlState(coin_control);
    coin_control.m_feerate.reset(); // Explicitly use only fee estimation rate for smart fee labels
    FeeCalculation feeCalc;
    CFeeRate feeRate = CFeeRate(GetMinimumFee(1000, coin_control, ::mempool, ::feeEstimator, &feeCalc));

    ui->labelSmartFee->setText(BitcoinUnits::formatWithUnit(model->getOptionsModel()->getDisplayUnit(), feeRate.GetFeePerK()) + "/kB");

    if (feeCalc.reason == FeeReason::FALLBACK) {
        ui->labelSmartFee2->show(); // (Smart fee not initialized yet. This usually takes a few blocks...)
        ui->labelFeeEstimation->setText("");
        ui->fallbackFeeWarningLabel->setVisible(true);
        int lightness = ui->fallbackFeeWarningLabel->palette().color(QPalette::WindowText).lightness();
        QColor warning_colour(255 - (lightness / 5), 176 - (lightness / 3), 48 - (lightness / 14));
        ui->fallbackFeeWarningLabel->setStyleSheet("QLabel { color: " + warning_colour.name() + "; }");
        ui->fallbackFeeWarningLabel->setIndent(QFontMetrics(ui->fallbackFeeWarningLabel->font()).width("x"));
    }
    else
    {
        ui->labelSmartFee2->hide();
        ui->labelFeeEstimation->setText(tr("Estimated to begin confirmation within %n block(s).", "", feeCalc.returnedTarget));
        ui->fallbackFeeWarningLabel->setVisible(false);
    }

    updateFeeMinimizedLabel();
}

// Coin Control: copy label "Quantity" to clipboard
void SendCoinsDialog::coinControlClipboardQuantity()
{
    GUIUtil::setClipboard(ui->labelCoinControlQuantity->text());
}

// Coin Control: copy label "Amount" to clipboard
void SendCoinsDialog::coinControlClipboardAmount()
{
    GUIUtil::setClipboard(ui->labelCoinControlAmount->text().left(ui->labelCoinControlAmount->text().indexOf(" ")));
}

// Coin Control: copy label "Fee" to clipboard
void SendCoinsDialog::coinControlClipboardFee()
{
    GUIUtil::setClipboard(ui->labelCoinControlFee->text().left(ui->labelCoinControlFee->text().indexOf(" ")).replace(ASYMP_UTF8, ""));
}

// Coin Control: copy label "After fee" to clipboard
void SendCoinsDialog::coinControlClipboardAfterFee()
{
    GUIUtil::setClipboard(ui->labelCoinControlAfterFee->text().left(ui->labelCoinControlAfterFee->text().indexOf(" ")).replace(ASYMP_UTF8, ""));
}

// Coin Control: copy label "Bytes" to clipboard
void SendCoinsDialog::coinControlClipboardBytes()
{
    GUIUtil::setClipboard(ui->labelCoinControlBytes->text().replace(ASYMP_UTF8, ""));
}

// Coin Control: copy label "Dust" to clipboard
void SendCoinsDialog::coinControlClipboardLowOutput()
{
    GUIUtil::setClipboard(ui->labelCoinControlLowOutput->text());
}

// Coin Control: copy label "Change" to clipboard
void SendCoinsDialog::coinControlClipboardChange()
{
    GUIUtil::setClipboard(ui->labelCoinControlChange->text().left(ui->labelCoinControlChange->text().indexOf(" ")).replace(ASYMP_UTF8, ""));
}

// Coin Control: settings menu - coin control enabled/disabled by user
void SendCoinsDialog::coinControlFeatureChanged(bool checked)
{
    ui->frameCoinControl->setVisible(checked);

    if (!checked && model) // coin control features disabled
        CoinControlDialog::coinControl()->SetNull();

    coinControlUpdateLabels();
}

// Coin Control: button inputs -> show actual coin control dialog
void SendCoinsDialog::coinControlButtonClicked()
{
    CoinControlDialog dlg(platformStyle);
    dlg.setModel(model);
    dlg.exec();
    coinControlUpdateLabels();
}

// Coin Control: checkbox custom change address
void SendCoinsDialog::coinControlChangeChecked(int state)
{
    if (state == Qt::Unchecked)
    {
        CoinControlDialog::coinControl()->destChange = CNoDestination();
        ui->labelCoinControlChangeLabel->clear();
    }
    else
        // use this to re-validate an already entered address
        coinControlChangeEdited(ui->lineEditCoinControlChange->text());

    ui->lineEditCoinControlChange->setEnabled((state == Qt::Checked));
}

// Coin Control: custom change address changed
void SendCoinsDialog::coinControlChangeEdited(const QString& text)
{
    if (model && model->getAddressTableModel())
    {
        // Default to no change address until verified
        CoinControlDialog::coinControl()->destChange = CNoDestination();
        ui->labelCoinControlChangeLabel->setStyleSheet("QLabel{color:red;}");

        const CTxDestination dest = DecodeDestination(text.toStdString());

        if (text.isEmpty()) // Nothing entered
        {
            ui->labelCoinControlChangeLabel->setText("");
        }
        else if (!IsValidDestination(dest)) // Invalid address
        {
            ui->labelCoinControlChangeLabel->setText(tr("Warning: Invalid DeepOnion address"));
        }
        else // Valid address
        {
            if (!model->IsSpendable(dest)) {
                ui->labelCoinControlChangeLabel->setText(tr("Warning: Unknown change address"));

                // confirmation dialog
                QMessageBox::StandardButton btnRetVal = QMessageBox::question(this, tr("Confirm custom change address"), tr("The address you selected for change is not part of this wallet. Any or all funds in your wallet may be sent to this address. Are you sure?"),
                    QMessageBox::Yes | QMessageBox::Cancel, QMessageBox::Cancel);

                if(btnRetVal == QMessageBox::Yes)
                    CoinControlDialog::coinControl()->destChange = dest;
                else
                {
                    ui->lineEditCoinControlChange->setText("");
                    ui->labelCoinControlChangeLabel->setStyleSheet("QLabel{color:black;}");
                    ui->labelCoinControlChangeLabel->setText("");
                }
            }
            else // Known change address
            {
                ui->labelCoinControlChangeLabel->setStyleSheet("QLabel{color:black;}");

                // Query label
                QString associatedLabel = model->getAddressTableModel()->labelForAddress(text);
                if (!associatedLabel.isEmpty())
                    ui->labelCoinControlChangeLabel->setText(associatedLabel);
                else
                    ui->labelCoinControlChangeLabel->setText(tr("(no label)"));

                CoinControlDialog::coinControl()->destChange = dest;
            }
        }
    }
}

// Coin Control: update labels
void SendCoinsDialog::coinControlUpdateLabels()
{
    if (!model || !model->getOptionsModel())
        return;

    updateCoinControlState(*CoinControlDialog::coinControl());

    // set pay amounts
    CoinControlDialog::payAmounts.clear();
    CoinControlDialog::fSubtractFeeFromAmount = false;

    for(int i = 0; i < ui->entries->count(); ++i)
    {
        SendCoinsEntry *entry = qobject_cast<SendCoinsEntry*>(ui->entries->itemAt(i)->widget());
        if(entry && !entry->isHidden())
        {
            SendCoinsRecipient rcp = entry->getValue();
            CoinControlDialog::payAmounts.append(rcp.amount);
            if (rcp.fSubtractFeeFromAmount)
                CoinControlDialog::fSubtractFeeFromAmount = true;
        }
    }

    if (CoinControlDialog::coinControl()->HasSelected())
    {
        // actual coin control calculation
        CoinControlDialog::updateLabels(model, this);

        // show coin control stats
        ui->labelCoinControlAutomaticallySelected->hide();
        ui->widgetCoinControl->show();
    }
    else
    {
        // hide coin control stats
        ui->labelCoinControlAutomaticallySelected->show();
        ui->widgetCoinControl->hide();
        ui->labelCoinControlInsuffFunds->hide();
    }
}

void SendCoinsDialog::refreshStyle()
{
    // DeepOnion: Theme
    ui->pageTitle->setStyleSheet(platformStyle->getThemeManager()->getCurrent()->getMainHeaderStyle());
    ui->labelCoinControlFeatures->setStyleSheet(platformStyle->getThemeManager()->getCurrent()->getSubSectionTitleStyle());
    ui->sendCoinsFormTitle->setStyleSheet(platformStyle->getThemeManager()->getCurrent()->getSubSectionTitleStyle());
    //ui->frameMenu->setStyleSheet(platformStyle->getThemeManager()->getCurrent()->getQFrameSecondaryMenuGeneralStyle());
    ui->labelBalance->setStyleSheet(platformStyle->getThemeManager()->getCurrent()->getQLabelGeneralStyle());
    ui->label->setStyleSheet(platformStyle->getThemeManager()->getCurrent()->getQLabelGeneralStyle());
    ui->clearButton->setStyleSheet(platformStyle->getThemeManager()->getCurrent()->getIconTextButtonStyle());
    ui->addButton->setStyleSheet(platformStyle->getThemeManager()->getCurrent()->getIconTextButtonStyle());
    ui->customFee->setStyleSheet(platformStyle->getThemeManager()->getCurrent()->getPayAmountStyle());
    ui->radioSmartFee->setStyleSheet(platformStyle->getThemeManager()->getCurrent()->getRadioTextStyle());
    ui->radioCustomFee->setStyleSheet(platformStyle->getThemeManager()->getCurrent()->getRadioTextStyle());

    for(int i = 0; i < ui->entries->count(); ++i)
    {
        SendCoinsEntry *entry = qobject_cast<SendCoinsEntry*>(ui->entries->itemAt(i)->widget());
        if(entry)
        {
            entry->refreshStyle();
        }
    }
}

SendConfirmationDialog::SendConfirmationDialog(const QString &title, const QString &text, int _secDelay,
    QWidget *parent) :
    QMessageBox(QMessageBox::Question, title, text, QMessageBox::Yes | QMessageBox::Cancel, parent), secDelay(_secDelay)
{
    setDefaultButton(QMessageBox::Cancel);
    yesButton = button(QMessageBox::Yes);
    updateYesButton();
    connect(&countDownTimer, SIGNAL(timeout()), this, SLOT(countDown()));
}

int SendConfirmationDialog::exec()
{
    updateYesButton();
    countDownTimer.start(1000);
    return QMessageBox::exec();
}

void SendConfirmationDialog::countDown()
{
    secDelay--;
    updateYesButton();

    if(secDelay <= 0)
    {
        countDownTimer.stop();
    }
}

void SendConfirmationDialog::updateYesButton()
{
    if(secDelay > 0)
    {
        yesButton->setEnabled(false);
        yesButton->setText(tr("Yes") + " (" + QString::number(secDelay) + ")");
    }
    else
    {
        yesButton->setEnabled(true);
        yesButton->setText(tr("Yes"));
    }
}

void SendCoinsDialog::deepSendChecked(int state)
{
    if (state == Qt::Checked)
    	CoinControlDialog::coinControl()->SetDeepSend(true);
    else
    	CoinControlDialog::coinControl()->SetDeepSend(false);
}<|MERGE_RESOLUTION|>--- conflicted
+++ resolved
@@ -601,7 +601,6 @@
         msgParams.first = tr("Payment request expired.");
         msgParams.second = CClientUIInterface::MSG_ERROR;
         break;
-<<<<<<< HEAD
     case WalletModel::DeepSendAmountExceeded:
         msgParams.first = tr("DeepSend only allows maximum of %1 now. Please reduce send amount or use regular send.").arg(BitcoinUnits::formatWithUnit(model->getOptionsModel()->getDisplayUnit(), MAX_ALLOWED_DEEP_SEND));
         break;
@@ -620,15 +619,13 @@
     case WalletModel::StartDeepSendFailed:
         msgParams.first = tr("StartP2pMixerSendProcess failed.");
         break;
-      
-=======
     case WalletModel::InvalidStealthAddress:
         msgParams.first = tr("The recipient stealth address is not valid. Please recheck.");
         break;
     case WalletModel::StealthAddressAdded:
         msgParams.first = tr("Only one stealth address per transaction can be included.");
         break;
->>>>>>> d8a0f0f2
+
     // included to prevent a compiler warning.
     case WalletModel::OK:
     default:
