// Copyright (c) 2010 Satoshi Nakamoto
// Copyright (c) 2009-2017 The Bitcoin Core developers
// Distributed under the MIT software license, see the accompanying
// file COPYING or http://www.opensource.org/licenses/mit-license.php.

#include <rpc/blockchain.h>

#include <amount.h>
#include <chain.h>
#include <chainparams.h>
#include <checkpoints.h>
#include <coins.h>
#include <consensus/validation.h>
#include <validation.h>
#include <core_io.h>
#include <policy/feerate.h>
#include <policy/policy.h>
#include <primitives/transaction.h>
#include <rpc/server.h>
#include <streams.h>
#include <sync.h>
#include <txdb.h>
#include <txmempool.h>
#include <util.h>
#include <utilstrencodings.h>
#include <hash.h>
#include <validationinterface.h>
#include <warnings.h>

#include <stdint.h>

#include <univalue.h>

#include <boost/thread/thread.hpp> // boost::thread::interrupt

#include <mutex>
#include <condition_variable>

struct CUpdatedBlock
{
    uint256 hash;
    int height;
};

static std::mutex cs_blockchange;
static std::condition_variable cond_blockchange;
static CUpdatedBlock latestblock;

extern void TxToJSON(const CTransaction& tx, const uint256 hashBlock, UniValue& entry);

/* Calculate the difficulty for a given block index,
 * or the block index of the given chain.
 */
double GetDifficulty(const CChain& chain, const CBlockIndex* blockindex)
{
    if (blockindex == nullptr)
    {
        if (chain.Tip() == nullptr)
            return 1.0;
        else
            blockindex = chain.Tip();
    }

    int nShift = (blockindex->nBits >> 24) & 0xff;
    double dDiff =
        (double)0x0000ffff / (double)(blockindex->nBits & 0x00ffffff);

    while (nShift < 29)
    {
        dDiff *= 256.0;
        nShift++;
    }
    while (nShift > 29)
    {
        dDiff /= 256.0;
        nShift--;
    }

    return dDiff;
}

double GetPoSKernelPS()
{
    int nPoSInterval = 60;
    double dStakeKernelsTriedAvg = 0;
    int nStakesHandled = 0, nStakesTime = 0;

    CBlockIndex* pindex = pindexBestHeader;
    CBlockIndex* pindexPrevStake = NULL;

    while (pindex && nStakesHandled < nPoSInterval)
    {
        if (pindex->IsProofOfStake())
        {
            dStakeKernelsTriedAvg += GetDifficulty(pindex) * 4294967296.0;
            nStakesTime += pindexPrevStake ? (pindexPrevStake->nTime - pindex->nTime) : 0;
            pindexPrevStake = pindex;
            nStakesHandled++;
        }

        pindex = pindex->pprev;
    }

    return nStakesTime ? dStakeKernelsTriedAvg / nStakesTime : 0;
}

double GetDifficulty(const CBlockIndex* blockindex)
{
    return GetDifficulty(chainActive, blockindex);
}

UniValue blockheaderToJSON(const CBlockIndex* blockindex)
{
    AssertLockHeld(cs_main);
    UniValue result(UniValue::VOBJ);
    result.push_back(Pair("hash", blockindex->GetBlockHash().GetHex()));
    int confirmations = -1;
    // Only report confirmations if the block is on the main chain
    if (chainActive.Contains(blockindex))
        confirmations = chainActive.Height() - blockindex->nHeight + 1;
    result.push_back(Pair("confirmations", confirmations));
    result.push_back(Pair("height", blockindex->nHeight));
    result.push_back(Pair("version", blockindex->nVersion));
    result.push_back(Pair("versionHex", strprintf("%08x", blockindex->nVersion)));
    result.push_back(Pair("merkleroot", blockindex->hashMerkleRoot.GetHex()));
    result.push_back(Pair("time", (int64_t)blockindex->nTime));
    result.push_back(Pair("mediantime", (int64_t)blockindex->GetMedianTimePast()));
    result.push_back(Pair("nonce", (uint64_t)blockindex->nNonce));
    result.push_back(Pair("bits", strprintf("%08x", blockindex->nBits)));
    result.push_back(Pair("difficulty", GetDifficulty(blockindex)));
    result.push_back(Pair("chainwork", blockindex->nChainWork.GetHex()));

    if (blockindex->pprev)
        result.push_back(Pair("previousblockhash", blockindex->pprev->GetBlockHash().GetHex()));
    CBlockIndex *pnext = chainActive.Next(blockindex);
    if (pnext)
        result.push_back(Pair("nextblockhash", pnext->GetBlockHash().GetHex()));
    return result;
}

UniValue blockToJSON(const CBlock& block, const CBlockIndex* blockindex, bool txDetails)
{
    AssertLockHeld(cs_main);
    UniValue result(UniValue::VOBJ);
    result.push_back(Pair("hash", blockindex->GetBlockHash().GetHex()));
    int confirmations = -1;
    // Only report confirmations if the block is on the main chain
    if (chainActive.Contains(blockindex))
        confirmations = chainActive.Height() - blockindex->nHeight + 1;
    result.push_back(Pair("confirmations", confirmations));
    result.push_back(Pair("strippedsize", (int)::GetSerializeSize(block, SER_NETWORK, PROTOCOL_VERSION | SERIALIZE_TRANSACTION_NO_WITNESS)));
    result.push_back(Pair("size", (int)::GetSerializeSize(block, SER_NETWORK, PROTOCOL_VERSION)));
    result.push_back(Pair("weight", (int)::GetBlockWeight(block)));
    result.push_back(Pair("height", blockindex->nHeight));
    result.push_back(Pair("version", block.nVersion));
    result.push_back(Pair("versionHex", strprintf("%08x", block.nVersion)));
    result.push_back(Pair("merkleroot", block.hashMerkleRoot.GetHex()));
    UniValue txs(UniValue::VARR);
    for(const auto& tx : block.vtx)
    {
        if(txDetails)
        {
            UniValue objTx(UniValue::VOBJ);
            TxToUniv(*tx, uint256(), objTx, true, RPCSerializationFlags());
            txs.push_back(objTx);
        }
        else
            txs.push_back(tx->GetHash().GetHex());
    }
    result.push_back(Pair("tx", txs));
    result.push_back(Pair("time", block.GetBlockTime()));
    result.push_back(Pair("mediantime", (int64_t)blockindex->GetMedianTimePast()));
    result.push_back(Pair("nonce", (uint64_t)block.nNonce));
    result.push_back(Pair("bits", strprintf("%08x", block.nBits)));
    result.push_back(Pair("difficulty", GetDifficulty(blockindex)));
    result.push_back(Pair("chainwork", blockindex->nChainWork.GetHex()));
    result.push_back(Pair("proofhash", blockindex->IsProofOfStake()? blockindex->hashProofOfStake.GetHex() : blockindex->GetBlockHash().GetHex()));
    result.push_back(Pair("entropybit", (int)blockindex->GetStakeEntropyBit()));
    result.push_back(Pair("modifier", strprintf("%016" PRIx64, blockindex->nStakeModifier)));
    result.push_back(Pair("modifierchecksum", strprintf("%08x", blockindex->nStakeModifierChecksum)));
    if(blockindex->IsProofOfStake()) {
        result.push_back(Pair("signature", HexStr(block.vchBlockSig.begin(), block.vchBlockSig.end())));
    }

    if (blockindex->pprev)
        result.push_back(Pair("previousblockhash", blockindex->pprev->GetBlockHash().GetHex()));
    CBlockIndex *pnext = chainActive.Next(blockindex);
    if (pnext)
        result.push_back(Pair("nextblockhash", pnext->GetBlockHash().GetHex()));
    return result;
}

UniValue getblockcount(const JSONRPCRequest& request)
{
    if (request.fHelp || request.params.size() != 0)
        throw std::runtime_error(
            "getblockcount\n"
            "\nReturns the number of blocks in the longest blockchain.\n"
            "\nResult:\n"
            "n    (numeric) The current block count\n"
            "\nExamples:\n"
            + HelpExampleCli("getblockcount", "")
            + HelpExampleRpc("getblockcount", "")
        );

    LOCK(cs_main);
    return chainActive.Height();
}

UniValue getbestblockhash(const JSONRPCRequest& request)
{
    if (request.fHelp || request.params.size() != 0)
        throw std::runtime_error(
            "getbestblockhash\n"
            "\nReturns the hash of the best (tip) block in the longest blockchain.\n"
            "\nResult:\n"
            "\"hex\"      (string) the block hash hex encoded\n"
            "\nExamples:\n"
            + HelpExampleCli("getbestblockhash", "")
            + HelpExampleRpc("getbestblockhash", "")
        );

    LOCK(cs_main);
    return chainActive.Tip()->GetBlockHash().GetHex();
}

void RPCNotifyBlockChange(bool ibd, const CBlockIndex * pindex)
{
    if(pindex) {
        std::lock_guard<std::mutex> lock(cs_blockchange);
        latestblock.hash = pindex->GetBlockHash();
        latestblock.height = pindex->nHeight;
    }
    cond_blockchange.notify_all();
}

UniValue waitfornewblock(const JSONRPCRequest& request)
{
    if (request.fHelp || request.params.size() > 1)
        throw std::runtime_error(
            "waitfornewblock (timeout)\n"
            "\nWaits for a specific new block and returns useful info about it.\n"
            "\nReturns the current block on timeout or exit.\n"
            "\nArguments:\n"
            "1. timeout (int, optional, default=0) Time in milliseconds to wait for a response. 0 indicates no timeout.\n"
            "\nResult:\n"
            "{                           (json object)\n"
            "  \"hash\" : {       (string) The blockhash\n"
            "  \"height\" : {     (int) Block height\n"
            "}\n"
            "\nExamples:\n"
            + HelpExampleCli("waitfornewblock", "1000")
            + HelpExampleRpc("waitfornewblock", "1000")
        );
    int timeout = 0;
    if (!request.params[0].isNull())
        timeout = request.params[0].get_int();

    CUpdatedBlock block;
    {
        std::unique_lock<std::mutex> lock(cs_blockchange);
        block = latestblock;
        if(timeout)
            cond_blockchange.wait_for(lock, std::chrono::milliseconds(timeout), [&block]{return latestblock.height != block.height || latestblock.hash != block.hash || !IsRPCRunning(); });
        else
            cond_blockchange.wait(lock, [&block]{return latestblock.height != block.height || latestblock.hash != block.hash || !IsRPCRunning(); });
        block = latestblock;
    }
    UniValue ret(UniValue::VOBJ);
    ret.push_back(Pair("hash", block.hash.GetHex()));
    ret.push_back(Pair("height", block.height));
    return ret;
}

UniValue waitforblock(const JSONRPCRequest& request)
{
    if (request.fHelp || request.params.size() < 1 || request.params.size() > 2)
        throw std::runtime_error(
            "waitforblock <blockhash> (timeout)\n"
            "\nWaits for a specific new block and returns useful info about it.\n"
            "\nReturns the current block on timeout or exit.\n"
            "\nArguments:\n"
            "1. \"blockhash\" (required, string) Block hash to wait for.\n"
            "2. timeout       (int, optional, default=0) Time in milliseconds to wait for a response. 0 indicates no timeout.\n"
            "\nResult:\n"
            "{                           (json object)\n"
            "  \"hash\" : {       (string) The blockhash\n"
            "  \"height\" : {     (int) Block height\n"
            "}\n"
            "\nExamples:\n"
            + HelpExampleCli("waitforblock", "\"0000000000079f8ef3d2c688c244eb7a4570b24c9ed7b4a8c619eb02596f8862\", 1000")
            + HelpExampleRpc("waitforblock", "\"0000000000079f8ef3d2c688c244eb7a4570b24c9ed7b4a8c619eb02596f8862\", 1000")
        );
    int timeout = 0;

    uint256 hash = uint256S(request.params[0].get_str());

    if (!request.params[1].isNull())
        timeout = request.params[1].get_int();

    CUpdatedBlock block;
    {
        std::unique_lock<std::mutex> lock(cs_blockchange);
        if(timeout)
            cond_blockchange.wait_for(lock, std::chrono::milliseconds(timeout), [&hash]{return latestblock.hash == hash || !IsRPCRunning();});
        else
            cond_blockchange.wait(lock, [&hash]{return latestblock.hash == hash || !IsRPCRunning(); });
        block = latestblock;
    }

    UniValue ret(UniValue::VOBJ);
    ret.push_back(Pair("hash", block.hash.GetHex()));
    ret.push_back(Pair("height", block.height));
    return ret;
}

UniValue waitforblockheight(const JSONRPCRequest& request)
{
    if (request.fHelp || request.params.size() < 1 || request.params.size() > 2)
        throw std::runtime_error(
            "waitforblockheight <height> (timeout)\n"
            "\nWaits for (at least) block height and returns the height and hash\n"
            "of the current tip.\n"
            "\nReturns the current block on timeout or exit.\n"
            "\nArguments:\n"
            "1. height  (required, int) Block height to wait for (int)\n"
            "2. timeout (int, optional, default=0) Time in milliseconds to wait for a response. 0 indicates no timeout.\n"
            "\nResult:\n"
            "{                           (json object)\n"
            "  \"hash\" : {       (string) The blockhash\n"
            "  \"height\" : {     (int) Block height\n"
            "}\n"
            "\nExamples:\n"
            + HelpExampleCli("waitforblockheight", "\"100\", 1000")
            + HelpExampleRpc("waitforblockheight", "\"100\", 1000")
        );
    int timeout = 0;

    int height = request.params[0].get_int();

    if (!request.params[1].isNull())
        timeout = request.params[1].get_int();

    CUpdatedBlock block;
    {
        std::unique_lock<std::mutex> lock(cs_blockchange);
        if(timeout)
            cond_blockchange.wait_for(lock, std::chrono::milliseconds(timeout), [&height]{return latestblock.height >= height || !IsRPCRunning();});
        else
            cond_blockchange.wait(lock, [&height]{return latestblock.height >= height || !IsRPCRunning(); });
        block = latestblock;
    }
    UniValue ret(UniValue::VOBJ);
    ret.push_back(Pair("hash", block.hash.GetHex()));
    ret.push_back(Pair("height", block.height));
    return ret;
}

UniValue syncwithvalidationinterfacequeue(const JSONRPCRequest& request)
{
    if (request.fHelp || request.params.size() > 0) {
        throw std::runtime_error(
            "syncwithvalidationinterfacequeue\n"
            "\nWaits for the validation interface queue to catch up on everything that was there when we entered this function.\n"
            "\nExamples:\n"
            + HelpExampleCli("syncwithvalidationinterfacequeue","")
            + HelpExampleRpc("syncwithvalidationinterfacequeue","")
        );
    }
    SyncWithValidationInterfaceQueue();
    return NullUniValue;
}

UniValue getdifficulty(const JSONRPCRequest& request)
{
    if (request.fHelp || request.params.size() != 0)
        throw std::runtime_error(
            "getdifficulty\n"
            "\nReturns the proof-of-work difficulty as a multiple of the minimum difficulty.\n"
            
            "\nResult:\n"
            "n.nnn       (numeric) the proof-of-work difficulty as a multiple of the minimum difficulty.\n"
            "\nExamples:\n"
            + HelpExampleCli("getdifficulty", "")
            + HelpExampleRpc("getdifficulty", "")
        );

    LOCK(cs_main);
    UniValue obj(UniValue::VOBJ);
    obj.push_back(Pair("proof-of-work",        GetDifficulty(GetLastBlockIndex(pindexBestHeader, false))));
    obj.push_back(Pair("proof-of-stake",       GetDifficulty(GetLastBlockIndex(pindexBestHeader, true))));
    obj.push_back(Pair("search-interval",      (int)nLastCoinStakeSearchInterval));
    return obj;
}

std::string EntryDescriptionString()
{
    return "    \"size\" : n,             (numeric) virtual transaction size as defined in BIP 141. This is different from actual serialized size for witness transactions as witness data is discounted.\n"
           "    \"fee\" : n,              (numeric) transaction fee in " + CURRENCY_UNIT + "\n"
           "    \"modifiedfee\" : n,      (numeric) transaction fee with fee deltas used for mining priority\n"
           "    \"time\" : n,             (numeric) local time transaction entered pool in seconds since 1 Jan 1970 GMT\n"
           "    \"height\" : n,           (numeric) block height when transaction entered pool\n"
           "    \"descendantcount\" : n,  (numeric) number of in-mempool descendant transactions (including this one)\n"
           "    \"descendantsize\" : n,   (numeric) virtual transaction size of in-mempool descendants (including this one)\n"
           "    \"descendantfees\" : n,   (numeric) modified fees (see above) of in-mempool descendants (including this one)\n"
           "    \"ancestorcount\" : n,    (numeric) number of in-mempool ancestor transactions (including this one)\n"
           "    \"ancestorsize\" : n,     (numeric) virtual transaction size of in-mempool ancestors (including this one)\n"
           "    \"ancestorfees\" : n,     (numeric) modified fees (see above) of in-mempool ancestors (including this one)\n"
           "    \"wtxid\" : hash,         (string) hash of serialized transaction, including witness data\n"
           "    \"depends\" : [           (array) unconfirmed transactions used as inputs for this transaction\n"
           "        \"transactionid\",    (string) parent transaction id\n"
           "       ... ]\n";
}

void entryToJSON(UniValue &info, const CTxMemPoolEntry &e)
{
    AssertLockHeld(mempool.cs);

    info.push_back(Pair("size", (int)e.GetTxSize()));
    info.push_back(Pair("fee", ValueFromAmount(e.GetFee())));
    info.push_back(Pair("modifiedfee", ValueFromAmount(e.GetModifiedFee())));
    info.push_back(Pair("time", e.GetTime()));
    info.push_back(Pair("height", (int)e.GetHeight()));
    info.push_back(Pair("descendantcount", e.GetCountWithDescendants()));
    info.push_back(Pair("descendantsize", e.GetSizeWithDescendants()));
    info.push_back(Pair("descendantfees", e.GetModFeesWithDescendants()));
    info.push_back(Pair("ancestorcount", e.GetCountWithAncestors()));
    info.push_back(Pair("ancestorsize", e.GetSizeWithAncestors()));
    info.push_back(Pair("ancestorfees", e.GetModFeesWithAncestors()));
    info.push_back(Pair("wtxid", mempool.vTxHashes[e.vTxHashesIdx].first.ToString()));
    const CTransaction& tx = e.GetTx();
    std::set<std::string> setDepends;
    for (const CTxIn& txin : tx.vin)
    {
        if (mempool.exists(txin.prevout.hash))
            setDepends.insert(txin.prevout.hash.ToString());
    }

    UniValue depends(UniValue::VARR);
    for (const std::string& dep : setDepends)
    {
        depends.push_back(dep);
    }

    info.push_back(Pair("depends", depends));
}

UniValue mempoolToJSON(bool fVerbose)
{
    if (fVerbose)
    {
        LOCK(mempool.cs);
        UniValue o(UniValue::VOBJ);
        for (const CTxMemPoolEntry& e : mempool.mapTx)
        {
            const uint256& hash = e.GetTx().GetHash();
            UniValue info(UniValue::VOBJ);
            entryToJSON(info, e);
            o.push_back(Pair(hash.ToString(), info));
        }
        return o;
    }
    else
    {
        std::vector<uint256> vtxid;
        mempool.queryHashes(vtxid);

        UniValue a(UniValue::VARR);
        for (const uint256& hash : vtxid)
            a.push_back(hash.ToString());

        return a;
    }
}

UniValue getrawmempool(const JSONRPCRequest& request)
{
    if (request.fHelp || request.params.size() > 1)
        throw std::runtime_error(
            "getrawmempool ( verbose )\n"
            "\nReturns all transaction ids in memory pool as a json array of string transaction ids.\n"
            "\nHint: use getmempoolentry to fetch a specific transaction from the mempool.\n"
            "\nArguments:\n"
            "1. verbose (boolean, optional, default=false) True for a json object, false for array of transaction ids\n"
            "\nResult: (for verbose = false):\n"
            "[                     (json array of string)\n"
            "  \"transactionid\"     (string) The transaction id\n"
            "  ,...\n"
            "]\n"
            "\nResult: (for verbose = true):\n"
            "{                           (json object)\n"
            "  \"transactionid\" : {       (json object)\n"
            + EntryDescriptionString()
            + "  }, ...\n"
            "}\n"
            "\nExamples:\n"
            + HelpExampleCli("getrawmempool", "true")
            + HelpExampleRpc("getrawmempool", "true")
        );

    bool fVerbose = false;
    if (!request.params[0].isNull())
        fVerbose = request.params[0].get_bool();

    return mempoolToJSON(fVerbose);
}

UniValue getmempoolancestors(const JSONRPCRequest& request)
{
    if (request.fHelp || request.params.size() < 1 || request.params.size() > 2) {
        throw std::runtime_error(
            "getmempoolancestors txid (verbose)\n"
            "\nIf txid is in the mempool, returns all in-mempool ancestors.\n"
            "\nArguments:\n"
            "1. \"txid\"                 (string, required) The transaction id (must be in mempool)\n"
            "2. verbose                  (boolean, optional, default=false) True for a json object, false for array of transaction ids\n"
            "\nResult (for verbose=false):\n"
            "[                       (json array of strings)\n"
            "  \"transactionid\"           (string) The transaction id of an in-mempool ancestor transaction\n"
            "  ,...\n"
            "]\n"
            "\nResult (for verbose=true):\n"
            "{                           (json object)\n"
            "  \"transactionid\" : {       (json object)\n"
            + EntryDescriptionString()
            + "  }, ...\n"
            "}\n"
            "\nExamples:\n"
            + HelpExampleCli("getmempoolancestors", "\"mytxid\"")
            + HelpExampleRpc("getmempoolancestors", "\"mytxid\"")
            );
    }

    bool fVerbose = false;
    if (!request.params[1].isNull())
        fVerbose = request.params[1].get_bool();

    uint256 hash = ParseHashV(request.params[0], "parameter 1");

    LOCK(mempool.cs);

    CTxMemPool::txiter it = mempool.mapTx.find(hash);
    if (it == mempool.mapTx.end()) {
        throw JSONRPCError(RPC_INVALID_ADDRESS_OR_KEY, "Transaction not in mempool");
    }

    CTxMemPool::setEntries setAncestors;
    uint64_t noLimit = std::numeric_limits<uint64_t>::max();
    std::string dummy;
    mempool.CalculateMemPoolAncestors(*it, setAncestors, noLimit, noLimit, noLimit, noLimit, dummy, false);

    if (!fVerbose) {
        UniValue o(UniValue::VARR);
        for (CTxMemPool::txiter ancestorIt : setAncestors) {
            o.push_back(ancestorIt->GetTx().GetHash().ToString());
        }

        return o;
    } else {
        UniValue o(UniValue::VOBJ);
        for (CTxMemPool::txiter ancestorIt : setAncestors) {
            const CTxMemPoolEntry &e = *ancestorIt;
            const uint256& _hash = e.GetTx().GetHash();
            UniValue info(UniValue::VOBJ);
            entryToJSON(info, e);
            o.push_back(Pair(_hash.ToString(), info));
        }
        return o;
    }
}

UniValue getmempooldescendants(const JSONRPCRequest& request)
{
    if (request.fHelp || request.params.size() < 1 || request.params.size() > 2) {
        throw std::runtime_error(
            "getmempooldescendants txid (verbose)\n"
            "\nIf txid is in the mempool, returns all in-mempool descendants.\n"
            "\nArguments:\n"
            "1. \"txid\"                 (string, required) The transaction id (must be in mempool)\n"
            "2. verbose                  (boolean, optional, default=false) True for a json object, false for array of transaction ids\n"
            "\nResult (for verbose=false):\n"
            "[                       (json array of strings)\n"
            "  \"transactionid\"           (string) The transaction id of an in-mempool descendant transaction\n"
            "  ,...\n"
            "]\n"
            "\nResult (for verbose=true):\n"
            "{                           (json object)\n"
            "  \"transactionid\" : {       (json object)\n"
            + EntryDescriptionString()
            + "  }, ...\n"
            "}\n"
            "\nExamples:\n"
            + HelpExampleCli("getmempooldescendants", "\"mytxid\"")
            + HelpExampleRpc("getmempooldescendants", "\"mytxid\"")
            );
    }

    bool fVerbose = false;
    if (!request.params[1].isNull())
        fVerbose = request.params[1].get_bool();

    uint256 hash = ParseHashV(request.params[0], "parameter 1");

    LOCK(mempool.cs);

    CTxMemPool::txiter it = mempool.mapTx.find(hash);
    if (it == mempool.mapTx.end()) {
        throw JSONRPCError(RPC_INVALID_ADDRESS_OR_KEY, "Transaction not in mempool");
    }

    CTxMemPool::setEntries setDescendants;
    mempool.CalculateDescendants(it, setDescendants);
    // CTxMemPool::CalculateDescendants will include the given tx
    setDescendants.erase(it);

    if (!fVerbose) {
        UniValue o(UniValue::VARR);
        for (CTxMemPool::txiter descendantIt : setDescendants) {
            o.push_back(descendantIt->GetTx().GetHash().ToString());
        }

        return o;
    } else {
        UniValue o(UniValue::VOBJ);
        for (CTxMemPool::txiter descendantIt : setDescendants) {
            const CTxMemPoolEntry &e = *descendantIt;
            const uint256& _hash = e.GetTx().GetHash();
            UniValue info(UniValue::VOBJ);
            entryToJSON(info, e);
            o.push_back(Pair(_hash.ToString(), info));
        }
        return o;
    }
}

UniValue getmempoolentry(const JSONRPCRequest& request)
{
    if (request.fHelp || request.params.size() != 1) {
        throw std::runtime_error(
            "getmempoolentry txid\n"
            "\nReturns mempool data for given transaction\n"
            "\nArguments:\n"
            "1. \"txid\"                   (string, required) The transaction id (must be in mempool)\n"
            "\nResult:\n"
            "{                           (json object)\n"
            + EntryDescriptionString()
            + "}\n"
            "\nExamples:\n"
            + HelpExampleCli("getmempoolentry", "\"mytxid\"")
            + HelpExampleRpc("getmempoolentry", "\"mytxid\"")
        );
    }

    uint256 hash = ParseHashV(request.params[0], "parameter 1");

    LOCK(mempool.cs);

    CTxMemPool::txiter it = mempool.mapTx.find(hash);
    if (it == mempool.mapTx.end()) {
        throw JSONRPCError(RPC_INVALID_ADDRESS_OR_KEY, "Transaction not in mempool");
    }

    const CTxMemPoolEntry &e = *it;
    UniValue info(UniValue::VOBJ);
    entryToJSON(info, e);
    return info;
}

UniValue getblockhash(const JSONRPCRequest& request)
{
    if (request.fHelp || request.params.size() != 1)
        throw std::runtime_error(
            "getblockhash height\n"
            "\nReturns hash of block in best-block-chain at height provided.\n"
            "\nArguments:\n"
            "1. height         (numeric, required) The height index\n"
            "\nResult:\n"
            "\"hash\"         (string) The block hash\n"
            "\nExamples:\n"
            + HelpExampleCli("getblockhash", "1000")
            + HelpExampleRpc("getblockhash", "1000")
        );

    LOCK(cs_main);

    int nHeight = request.params[0].get_int();
    if (nHeight < 0 || nHeight > chainActive.Height())
        throw JSONRPCError(RPC_INVALID_PARAMETER, "Block height out of range");

    CBlockIndex* pblockindex = chainActive[nHeight];
    return pblockindex->GetBlockHash().GetHex();
}

UniValue getstakemodifiercheckpoints(const JSONRPCRequest& request)
{
    LOCK(cs_main);

    int nHeight = 0;
    UniValue result(UniValue::VOBJ);
    while (nHeight < chainActive.Height()) {
        CBlockIndex* pblockindex = chainActive[nHeight];
        int i = 0;
        while(!pblockindex->IsProofOfWork()) {
            i++;
            pblockindex = chainActive[nHeight+i];
        }
<<<<<<< HEAD
        result.push_back(Pair(strprintf("%d", nHeight+i), strprintf("%08x hash: %s", pblockindex->nStakeModifierChecksum, pblockindex->GetBlockHash().GetHex())));
=======
        result.push_back(Pair(strprintf("%d", nHeight+i), strprintf("%08x hash: %s PoWHieght: %d", pblockindex->nStakeModifierChecksum, pblockindex->GetBlockHash().GetHex(), GetPowHeight(pblockindex)-1)));
>>>>>>> ff865ea9
        nHeight += 50000;
    }

    return result;
}


UniValue getblockheader(const JSONRPCRequest& request)
{
    if (request.fHelp || request.params.size() < 1 || request.params.size() > 2)
        throw std::runtime_error(
            "getblockheader \"hash\" ( verbose )\n"
            "\nIf verbose is false, returns a string that is serialized, hex-encoded data for blockheader 'hash'.\n"
            "If verbose is true, returns an Object with information about blockheader <hash>.\n"
            "\nArguments:\n"
            "1. \"hash\"          (string, required) The block hash\n"
            "2. verbose           (boolean, optional, default=true) true for a json object, false for the hex encoded data\n"
            "\nResult (for verbose = true):\n"
            "{\n"
            "  \"hash\" : \"hash\",     (string) the block hash (same as provided)\n"
            "  \"confirmations\" : n,   (numeric) The number of confirmations, or -1 if the block is not on the main chain\n"
            "  \"height\" : n,          (numeric) The block height or index\n"
            "  \"version\" : n,         (numeric) The block version\n"
            "  \"versionHex\" : \"00000000\", (string) The block version formatted in hexadecimal\n"
            "  \"merkleroot\" : \"xxxx\", (string) The merkle root\n"
            "  \"time\" : ttt,          (numeric) The block time in seconds since epoch (Jan 1 1970 GMT)\n"
            "  \"mediantime\" : ttt,    (numeric) The median block time in seconds since epoch (Jan 1 1970 GMT)\n"
            "  \"nonce\" : n,           (numeric) The nonce\n"
            "  \"bits\" : \"1d00ffff\", (string) The bits\n"
            "  \"difficulty\" : x.xxx,  (numeric) The difficulty\n"
            "  \"chainwork\" : \"0000...1f3\"     (string) Expected number of hashes required to produce the current chain (in hex)\n"
            "  \"previousblockhash\" : \"hash\",  (string) The hash of the previous block\n"
            "  \"nextblockhash\" : \"hash\",      (string) The hash of the next block\n"
            "}\n"
            "\nResult (for verbose=false):\n"
            "\"data\"             (string) A string that is serialized, hex-encoded data for block 'hash'.\n"
            "\nExamples:\n"
            + HelpExampleCli("getblockheader", "\"e2acdf2dd19a702e5d12a925f1e984b01e47a933562ca893656d4afb38b44ee3\"")
            + HelpExampleRpc("getblockheader", "\"e2acdf2dd19a702e5d12a925f1e984b01e47a933562ca893656d4afb38b44ee3\"")
        );

    LOCK(cs_main);

    std::string strHash = request.params[0].get_str();
    uint256 hash(uint256S(strHash));

    bool fVerbose = true;
    if (!request.params[1].isNull())
        fVerbose = request.params[1].get_bool();

    if (mapBlockIndex.count(hash) == 0)
        throw JSONRPCError(RPC_INVALID_ADDRESS_OR_KEY, "Block not found");

    CBlockIndex* pblockindex = mapBlockIndex[hash];

    if (!fVerbose)
    {
        CDataStream ssBlock(SER_NETWORK, PROTOCOL_VERSION);
        ssBlock << pblockindex->GetBlockHeader();
        std::string strHex = HexStr(ssBlock.begin(), ssBlock.end());
        return strHex;
    }

    return blockheaderToJSON(pblockindex);
}

UniValue getblock(const JSONRPCRequest& request)
{
    if (request.fHelp || request.params.size() < 1 || request.params.size() > 2)
        throw std::runtime_error(
            "getblock \"blockhash\" ( verbosity ) \n"
            "\nIf verbosity is 0, returns a string that is serialized, hex-encoded data for block 'hash'.\n"
            "If verbosity is 1, returns an Object with information about block <hash>.\n"
            "If verbosity is 2, returns an Object with information about block <hash> and information about each transaction. \n"
            "\nArguments:\n"
            "1. \"blockhash\"          (string, required) The block hash\n"
            "2. verbosity              (numeric, optional, default=1) 0 for hex encoded data, 1 for a json object, and 2 for json object with transaction data\n"
            "\nResult (for verbosity = 0):\n"
            "\"data\"             (string) A string that is serialized, hex-encoded data for block 'hash'.\n"
            "\nResult (for verbosity = 1):\n"
            "{\n"
            "  \"hash\" : \"hash\",     (string) the block hash (same as provided)\n"
            "  \"confirmations\" : n,   (numeric) The number of confirmations, or -1 if the block is not on the main chain\n"
            "  \"size\" : n,            (numeric) The block size\n"
            "  \"strippedsize\" : n,    (numeric) The block size excluding witness data\n"
            "  \"weight\" : n           (numeric) The block weight as defined in BIP 141\n"
            "  \"height\" : n,          (numeric) The block height or index\n"
            "  \"version\" : n,         (numeric) The block version\n"
            "  \"versionHex\" : \"00000000\", (string) The block version formatted in hexadecimal\n"
            "  \"merkleroot\" : \"xxxx\", (string) The merkle root\n"
            "  \"tx\" : [               (array of string) The transaction ids\n"
            "     \"transactionid\"     (string) The transaction id\n"
            "     ,...\n"
            "  ],\n"
            "  \"time\" : ttt,          (numeric) The block time in seconds since epoch (Jan 1 1970 GMT)\n"
            "  \"mediantime\" : ttt,    (numeric) The median block time in seconds since epoch (Jan 1 1970 GMT)\n"
            "  \"nonce\" : n,           (numeric) The nonce\n"
            "  \"bits\" : \"1d00ffff\", (string) The bits\n"
            "  \"difficulty\" : x.xxx,  (numeric) The difficulty\n"
            "  \"chainwork\" : \"xxxx\",  (string) Expected number of hashes required to produce the chain up to this block (in hex)\n"
            "  \"previousblockhash\" : \"hash\",  (string) The hash of the previous block\n"
            "  \"nextblockhash\" : \"hash\"       (string) The hash of the next block\n"
            "}\n"
            "\nResult (for verbosity = 2):\n"
            "{\n"
            "  ...,                     Same output as verbosity = 1.\n"
            "  \"tx\" : [               (array of Objects) The transactions in the format of the getrawtransaction RPC. Different from verbosity = 1 \"tx\" result.\n"
            "         ,...\n"
            "  ],\n"
            "  ,...                     Same output as verbosity = 1.\n"
            "}\n"
            "\nExamples:\n"
            + HelpExampleCli("getblock", "\"e2acdf2dd19a702e5d12a925f1e984b01e47a933562ca893656d4afb38b44ee3\"")
            + HelpExampleRpc("getblock", "\"e2acdf2dd19a702e5d12a925f1e984b01e47a933562ca893656d4afb38b44ee3\"")
        );

    LOCK(cs_main);

    std::string strHash = request.params[0].get_str();
    uint256 hash(uint256S(strHash));

    int verbosity = 1;
    if (!request.params[1].isNull()) {
        if(request.params[1].isNum())
            verbosity = request.params[1].get_int();
        else
            verbosity = request.params[1].get_bool() ? 1 : 0;
    }

    if (mapBlockIndex.count(hash) == 0)
        throw JSONRPCError(RPC_INVALID_ADDRESS_OR_KEY, "Block not found");

    CBlock block;
    CBlockIndex* pblockindex = mapBlockIndex[hash];

    if (fHavePruned && !(pblockindex->nStatus & BLOCK_HAVE_DATA) && pblockindex->nTx > 0)
        throw JSONRPCError(RPC_MISC_ERROR, "Block not available (pruned data)");

    if (!ReadBlockFromDisk(block, pblockindex, Params().GetConsensus()))
        // Block not found on disk. This could be because we have the block
        // header in our index but don't have the block (for example if a
        // non-whitelisted node sends us an unrequested long chain of valid
        // blocks, we add the headers to our index, but don't accept the
        // block).
        throw JSONRPCError(RPC_MISC_ERROR, "Block not found on disk");

    if (verbosity <= 0)
    {
        CDataStream ssBlock(SER_NETWORK, PROTOCOL_VERSION | RPCSerializationFlags());
        ssBlock << block;
        std::string strHex = HexStr(ssBlock.begin(), ssBlock.end());
        return strHex;
    }

    return blockToJSON(block, pblockindex, verbosity >= 2);
}

struct CCoinsStats
{
    int nHeight;
    uint256 hashBlock;
    uint64_t nTransactions;
    uint64_t nTransactionOutputs;
    uint64_t nBogoSize;
    uint256 hashSerialized;
    uint64_t nDiskSize;
    CAmount nTotalAmount;

    CCoinsStats() : nHeight(0), nTransactions(0), nTransactionOutputs(0), nBogoSize(0), nDiskSize(0), nTotalAmount(0) {}
};

static void ApplyStats(CCoinsStats &stats, CHashWriter& ss, const uint256& hash, const std::map<uint32_t, Coin>& outputs)
{
    assert(!outputs.empty());
    ss << hash;
    ss << VARINT(outputs.begin()->second.nHeight * 2 + outputs.begin()->second.fCoinBase);
    stats.nTransactions++;
    for (const auto output : outputs) {
        ss << VARINT(output.first + 1);
        ss << output.second.out.scriptPubKey;
        ss << VARINT(output.second.out.nValue);
        stats.nTransactionOutputs++;
        stats.nTotalAmount += output.second.out.nValue;
        stats.nBogoSize += 32 /* txid */ + 4 /* vout index */ + 4 /* height + coinbase */ + 8 /* amount */ +
                           2 /* scriptPubKey len */ + output.second.out.scriptPubKey.size() /* scriptPubKey */;
    }
    ss << VARINT(0);
}

//! Calculate statistics about the unspent transaction output set
static bool GetUTXOStats(CCoinsView *view, CCoinsStats &stats)
{
    std::unique_ptr<CCoinsViewCursor> pcursor(view->Cursor());
    assert(pcursor);

    CHashWriter ss(SER_GETHASH, PROTOCOL_VERSION);
    stats.hashBlock = pcursor->GetBestBlock();
    {
        LOCK(cs_main);
        stats.nHeight = mapBlockIndex.find(stats.hashBlock)->second->nHeight;
    }
    ss << stats.hashBlock;
    uint256 prevkey;
    std::map<uint32_t, Coin> outputs;
    while (pcursor->Valid()) {
        boost::this_thread::interruption_point();
        COutPoint key;
        Coin coin;
        if (pcursor->GetKey(key) && pcursor->GetValue(coin)) {
            if (!outputs.empty() && key.hash != prevkey) {
                ApplyStats(stats, ss, prevkey, outputs);
                outputs.clear();
            }
            prevkey = key.hash;
            outputs[key.n] = std::move(coin);
        } else {
            return error("%s: unable to read value", __func__);
        }
        pcursor->Next();
    }
    if (!outputs.empty()) {
        ApplyStats(stats, ss, prevkey, outputs);
    }
    stats.hashSerialized = ss.GetHash();
    stats.nDiskSize = view->EstimateSize();
    return true;
}

UniValue pruneblockchain(const JSONRPCRequest& request)
{
    if (request.fHelp || request.params.size() != 1)
        throw std::runtime_error(
            "pruneblockchain\n"
            "\nArguments:\n"
            "1. \"height\"       (numeric, required) The block height to prune up to. May be set to a discrete height, or a unix timestamp\n"
            "                  to prune blocks whose block time is at least 2 hours older than the provided timestamp.\n"
            "\nResult:\n"
            "n    (numeric) Height of the last block pruned.\n"
            "\nExamples:\n"
            + HelpExampleCli("pruneblockchain", "1000")
            + HelpExampleRpc("pruneblockchain", "1000"));

    if (!fPruneMode)
        throw JSONRPCError(RPC_MISC_ERROR, "Cannot prune blocks because node is not in prune mode.");

    LOCK(cs_main);

    int heightParam = request.params[0].get_int();
    if (heightParam < 0)
        throw JSONRPCError(RPC_INVALID_PARAMETER, "Negative block height.");

    // Height value more than a billion is too high to be a block height, and
    // too low to be a block time (corresponds to timestamp from Sep 2001).
    if (heightParam > 1000000000) {
        // Add a 2 hour buffer to include blocks which might have had old timestamps
        CBlockIndex* pindex = chainActive.FindEarliestAtLeast(heightParam - TIMESTAMP_WINDOW);
        if (!pindex) {
            throw JSONRPCError(RPC_INVALID_PARAMETER, "Could not find block with at least the specified timestamp.");
        }
        heightParam = pindex->nHeight;
    }

    unsigned int height = (unsigned int) heightParam;
    unsigned int chainHeight = (unsigned int) chainActive.Height();
    if (chainHeight < Params().PruneAfterHeight())
        throw JSONRPCError(RPC_MISC_ERROR, "Blockchain is too short for pruning.");
    else if (height > chainHeight)
        throw JSONRPCError(RPC_INVALID_PARAMETER, "Blockchain is shorter than the attempted prune height.");
    else if (height > chainHeight - MIN_BLOCKS_TO_KEEP) {
        LogPrint(BCLog::RPC, "Attempt to prune blocks close to the tip.  Retaining the minimum number of blocks.");
        height = chainHeight - MIN_BLOCKS_TO_KEEP;
    }

    PruneBlockFilesManual(height);
    return uint64_t(height);
}

UniValue gettxoutsetinfo(const JSONRPCRequest& request)
{
    if (request.fHelp || request.params.size() != 0)
        throw std::runtime_error(
            "gettxoutsetinfo\n"
            "\nReturns statistics about the unspent transaction output set.\n"
            "Note this call may take some time.\n"
            "\nResult:\n"
            "{\n"
            "  \"height\":n,     (numeric) The current block height (index)\n"
            "  \"bestblock\": \"hex\",   (string) the best block hash hex\n"
            "  \"transactions\": n,      (numeric) The number of transactions\n"
            "  \"txouts\": n,            (numeric) The number of output transactions\n"
            "  \"bogosize\": n,          (numeric) A meaningless metric for UTXO set size\n"
            "  \"hash_serialized_2\": \"hash\", (string) The serialized hash\n"
            "  \"disk_size\": n,         (numeric) The estimated size of the chainstate on disk\n"
            "  \"total_amount\": x.xxx          (numeric) The total amount\n"
            "}\n"
            "\nExamples:\n"
            + HelpExampleCli("gettxoutsetinfo", "")
            + HelpExampleRpc("gettxoutsetinfo", "")
        );

    UniValue ret(UniValue::VOBJ);

    CCoinsStats stats;
    FlushStateToDisk();
    if (GetUTXOStats(pcoinsdbview.get(), stats)) {
        ret.push_back(Pair("height", (int64_t)stats.nHeight));
        ret.push_back(Pair("bestblock", stats.hashBlock.GetHex()));
        ret.push_back(Pair("transactions", (int64_t)stats.nTransactions));
        ret.push_back(Pair("txouts", (int64_t)stats.nTransactionOutputs));
        ret.push_back(Pair("bogosize", (int64_t)stats.nBogoSize));
        ret.push_back(Pair("hash_serialized_2", stats.hashSerialized.GetHex()));
        ret.push_back(Pair("disk_size", stats.nDiskSize));
        ret.push_back(Pair("total_amount", ValueFromAmount(stats.nTotalAmount)));
    } else {
        throw JSONRPCError(RPC_INTERNAL_ERROR, "Unable to read UTXO set");
    }
    return ret;
}

UniValue gettxout(const JSONRPCRequest& request)
{
    if (request.fHelp || request.params.size() < 2 || request.params.size() > 3)
        throw std::runtime_error(
            "gettxout \"txid\" n ( include_mempool )\n"
            "\nReturns details about an unspent transaction output.\n"
            "\nArguments:\n"
            "1. \"txid\"             (string, required) The transaction id\n"
            "2. \"n\"                (numeric, required) vout number\n"
            "3. \"include_mempool\"  (boolean, optional) Whether to include the mempool. Default: true."
            "     Note that an unspent output that is spent in the mempool won't appear.\n"
            "\nResult:\n"
            "{\n"
            "  \"bestblock\" : \"hash\",    (string) the block hash\n"
            "  \"confirmations\" : n,       (numeric) The number of confirmations\n"
            "  \"value\" : x.xxx,           (numeric) The transaction value in " + CURRENCY_UNIT + "\n"
            "  \"scriptPubKey\" : {         (json object)\n"
            "     \"asm\" : \"code\",       (string) \n"
            "     \"hex\" : \"hex\",        (string) \n"
            "     \"reqSigs\" : n,          (numeric) Number of required signatures\n"
            "     \"type\" : \"pubkeyhash\", (string) The type, eg pubkeyhash\n"
            "     \"addresses\" : [          (array of string) array of DeepOnion addresses\n"
            "        \"address\"     (string) DeepOnion address\n"
            "        ,...\n"
            "     ]\n"
            "  },\n"
            "  \"coinbase\" : true|false   (boolean) Coinbase or not\n"
            "}\n"

            "\nExamples:\n"
            "\nGet unspent transactions\n"
            + HelpExampleCli("listunspent", "") +
            "\nView the details\n"
            + HelpExampleCli("gettxout", "\"txid\" 1") +
            "\nAs a json rpc call\n"
            + HelpExampleRpc("gettxout", "\"txid\", 1")
        );

    LOCK(cs_main);

    UniValue ret(UniValue::VOBJ);

    std::string strHash = request.params[0].get_str();
    uint256 hash(uint256S(strHash));
    int n = request.params[1].get_int();
    COutPoint out(hash, n);
    bool fMempool = true;
    if (!request.params[2].isNull())
        fMempool = request.params[2].get_bool();

    Coin coin;
    if (fMempool) {
        LOCK(mempool.cs);
        CCoinsViewMemPool view(pcoinsTip.get(), mempool);
        if (!view.GetCoin(out, coin) || mempool.isSpent(out)) {
            return NullUniValue;
        }
    } else {
        if (!pcoinsTip->GetCoin(out, coin)) {
            return NullUniValue;
        }
    }

    BlockMap::iterator it = mapBlockIndex.find(pcoinsTip->GetBestBlock());
    CBlockIndex *pindex = it->second;
    ret.push_back(Pair("bestblock", pindex->GetBlockHash().GetHex()));
    if (coin.nHeight == MEMPOOL_HEIGHT) {
        ret.push_back(Pair("confirmations", 0));
    } else {
        ret.push_back(Pair("confirmations", (int64_t)(pindex->nHeight - coin.nHeight + 1)));
    }
    ret.push_back(Pair("value", ValueFromAmount(coin.out.nValue)));
    UniValue o(UniValue::VOBJ);
    ScriptPubKeyToUniv(coin.out.scriptPubKey, o, true);
    ret.push_back(Pair("scriptPubKey", o));
    ret.push_back(Pair("coinbase", (bool)coin.fCoinBase));

    return ret;
}

UniValue verifychain(const JSONRPCRequest& request)
{
    int nCheckLevel = gArgs.GetArg("-checklevel", DEFAULT_CHECKLEVEL);
    int nCheckDepth = gArgs.GetArg("-checkblocks", DEFAULT_CHECKBLOCKS);
    if (request.fHelp || request.params.size() > 2)
        throw std::runtime_error(
            "verifychain ( checklevel nblocks )\n"
            "\nVerifies blockchain database.\n"
            "\nArguments:\n"
            "1. checklevel   (numeric, optional, 0-4, default=" + strprintf("%d", nCheckLevel) + ") How thorough the block verification is.\n"
            "2. nblocks      (numeric, optional, default=" + strprintf("%d", nCheckDepth) + ", 0=all) The number of blocks to check.\n"
            "\nResult:\n"
            "true|false       (boolean) Verified or not\n"
            "\nExamples:\n"
            + HelpExampleCli("verifychain", "")
            + HelpExampleRpc("verifychain", "")
        );

    LOCK(cs_main);

    if (!request.params[0].isNull())
        nCheckLevel = request.params[0].get_int();
    if (!request.params[1].isNull())
        nCheckDepth = request.params[1].get_int();

    return CVerifyDB().VerifyDB(Params(), pcoinsTip.get(), nCheckLevel, nCheckDepth);
}

/** Implementation of IsSuperMajority with better feedback */
static UniValue SoftForkMajorityDesc(int version, CBlockIndex* pindex, const Consensus::Params& consensusParams)
{
    UniValue rv(UniValue::VOBJ);
    bool activated = false;
    switch(version)
    {
        case 2:
            activated = pindex->nHeight >= consensusParams.BIP34Height;
            break;
        case 3:
            activated = pindex->nHeight >= consensusParams.BIP66Height;
            break;
        case 4:
            activated = pindex->nHeight >= consensusParams.BIP65Height;
            break;
    }
    rv.push_back(Pair("status", activated));
    return rv;
}

static UniValue SoftForkDesc(const std::string &name, int version, CBlockIndex* pindex, const Consensus::Params& consensusParams)
{
    UniValue rv(UniValue::VOBJ);
    rv.push_back(Pair("id", name));
    rv.push_back(Pair("version", version));
    rv.push_back(Pair("reject", SoftForkMajorityDesc(version, pindex, consensusParams)));
    return rv;
}

static UniValue BIP9SoftForkDesc(const Consensus::Params& consensusParams, Consensus::DeploymentPos id)
{
    UniValue rv(UniValue::VOBJ);
    const ThresholdState thresholdState = VersionBitsTipState(consensusParams, id);
    switch (thresholdState) {
    case THRESHOLD_DEFINED: rv.push_back(Pair("status", "defined")); break;
    case THRESHOLD_STARTED: rv.push_back(Pair("status", "started")); break;
    case THRESHOLD_LOCKED_IN: rv.push_back(Pair("status", "locked_in")); break;
    case THRESHOLD_ACTIVE: rv.push_back(Pair("status", "active")); break;
    case THRESHOLD_FAILED: rv.push_back(Pair("status", "failed")); break;
    }
    if (THRESHOLD_STARTED == thresholdState)
    {
        rv.push_back(Pair("bit", consensusParams.vDeployments[id].bit));
    }
    rv.push_back(Pair("startTime", consensusParams.vDeployments[id].nStartTime));
    rv.push_back(Pair("timeout", consensusParams.vDeployments[id].nTimeout));
    rv.push_back(Pair("since", VersionBitsTipStateSinceHeight(consensusParams, id)));
    if (THRESHOLD_STARTED == thresholdState)
    {
        UniValue statsUV(UniValue::VOBJ);
        BIP9Stats statsStruct = VersionBitsTipStatistics(consensusParams, id);
        statsUV.push_back(Pair("period", statsStruct.period));
        statsUV.push_back(Pair("threshold", statsStruct.threshold));
        statsUV.push_back(Pair("elapsed", statsStruct.elapsed));
        statsUV.push_back(Pair("count", statsStruct.count));
        statsUV.push_back(Pair("possible", statsStruct.possible));
        rv.push_back(Pair("statistics", statsUV));
    }
    return rv;
}

void BIP9SoftForkDescPushBack(UniValue& bip9_softforks, const Consensus::Params& consensusParams, Consensus::DeploymentPos id)
{
    // Deployments with timeout value of 0 are hidden.
    // A timeout value of 0 guarantees a softfork will never be activated.
    // This is used when softfork codes are merged without specifying the deployment schedule.
    if (consensusParams.vDeployments[id].nTimeout > 0)
        bip9_softforks.push_back(Pair(VersionBitsDeploymentInfo[id].name, BIP9SoftForkDesc(consensusParams, id)));
}

UniValue getblockchaininfo(const JSONRPCRequest& request)
{
    if (request.fHelp || request.params.size() != 0)
        throw std::runtime_error(
            "getblockchaininfo\n"
            "Returns an object containing various state info regarding blockchain processing.\n"
            "\nResult:\n"
            "{\n"
            "  \"chain\": \"xxxx\",              (string) current network name as defined in BIP70 (main, test, regtest)\n"
            "  \"blocks\": xxxxxx,             (numeric) the current number of blocks processed in the server\n"
            "  \"headers\": xxxxxx,            (numeric) the current number of headers we have validated\n"
            "  \"bestblockhash\": \"...\",       (string) the hash of the currently best block\n"
            "  \"difficulty\": xxxxxx,         (numeric) the current difficulty\n"
            "  \"mediantime\": xxxxxx,         (numeric) median time for the current best block\n"
            "  \"verificationprogress\": xxxx, (numeric) estimate of verification progress [0..1]\n"
            "  \"initialblockdownload\": xxxx, (bool) (debug information) estimate of whether this node is in Initial Block Download mode.\n"
            "  \"chainwork\": \"xxxx\"           (string) total amount of work in active chain, in hexadecimal\n"
            "  \"size_on_disk\": xxxxxx,       (numeric) the estimated size of the block and undo files on disk\n"
            "  \"pruned\": xx,                 (boolean) if the blocks are subject to pruning\n"
            "  \"pruneheight\": xxxxxx,        (numeric) lowest-height complete block stored (only present if pruning is enabled)\n"
            "  \"automatic_pruning\": xx,      (boolean) whether automatic pruning is enabled (only present if pruning is enabled)\n"
            "  \"prune_target_size\": xxxxxx,  (numeric) the target size used by pruning (only present if automatic pruning is enabled)\n"
            "  \"softforks\": [                (array) status of softforks in progress\n"
            "     {\n"
            "        \"id\": \"xxxx\",           (string) name of softfork\n"
            "        \"version\": xx,          (numeric) block version\n"
            "        \"reject\": {             (object) progress toward rejecting pre-softfork blocks\n"
            "           \"status\": xx,        (boolean) true if threshold reached\n"
            "        },\n"
            "     }, ...\n"
            "  ],\n"
            "  \"bip9_softforks\": {           (object) status of BIP9 softforks in progress\n"
            "     \"xxxx\" : {                 (string) name of the softfork\n"
            "        \"status\": \"xxxx\",       (string) one of \"defined\", \"started\", \"locked_in\", \"active\", \"failed\"\n"
            "        \"bit\": xx,              (numeric) the bit (0-28) in the block version field used to signal this softfork (only for \"started\" status)\n"
            "        \"startTime\": xx,        (numeric) the minimum median time past of a block at which the bit gains its meaning\n"
            "        \"timeout\": xx,          (numeric) the median time past of a block at which the deployment is considered failed if not yet locked in\n"
            "        \"since\": xx,            (numeric) height of the first block to which the status applies\n"
            "        \"statistics\": {         (object) numeric statistics about BIP9 signalling for a softfork (only for \"started\" status)\n"
            "           \"period\": xx,        (numeric) the length in blocks of the BIP9 signalling period \n"
            "           \"threshold\": xx,     (numeric) the number of blocks with the version bit set required to activate the feature \n"
            "           \"elapsed\": xx,       (numeric) the number of blocks elapsed since the beginning of the current period \n"
            "           \"count\": xx,         (numeric) the number of blocks with the version bit set in the current period \n"
            "           \"possible\": xx       (boolean) returns false if there are not enough blocks left in this period to pass activation threshold \n"
            "        }\n"
            "     }\n"
            "  }\n"
            "  \"warnings\" : \"...\",           (string) any network and blockchain warnings.\n"
            "}\n"
            "\nExamples:\n"
            + HelpExampleCli("getblockchaininfo", "")
            + HelpExampleRpc("getblockchaininfo", "")
        );

    LOCK(cs_main);

    UniValue obj(UniValue::VOBJ);
    obj.push_back(Pair("chain",                 Params().NetworkIDString()));
    obj.push_back(Pair("blocks",                (int)chainActive.Height()));
    obj.push_back(Pair("headers",               pindexBestHeader ? pindexBestHeader->nHeight : -1));
    obj.push_back(Pair("bestblockhash",         chainActive.Tip()->GetBlockHash().GetHex()));
    obj.push_back(Pair("difficulty",            (double)GetDifficulty()));
    obj.push_back(Pair("mediantime",            (int64_t)chainActive.Tip()->GetMedianTimePast()));
    obj.push_back(Pair("verificationprogress",  GuessVerificationProgress(Params().TxData(), chainActive.Tip())));
    obj.push_back(Pair("initialblockdownload",  IsInitialBlockDownload()));
    obj.push_back(Pair("chainwork",             chainActive.Tip()->nChainWork.GetHex()));
    obj.push_back(Pair("size_on_disk",          CalculateCurrentUsage()));
    obj.push_back(Pair("pruned",                fPruneMode));
    if (fPruneMode) {
        CBlockIndex* block = chainActive.Tip();
        assert(block);
        while (block->pprev && (block->pprev->nStatus & BLOCK_HAVE_DATA)) {
            block = block->pprev;
        }

        obj.push_back(Pair("pruneheight",        block->nHeight));

        // if 0, execution bypasses the whole if block.
        bool automatic_pruning = (gArgs.GetArg("-prune", 0) != 1);
        obj.push_back(Pair("automatic_pruning",  automatic_pruning));
        if (automatic_pruning) {
            obj.push_back(Pair("prune_target_size",  nPruneTarget));
        }
    }

    const Consensus::Params& consensusParams = Params().GetConsensus();
    CBlockIndex* tip = chainActive.Tip();
    UniValue softforks(UniValue::VARR);
    UniValue bip9_softforks(UniValue::VOBJ);
    softforks.push_back(SoftForkDesc("bip34", 2, tip, consensusParams));
    softforks.push_back(SoftForkDesc("bip66", 3, tip, consensusParams));
    softforks.push_back(SoftForkDesc("bip65", 4, tip, consensusParams));
    for (int pos = Consensus::DEPLOYMENT_CSV; pos != Consensus::MAX_VERSION_BITS_DEPLOYMENTS; ++pos) {
        BIP9SoftForkDescPushBack(bip9_softforks, consensusParams, static_cast<Consensus::DeploymentPos>(pos));
    }
    obj.push_back(Pair("softforks",             softforks));
    obj.push_back(Pair("bip9_softforks", bip9_softforks));

    obj.push_back(Pair("warnings", GetWarnings("statusbar")));
    return obj;
}

/** Comparison function for sorting the getchaintips heads.  */
struct CompareBlocksByHeight
{
    bool operator()(const CBlockIndex* a, const CBlockIndex* b) const
    {
        /* Make sure that unequal blocks with the same height do not compare
           equal. Use the pointers themselves to make a distinction. */

        if (a->nHeight != b->nHeight)
          return (a->nHeight > b->nHeight);

        return a < b;
    }
};

UniValue getchaintips(const JSONRPCRequest& request)
{
    if (request.fHelp || request.params.size() != 0)
        throw std::runtime_error(
            "getchaintips\n"
            "Return information about all known tips in the block tree,"
            " including the main chain as well as orphaned branches.\n"
            "\nResult:\n"
            "[\n"
            "  {\n"
            "    \"height\": xxxx,         (numeric) height of the chain tip\n"
            "    \"hash\": \"xxxx\",         (string) block hash of the tip\n"
            "    \"branchlen\": 0          (numeric) zero for main chain\n"
            "    \"status\": \"active\"      (string) \"active\" for the main chain\n"
            "  },\n"
            "  {\n"
            "    \"height\": xxxx,\n"
            "    \"hash\": \"xxxx\",\n"
            "    \"branchlen\": 1          (numeric) length of branch connecting the tip to the main chain\n"
            "    \"status\": \"xxxx\"        (string) status of the chain (active, valid-fork, valid-headers, headers-only, invalid)\n"
            "  }\n"
            "]\n"
            "Possible values for status:\n"
            "1.  \"invalid\"               This branch contains at least one invalid block\n"
            "2.  \"headers-only\"          Not all blocks for this branch are available, but the headers are valid\n"
            "3.  \"valid-headers\"         All blocks are available for this branch, but they were never fully validated\n"
            "4.  \"valid-fork\"            This branch is not part of the active chain, but is fully validated\n"
            "5.  \"active\"                This is the tip of the active main chain, which is certainly valid\n"
            "\nExamples:\n"
            + HelpExampleCli("getchaintips", "")
            + HelpExampleRpc("getchaintips", "")
        );

    LOCK(cs_main);

    /*
     * Idea:  the set of chain tips is chainActive.tip, plus orphan blocks which do not have another orphan building off of them.
     * Algorithm:
     *  - Make one pass through mapBlockIndex, picking out the orphan blocks, and also storing a set of the orphan block's pprev pointers.
     *  - Iterate through the orphan blocks. If the block isn't pointed to by another orphan, it is a chain tip.
     *  - add chainActive.Tip()
     */
    std::set<const CBlockIndex*, CompareBlocksByHeight> setTips;
    std::set<const CBlockIndex*> setOrphans;
    std::set<const CBlockIndex*> setPrevs;

    for (const std::pair<const uint256, CBlockIndex*>& item : mapBlockIndex)
    {
        if (!chainActive.Contains(item.second)) {
            setOrphans.insert(item.second);
            setPrevs.insert(item.second->pprev);
        }
    }

    for (std::set<const CBlockIndex*>::iterator it = setOrphans.begin(); it != setOrphans.end(); ++it)
    {
        if (setPrevs.erase(*it) == 0) {
            setTips.insert(*it);
        }
    }

    // Always report the currently active tip.
    setTips.insert(chainActive.Tip());

    /* Construct the output array.  */
    UniValue res(UniValue::VARR);
    for (const CBlockIndex* block : setTips)
    {
        UniValue obj(UniValue::VOBJ);
        obj.push_back(Pair("height", block->nHeight));
        obj.push_back(Pair("hash", block->phashBlock->GetHex()));

        const int branchLen = block->nHeight - chainActive.FindFork(block)->nHeight;
        obj.push_back(Pair("branchlen", branchLen));

        std::string status;
        if (chainActive.Contains(block)) {
            // This block is part of the currently active chain.
            status = "active";
        } else if (block->nStatus & BLOCK_FAILED_MASK) {
            // This block or one of its ancestors is invalid.
            status = "invalid";
        } else if (block->nChainTx == 0) {
            // This block cannot be connected because full block data for it or one of its parents is missing.
            status = "headers-only";
        } else if (block->IsValid(BLOCK_VALID_SCRIPTS)) {
            // This block is fully validated, but no longer part of the active chain. It was probably the active block once, but was reorganized.
            status = "valid-fork";
        } else if (block->IsValid(BLOCK_VALID_TREE)) {
            // The headers for this block are valid, but it has not been validated. It was probably never part of the most-work chain.
            status = "valid-headers";
        } else {
            // No clue.
            status = "unknown";
        }
        obj.push_back(Pair("status", status));

        res.push_back(obj);
    }

    return res;
}

UniValue mempoolInfoToJSON()
{
    UniValue ret(UniValue::VOBJ);
    ret.push_back(Pair("size", (int64_t) mempool.size()));
    ret.push_back(Pair("bytes", (int64_t) mempool.GetTotalTxSize()));
    ret.push_back(Pair("usage", (int64_t) mempool.DynamicMemoryUsage()));
    size_t maxmempool = gArgs.GetArg("-maxmempool", DEFAULT_MAX_MEMPOOL_SIZE) * 1000000;
    ret.push_back(Pair("maxmempool", (int64_t) maxmempool));
    ret.push_back(Pair("mempoolminfee", ValueFromAmount(std::max(mempool.GetMinFee(maxmempool), ::minRelayTxFee).GetFeePerK())));
    ret.push_back(Pair("minrelaytxfee", ValueFromAmount(::minRelayTxFee.GetFeePerK())));

    return ret;
}

UniValue getmempoolinfo(const JSONRPCRequest& request)
{
    if (request.fHelp || request.params.size() != 0)
        throw std::runtime_error(
            "getmempoolinfo\n"
            "\nReturns details on the active state of the TX memory pool.\n"
            "\nResult:\n"
            "{\n"
            "  \"size\": xxxxx,               (numeric) Current tx count\n"
            "  \"bytes\": xxxxx,              (numeric) Sum of all virtual transaction sizes as defined in BIP 141. Differs from actual serialized size because witness data is discounted\n"
            "  \"usage\": xxxxx,              (numeric) Total memory usage for the mempool\n"
            "  \"maxmempool\": xxxxx,         (numeric) Maximum memory usage for the mempool\n"
            "  \"mempoolminfee\": xxxxx       (numeric) Minimum fee rate in " + CURRENCY_UNIT + "/kB for tx to be accepted. Is the maximum of minrelaytxfee and minimum mempool fee\n"
            "  \"minrelaytxfee\": xxxxx       (numeric) Current minimum relay fee for transactions\n"
            "}\n"
            "\nExamples:\n"
            + HelpExampleCli("getmempoolinfo", "")
            + HelpExampleRpc("getmempoolinfo", "")
        );

    return mempoolInfoToJSON();
}

UniValue preciousblock(const JSONRPCRequest& request)
{
    if (request.fHelp || request.params.size() != 1)
        throw std::runtime_error(
            "preciousblock \"blockhash\"\n"
            "\nTreats a block as if it were received before others with the same work.\n"
            "\nA later preciousblock call can override the effect of an earlier one.\n"
            "\nThe effects of preciousblock are not retained across restarts.\n"
            "\nArguments:\n"
            "1. \"blockhash\"   (string, required) the hash of the block to mark as precious\n"
            "\nResult:\n"
            "\nExamples:\n"
            + HelpExampleCli("preciousblock", "\"blockhash\"")
            + HelpExampleRpc("preciousblock", "\"blockhash\"")
        );

    std::string strHash = request.params[0].get_str();
    uint256 hash(uint256S(strHash));
    CBlockIndex* pblockindex;

    {
        LOCK(cs_main);
        if (mapBlockIndex.count(hash) == 0)
            throw JSONRPCError(RPC_INVALID_ADDRESS_OR_KEY, "Block not found");

        pblockindex = mapBlockIndex[hash];
    }

    CValidationState state;
    PreciousBlock(state, Params(), pblockindex);

    if (!state.IsValid()) {
        throw JSONRPCError(RPC_DATABASE_ERROR, state.GetRejectReason());
    }

    return NullUniValue;
}

UniValue invalidateblock(const JSONRPCRequest& request)
{
    if (request.fHelp || request.params.size() != 1)
        throw std::runtime_error(
            "invalidateblock \"blockhash\"\n"
            "\nPermanently marks a block as invalid, as if it violated a consensus rule.\n"
            "\nArguments:\n"
            "1. \"blockhash\"   (string, required) the hash of the block to mark as invalid\n"
            "\nResult:\n"
            "\nExamples:\n"
            + HelpExampleCli("invalidateblock", "\"blockhash\"")
            + HelpExampleRpc("invalidateblock", "\"blockhash\"")
        );

    std::string strHash = request.params[0].get_str();
    uint256 hash(uint256S(strHash));
    CValidationState state;

    {
        LOCK(cs_main);
        if (mapBlockIndex.count(hash) == 0)
            throw JSONRPCError(RPC_INVALID_ADDRESS_OR_KEY, "Block not found");

        CBlockIndex* pblockindex = mapBlockIndex[hash];
        InvalidateBlock(state, Params(), pblockindex);
    }

    if (state.IsValid()) {
        ActivateBestChain(state, Params());
    }

    if (!state.IsValid()) {
        throw JSONRPCError(RPC_DATABASE_ERROR, state.GetRejectReason());
    }

    return NullUniValue;
}

UniValue reconsiderblock(const JSONRPCRequest& request)
{
    if (request.fHelp || request.params.size() != 1)
        throw std::runtime_error(
            "reconsiderblock \"blockhash\"\n"
            "\nRemoves invalidity status of a block and its descendants, reconsider them for activation.\n"
            "This can be used to undo the effects of invalidateblock.\n"
            "\nArguments:\n"
            "1. \"blockhash\"   (string, required) the hash of the block to reconsider\n"
            "\nResult:\n"
            "\nExamples:\n"
            + HelpExampleCli("reconsiderblock", "\"blockhash\"")
            + HelpExampleRpc("reconsiderblock", "\"blockhash\"")
        );

    std::string strHash = request.params[0].get_str();
    uint256 hash(uint256S(strHash));

    {
        LOCK(cs_main);
        if (mapBlockIndex.count(hash) == 0)
            throw JSONRPCError(RPC_INVALID_ADDRESS_OR_KEY, "Block not found");

        CBlockIndex* pblockindex = mapBlockIndex[hash];
        ResetBlockFailureFlags(pblockindex);
    }

    CValidationState state;
    ActivateBestChain(state, Params());

    if (!state.IsValid()) {
        throw JSONRPCError(RPC_DATABASE_ERROR, state.GetRejectReason());
    }

    return NullUniValue;
}

UniValue getchaintxstats(const JSONRPCRequest& request)
{
    if (request.fHelp || request.params.size() > 2)
        throw std::runtime_error(
            "getchaintxstats ( nblocks blockhash )\n"
            "\nCompute statistics about the total number and rate of transactions in the chain.\n"
            "\nArguments:\n"
            "1. nblocks      (numeric, optional) Size of the window in number of blocks (default: one month).\n"
            "2. \"blockhash\"  (string, optional) The hash of the block that ends the window.\n"
            "\nResult:\n"
            "{\n"
            "  \"time\": xxxxx,                (numeric) The timestamp for the final block in the window in UNIX format.\n"
            "  \"txcount\": xxxxx,             (numeric) The total number of transactions in the chain up to that point.\n"
            "  \"window_block_count\": xxxxx,  (numeric) Size of the window in number of blocks.\n"
            "  \"window_tx_count\": xxxxx,     (numeric) The number of transactions in the window. Only returned if \"window_block_count\" is > 0.\n"
            "  \"window_interval\": xxxxx,     (numeric) The elapsed time in the window in seconds. Only returned if \"window_block_count\" is > 0.\n"
            "  \"txrate\": x.xx,               (numeric) The average rate of transactions per second in the window. Only returned if \"window_interval\" is > 0.\n"
            "}\n"
            "\nExamples:\n"
            + HelpExampleCli("getchaintxstats", "")
            + HelpExampleRpc("getchaintxstats", "2016")
        );

    const CBlockIndex* pindex;
    int blockcount = 30 * 24 * 60 * 60 / Params().GetConsensus().nPowTargetSpacing; // By default: 1 month

    bool havehash = !request.params[1].isNull();
    uint256 hash;
    if (havehash) {
        hash = uint256S(request.params[1].get_str());
    }

    {
        LOCK(cs_main);
        if (havehash) {
            auto it = mapBlockIndex.find(hash);
            if (it == mapBlockIndex.end()) {
                throw JSONRPCError(RPC_INVALID_ADDRESS_OR_KEY, "Block not found");
            }
            pindex = it->second;
            if (!chainActive.Contains(pindex)) {
                throw JSONRPCError(RPC_INVALID_PARAMETER, "Block is not in main chain");
            }
        } else {
            pindex = chainActive.Tip();
        }
    }
    
    assert(pindex != nullptr);

    if (request.params[0].isNull()) {
        blockcount = std::max(0, std::min(blockcount, pindex->nHeight - 1));
    } else {
        blockcount = request.params[0].get_int();

        if (blockcount < 0 || (blockcount > 0 && blockcount >= pindex->nHeight)) {
            throw JSONRPCError(RPC_INVALID_PARAMETER, "Invalid block count: should be between 0 and the block's height - 1");
        }
    }

    const CBlockIndex* pindexPast = pindex->GetAncestor(pindex->nHeight - blockcount);
    int nTimeDiff = pindex->GetMedianTimePast() - pindexPast->GetMedianTimePast();
    int nTxDiff = pindex->nChainTx - pindexPast->nChainTx;

    UniValue ret(UniValue::VOBJ);
    ret.push_back(Pair("time", (int64_t)pindex->nTime));
    ret.push_back(Pair("txcount", (int64_t)pindex->nChainTx));
    ret.push_back(Pair("window_block_count", blockcount));
    if (blockcount > 0) {
        ret.push_back(Pair("window_tx_count", nTxDiff));
        ret.push_back(Pair("window_interval", nTimeDiff));
        if (nTimeDiff > 0) {
            ret.push_back(Pair("txrate", ((double)nTxDiff) / nTimeDiff));
        }
    }

    return ret;
}

UniValue savemempool(const JSONRPCRequest& request)
{
    if (request.fHelp || request.params.size() != 0) {
        throw std::runtime_error(
            "savemempool\n"
            "\nDumps the mempool to disk.\n"
            "\nExamples:\n"
            + HelpExampleCli("savemempool", "")
            + HelpExampleRpc("savemempool", "")
        );
    }

    if (!DumpMempool()) {
        throw JSONRPCError(RPC_MISC_ERROR, "Unable to dump mempool to disk");
    }

    return NullUniValue;
}

// DeepOnion: Verify blockchain authenticity
UniValue verifyblockchain(const JSONRPCRequest& request)
{
    if (request.fHelp || request.params.size() != 0) {
        throw std::runtime_error(
            "verifyblockchain\n"
            "Verifies the authenticity of the DeepOnion blockchain.\n"
            "This action can take some time (minutes)"
            "\nExamples:\n"
            + HelpExampleCli("verifyblockchain", "")
            + HelpExampleRpc("verifyblockchain", "")
            );
    }

    ScanBlockchainForHash();

    UniValue ret(UniValue::VOBJ);

    std::string result = "";

    if(blockchainStatus == -2)
        result = "The authenticity of the DeepOnion blockchain has not yet been verified.";
    else if(blockchainStatus == -1)
        result = "The DeepOnion blockchain is not fully sychronized.";
    else if(blockchainStatus == 0)
        result = "The DeepOnion blockchain synchronized, but it does not match the latest checkpoint hash at Block " +
			std::to_string(LAST_REGISTERED_BLOCK_HEIGHT) +
			" (which is registered and guaranteed by the Bitcoin blockchain). So you are most likely on a forked chain, please resync with official peers at https://deeponion.org.";
    else
        result = "The DeepOnion blockchain is fully synchronized. It is authentic! It is guaranteed by the Bitcoin blockchain (the most secure immutable database in the world) up to Block " +
            std::to_string(LAST_REGISTERED_BLOCK_HEIGHT) + ".";

    ret.push_back(Pair("result", result));

    return ret;
}

static const CRPCCommand commands[] =
{ //  category              name                      actor (function)         argNames
  //  --------------------- ------------------------  -----------------------  ----------
    { "blockchain",         "getblockchaininfo",      &getblockchaininfo,      {} },
    { "blockchain",         "getchaintxstats",        &getchaintxstats,        {"nblocks", "blockhash"} },
    { "blockchain",         "getbestblockhash",       &getbestblockhash,       {} },
    { "blockchain",         "getblockcount",          &getblockcount,          {} },
    { "blockchain",         "getblock",               &getblock,               {"blockhash","verbosity|verbose"} },
    { "blockchain",         "getblockhash",           &getblockhash,           {"height"} },
    { "blockchain",         "getblockheader",         &getblockheader,         {"blockhash","verbose"} },
    { "blockchain",         "getchaintips",           &getchaintips,           {} },
    { "blockchain",         "getdifficulty",          &getdifficulty,          {} },
    { "blockchain",         "getmempoolancestors",    &getmempoolancestors,    {"txid","verbose"} },
    { "blockchain",         "getmempooldescendants",  &getmempooldescendants,  {"txid","verbose"} },
    { "blockchain",         "getmempoolentry",        &getmempoolentry,        {"txid"} },
    { "blockchain",         "getmempoolinfo",         &getmempoolinfo,         {} },
    { "blockchain",         "getrawmempool",          &getrawmempool,          {"verbose"} },
    { "blockchain",         "gettxout",               &gettxout,               {"txid","n","include_mempool"} },
    { "blockchain",         "gettxoutsetinfo",        &gettxoutsetinfo,        {} },
    { "blockchain",         "pruneblockchain",        &pruneblockchain,        {"height"} },
    { "blockchain",         "savemempool",            &savemempool,            {} },
    { "blockchain",         "verifyblockchain",       &verifyblockchain,       {} },
    { "blockchain",         "verifychain",            &verifychain,            {"checklevel","nblocks"} },
    { "blockchain",         "preciousblock",          &preciousblock,          {"blockhash"} },

    /* Not shown in help */
    { "hidden",             "invalidateblock",        &invalidateblock,        {"blockhash"} },
    { "hidden",             "reconsiderblock",        &reconsiderblock,        {"blockhash"} },
    { "hidden",             "waitfornewblock",        &waitfornewblock,        {"timeout"} },
    { "hidden",             "waitforblock",           &waitforblock,           {"blockhash","timeout"} },
    { "hidden",             "waitforblockheight",     &waitforblockheight,     {"height","timeout"} },
    { "hidden",             "syncwithvalidationinterfacequeue", &syncwithvalidationinterfacequeue, {} },
    { "hidden",             "getstakemodifiercheckpoints",        &getstakemodifiercheckpoints,        {} },
};

void RegisterBlockchainRPCCommands(CRPCTable &t)
{
    for (unsigned int vcidx = 0; vcidx < ARRAYLEN(commands); vcidx++)
        t.appendCommand(commands[vcidx].name, &commands[vcidx]);
}<|MERGE_RESOLUTION|>--- conflicted
+++ resolved
@@ -704,11 +704,7 @@
             i++;
             pblockindex = chainActive[nHeight+i];
         }
-<<<<<<< HEAD
-        result.push_back(Pair(strprintf("%d", nHeight+i), strprintf("%08x hash: %s", pblockindex->nStakeModifierChecksum, pblockindex->GetBlockHash().GetHex())));
-=======
         result.push_back(Pair(strprintf("%d", nHeight+i), strprintf("%08x hash: %s PoWHieght: %d", pblockindex->nStakeModifierChecksum, pblockindex->GetBlockHash().GetHex(), GetPowHeight(pblockindex)-1)));
->>>>>>> ff865ea9
         nHeight += 50000;
     }
 
