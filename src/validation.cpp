// Copyright (c) 2009-2010 Satoshi Nakamoto
// Copyright (c) 2009-2017 The Bitcoin Core developers
// Distributed under the MIT software license, see the accompanying
// file COPYING or http://www.opensource.org/licenses/mit-license.php.

#include <validation.h>

#include <arith_uint256.h>
#include <base58.h>
#include <chain.h>
#include <chainparams.h>
#include <checkpoints.h>
#include <checkqueue.h>
#include <consensus/consensus.h>
#include <consensus/merkle.h>
#include <consensus/tx_verify.h>
#include <consensus/validation.h>
#include <cuckoocache.h>
#include <hash.h>
#include <init.h>
#include <key.h>
#include <net.h>
#include <netmessagemaker.h>
#include <policy/fees.h>
#include <policy/policy.h>
#include <policy/rbf.h>
#include <pow.h>
#include <pos.h>
#include <primitives/block.h>
#include <primitives/transaction.h>
#include <random.h>
#include <reverse_iterator.h>
#include <script/script.h>
#include <script/sigcache.h>
#include <script/standard.h>
#include <script/sign.h>
#include <timedata.h>
#include <tinyformat.h>
#include <txdb.h>
#include <txmempool.h>
#include <ui_interface.h>
#include <undo.h>
#include <utilmoneystr.h>
#include <utilstrencodings.h>
#include <validationinterface.h>
#include <warnings.h>

#include <util.h>
#include <rpc/util.h>

#include <future>
#include <sstream>

#include <boost/algorithm/string/replace.hpp>
#include <boost/algorithm/string/join.hpp>
#include <boost/thread.hpp>

#include <openssl/sha.h>

#include <wallet/coincontrol.h>
#include <wallet/wallet.h>

#if defined(NDEBUG)
# error "DeepOnion cannot be compiled without assertions."
#endif

#define MICRO 0.000001
#define MILLI 0.001

typedef std::vector<unsigned char> valtype;


/*
# BTC checkpoint #1
int CWallet::LAST_REGISTERED_BLOCK_HEIGHT = 543950;
int CWallet::LAST_REGISTERED_BTC_BLOCK_HEIGHT = 523352;
std::string CWallet::LAST_REGISTERED_BLOCKCHAIN_HASH = "db2b4c6d31844020af9ef4eb9253692efd65f35be85859f73ab7e4b41436eabe";
std::string CWallet::LAST_REGISTERED_BTC_TX = "ba839a3a2d7c9e5a80cc891195e0518c37cded079c6ea8a8ce826b002d4c954e";

# BTC checkpoint #2
int CWallet::LAST_REGISTERED_BLOCK_HEIGHT = 624700;
int CWallet::LAST_REGISTERED_BTC_BLOCK_HEIGHT = 530149;
std::string CWallet::LAST_REGISTERED_BLOCKCHAIN_HASH = "b64616ef74cacc09d04c012b845d99ce109bbaf87ca0e76880b7e77e014ccc59";
std::string CWallet::LAST_REGISTERED_BTC_TX = "2e9a4f074eb4848bd4f5f93d4478d0273e2bb6201d2d38f3903837aacd092f44";

# BTC checkpoint #3
int CWallet::LAST_REGISTERED_BLOCK_HEIGHT = 771900;
int CWallet::LAST_REGISTERED_BTC_BLOCK_HEIGHT = 542026;
std::string CWallet::LAST_REGISTERED_BLOCKCHAIN_HASH = "bf453bbb134a753a5e20a32e49c95d3463ffb25fdad7543f227fded2d29ff17f";
std::string CWallet::LAST_REGISTERED_BTC_TX = "955936b949892f01b52bd1c1fa5f1e4b612a1517add044e95c18417ca616b667";

# BTC checkpoint #4
int CWallet::LAST_REGISTERED_BLOCK_HEIGHT = 920000;
int CWallet::LAST_REGISTERED_BTC_BLOCK_HEIGHT = 552835;
std::string CWallet::LAST_REGISTERED_BLOCKCHAIN_HASH = "fb6b44c5857f88b86297461df63ef7c98378768f25c0500805c626551cd4e28c";
std::string CWallet::LAST_REGISTERED_BTC_TX = "d975e3abafb21e67e9fc3721d1866231ad36ab3d7551fce21b8eaeb05b546a85";

# BTC checkpoint #5
int CWallet::LAST_REGISTERED_BLOCK_HEIGHT = 1118505;
int CWallet::LAST_REGISTERED_BTC_BLOCK_HEIGHT = 567942;
std::string CWallet::LAST_REGISTERED_BLOCKCHAIN_HASH = "de4b986421ec73ec4d0602a60bf155955746dd2ece61a24c265172bf178c6097";
std::string CWallet::LAST_REGISTERED_BTC_TX = "c21073805d1d652844145ffe1f637440d9f9038c52ca89ffe606555f604e4098";

# BTC checkpoint #6
int CWallet::LAST_REGISTERED_BLOCK_HEIGHT = 1322222;
int CWallet::LAST_REGISTERED_BTC_BLOCK_HEIGHT = 583427;
std::string CWallet::LAST_REGISTERED_BLOCKCHAIN_HASH = "1cae2b39342c00852b925569357ce213d1ee82fde9d5e191cb8035224f5e7cf5";
std::string CWallet::LAST_REGISTERED_BTC_TX = "64dce430d41f0a818dc4f7d4e4ec8e34b3c6fc91b55ec107507e9875a87a35ec";
*/

int LAST_REGISTERED_BLOCK_HEIGHT = 1322222;
int LAST_REGISTERED_BTC_BLOCK_HEIGHT = 583427;
std::string LAST_REGISTERED_BLOCKCHAIN_HASH = "1cae2b39342c00852b925569357ce213d1ee82fde9d5e191cb8035224f5e7cf5";
std::string LAST_REGISTERED_BTC_TX = "64dce430d41f0a818dc4f7d4e4ec8e34b3c6fc91b55ec107507e9875a87a35ec";

static const int NUM_OF_POW_CHECKPOINT = 29;
static const int checkpointPoWHeight[NUM_OF_POW_CHECKPOINT][2] =
{
		{   9601,   4611},
		{  19767,   6631},
		{  41366,  10850},
		{  78842,  19751},
		{ 102776,  25000},
		{ 150006,  31600},
		{ 200830,  44597},
		{ 250008,  54582},
		{ 300836,  64774},
		{ 350003,  74350},
		{ 400494,  84066},
		{ 450225,  93657},
		{ 500001, 103315},
		{ 550004, 113079},
		{ 600014, 122831},
		{ 650002, 132389},
		{ 700006, 141959},
		{ 750001, 151428},
		{ 800002, 160957},
		{ 850000, 170567},
		{ 900012, 179975},
		{ 950005, 189263},
		{1000006, 198720},
		{1050000, 207822},
		{1100013, 216829},
		{1150015, 226281},
		{1200000, 235100},
		{1250000, 243054},
		{1300021, 252612},
};

<<<<<<< HEAD
// deepsend info
CAnonymousTxInfo* pCurrentAnonymousTxInfo = new CAnonymousTxInfo();
std::map<std::string, std::string> mapAnonymousServices;
=======
>>>>>>> 02fd6a7c

/**
 * Global state
 */
namespace {
    struct CBlockIndexWorkComparator
    {
        bool operator()(const CBlockIndex *pa, const CBlockIndex *pb) const {
            // First sort by most total work, ...
            if (pa->nChainWork > pb->nChainWork) return false;
            if (pa->nChainWork < pb->nChainWork) return true;

            // ... then by earliest time received, ...
            if (pa->nSequenceId < pb->nSequenceId) return false;
            if (pa->nSequenceId > pb->nSequenceId) return true;

            // Use pointer address as tie breaker (should only happen with blocks
            // loaded from disk, as those all have id 0).
            if (pa < pb) return false;
            if (pa > pb) return true;

            // Identical blocks.
            return false;
        }
    };
} // anon namespace

enum DisconnectResult
{
    DISCONNECT_OK,      // All good.
    DISCONNECT_UNCLEAN, // Rolled back, but UTXO set was inconsistent with block.
    DISCONNECT_FAILED   // Something else went wrong.
};

class ConnectTrace;

/**
 * CChainState stores and provides an API to update our local knowledge of the
 * current best chain and header tree.
 *
 * It generally provides access to the current block tree, as well as functions
 * to provide new data, which it will appropriately validate and incorporate in
 * its state as necessary.
 *
 * Eventually, the API here is targeted at being exposed externally as a
 * consumable libconsensus library, so any functions added must only call
 * other class member functions, pure functions in other parts of the consensus
 * library, callbacks via the validation interface, or read/write-to-disk
 * functions (eventually this will also be via callbacks).
 */
class CChainState {
private:
    /**
     * The set of all CBlockIndex entries with BLOCK_VALID_TRANSACTIONS (for itself and all ancestors) and
     * as good as our current tip or better. Entries may be failed, though, and pruning nodes may be
     * missing the data for the block.
     */
    std::set<CBlockIndex*, CBlockIndexWorkComparator> setBlockIndexCandidates;

    /**
     * Every received block is assigned a unique and increasing identifier, so we
     * know which one to give priority in case of a fork.
     */
    CCriticalSection cs_nBlockSequenceId;
    /** Blocks loaded from disk are assigned id 0, so start the counter at 1. */
    int32_t nBlockSequenceId = 1;
    /** Decreasing counter (used by subsequent preciousblock calls). */
    int32_t nBlockReverseSequenceId = -1;
    /** chainwork for the last block that preciousblock has been applied to. */
    arith_uint256 nLastPreciousChainwork = 0;

    /** In order to efficiently track invalidity of headers, we keep the set of
      * blocks which we tried to connect and found to be invalid here (ie which
      * were set to BLOCK_FAILED_VALID since the last restart). We can then
      * walk this set and check if a new header is a descendant of something in
      * this set, preventing us from having to walk mapBlockIndex when we try
      * to connect a bad block and fail.
      *
      * While this is more complicated than marking everything which descends
      * from an invalid block as invalid at the time we discover it to be
      * invalid, doing so would require walking all of mapBlockIndex to find all
      * descendants. Since this case should be very rare, keeping track of all
      * BLOCK_FAILED_VALID blocks in a set should be just fine and work just as
      * well.
      *
      * Because we already walk mapBlockIndex in height-order at startup, we go
      * ahead and mark descendants of invalid blocks as FAILED_CHILD at that time,
      * instead of putting things in this set.
      */
    std::set<CBlockIndex*> g_failed_blocks;

public:
    CChain chainActive;
    BlockMap mapBlockIndex;
    std::multimap<CBlockIndex*, CBlockIndex*> mapBlocksUnlinked;
    CBlockIndex *pindexBestInvalid = nullptr;

    bool LoadBlockIndex(const Consensus::Params& consensus_params, CBlockTreeDB& blocktree);

    bool ActivateBestChain(CValidationState &state, const CChainParams& chainparams, std::shared_ptr<const CBlock> pblock);

    bool AcceptBlockHeader(const CBlockHeader& block, CValidationState& state, const CChainParams& chainparams, CBlockIndex** ppindex);
    bool AcceptBlock(const std::shared_ptr<const CBlock>& pblock, CValidationState& state, const CChainParams& chainparams, CBlockIndex** ppindex, bool fRequested, const CDiskBlockPos* dbp, bool* fNewBlock);

    // Block (dis)connection on a given view:
    DisconnectResult DisconnectBlock(const CBlock& block, const CBlockIndex* pindex, CCoinsViewCache& view);
    bool ConnectBlock(const CBlock& block, CValidationState& state, CBlockIndex* pindex,
                    CCoinsViewCache& view, const CChainParams& chainparams, bool fJustCheck = false);

    // Block disconnection on our pcoinsTip:
    bool DisconnectTip(CValidationState& state, const CChainParams& chainparams, DisconnectedBlockTransactions *disconnectpool);

    // Manual block validity manipulation:
    bool PreciousBlock(CValidationState& state, const CChainParams& params, CBlockIndex *pindex);
    bool InvalidateBlock(CValidationState& state, const CChainParams& chainparams, CBlockIndex *pindex);
    bool ResetBlockFailureFlags(CBlockIndex *pindex);

    bool ReplayBlocks(const CChainParams& params, CCoinsView* view);
    bool RewindBlockIndex(const CChainParams& params);
    bool LoadGenesisBlock(const CChainParams& chainparams);
    bool ComputeStakeModifier(CBlockIndex* pindex, const CBlock& block, const CChainParams& chainparams);

    void PruneBlockIndexCandidates();

    void UnloadBlockIndex();

private:
    bool ActivateBestChainStep(CValidationState& state, const CChainParams& chainparams, CBlockIndex* pindexMostWork, const std::shared_ptr<const CBlock>& pblock, bool& fInvalidFound, ConnectTrace& connectTrace);
    bool ConnectTip(CValidationState& state, const CChainParams& chainparams, CBlockIndex* pindexNew, const std::shared_ptr<const CBlock>& pblock, ConnectTrace& connectTrace, DisconnectedBlockTransactions &disconnectpool);

    CBlockIndex* AddToBlockIndex(const CBlockHeader& block);
    /** Create a new block index entry for a given block hash */
    CBlockIndex * InsertBlockIndex(const uint256& hash);
    void CheckBlockIndex(const Consensus::Params& consensusParams);

    void InvalidBlockFound(CBlockIndex *pindex, const CValidationState &state);
    CBlockIndex* FindMostWorkChain();
    bool ReceivedBlockTransactions(const CBlock &block, CValidationState& state, CBlockIndex *pindexNew, const CDiskBlockPos& pos, const Consensus::Params& consensusParams);


    bool RollforwardBlock(const CBlockIndex* pindex, CCoinsViewCache& inputs, const CChainParams& params);
} g_chainstate;



CCriticalSection cs_main;
CCriticalSection cs_stakeHandling;
CCriticalSection cs_deepsend;
CCriticalSection cs_servicelist;

BlockMap& mapBlockIndex = g_chainstate.mapBlockIndex;
CChain& chainActive = g_chainstate.chainActive;
CBlockIndex *pindexBestHeader = nullptr;
CWaitableCriticalSection csBestBlock;
CConditionVariable cvBlockChange;
int nScriptCheckThreads = 0;
std::atomic_bool fImporting(false);
std::atomic_bool fReindex(false);
bool fTxIndex = false;
bool fHavePruned = false;
bool fPruneMode = false;
bool fIsBareMultisigStd = DEFAULT_PERMIT_BAREMULTISIG;
bool fRequireStandard = true;
bool fCheckBlockIndex = false;
bool fCheckpointsEnabled = DEFAULT_CHECKPOINTS_ENABLED;
size_t nCoinCacheUsage = 5000 * 300;
uint64_t nPruneTarget = 0;
int64_t nMaxTipAge = DEFAULT_MAX_TIP_AGE;
bool fEnableReplacement = DEFAULT_ENABLE_REPLACEMENT;

int blockchainStatus = -2 ;
//int blockchainStatusLast = -1;
bool fAbortScanForHash = false;

uint256 hashAssumeValid;
arith_uint256 nMinimumChainWork;

CFeeRate minRelayTxFee = CFeeRate(DEFAULT_MIN_RELAY_TX_FEE);
CAmount maxTxFee = DEFAULT_TRANSACTION_MAXFEE;

CBlockPolicyEstimator feeEstimator;
CTxMemPool mempool(&feeEstimator);

/** Constant stuff for coinbase transactions we create: */
CScript COINBASE_FLAGS;

const std::string strMessageMagic = "DeepOnion Signed Message:\n";

// Internal stuff
namespace {
    CBlockIndex *&pindexBestInvalid = g_chainstate.pindexBestInvalid;

    /** All pairs A->B, where A (or one of its ancestors) misses transactions, but B has transactions.
     * Pruned nodes may have entries where B is missing data.
     */
    std::multimap<CBlockIndex*, CBlockIndex*>& mapBlocksUnlinked = g_chainstate.mapBlocksUnlinked;

    CCriticalSection cs_LastBlockFile;
    std::vector<CBlockFileInfo> vinfoBlockFile;
    int nLastBlockFile = 0;
    /** Global flag to indicate we should check to see if there are
     *  block/undo files that should be deleted.  Set on startup
     *  or if we allocate more file space when we're in prune mode
     */
    bool fCheckForPruning = false;

    /** Dirty block index entries. */
    std::set<CBlockIndex*> setDirtyBlockIndex;

    /** Dirty block file entries. */
    std::set<int> setDirtyFileInfo;
} // anon namespace

CBlockIndex* FindForkInGlobalIndex(const CChain& chain, const CBlockLocator& locator)
{
    // Find the first block the caller has in the main chain
    for (const uint256& hash : locator.vHave) {
        BlockMap::iterator mi = mapBlockIndex.find(hash);
        if (mi != mapBlockIndex.end())
        {
            CBlockIndex* pindex = (*mi).second;
            if (chain.Contains(pindex))
                return pindex;
            if (pindex->GetAncestor(chain.Height()) == chain.Tip()) {
                return chain.Tip();
            }
        }
    }
    return chain.Genesis();
}

std::unique_ptr<CCoinsViewDB> pcoinsdbview;
std::unique_ptr<CCoinsViewCache> pcoinsTip;
std::unique_ptr<CBlockTreeDB> pblocktree;

enum FlushStateMode {
    FLUSH_STATE_NONE,
    FLUSH_STATE_IF_NEEDED,
    FLUSH_STATE_PERIODIC,
    FLUSH_STATE_ALWAYS
};

// See definition for documentation
static bool FlushStateToDisk(const CChainParams& chainParams, CValidationState &state, FlushStateMode mode, int nManualPruneHeight=0);
static void FindFilesToPruneManual(std::set<int>& setFilesToPrune, int nManualPruneHeight);
static void FindFilesToPrune(std::set<int>& setFilesToPrune, uint64_t nPruneAfterHeight);
bool CheckInputs(const CTransaction& tx, CValidationState &state, const CCoinsViewCache &inputs, bool fScriptChecks, unsigned int flags, bool cacheSigStore, bool cacheFullScriptStore, PrecomputedTransactionData& txdata, std::vector<CScriptCheck> *pvChecks = nullptr);
static FILE* OpenUndoFile(const CDiskBlockPos &pos, bool fReadOnly = false);

bool CheckFinalTx(const CTransaction &tx, int flags)
{
    AssertLockHeld(cs_main);

    // By convention a negative value for flags indicates that the
    // current network-enforced consensus rules should be used. In
    // a future soft-fork scenario that would mean checking which
    // rules would be enforced for the next block and setting the
    // appropriate flags. At the present time no soft-forks are
    // scheduled, so no flags are set.
    flags = std::max(flags, 0);

    // CheckFinalTx() uses chainActive.Height()+1 to evaluate
    // nLockTime because when IsFinalTx() is called within
    // CBlock::AcceptBlock(), the height of the block *being*
    // evaluated is what is used. Thus if we want to know if a
    // transaction can be part of the *next* block, we need to call
    // IsFinalTx() with one more than chainActive.Height().
    const int nBlockHeight = chainActive.Height() + 1;

    // BIP113 requires that time-locked transactions have nLockTime set to
    // less than the median time of the previous block they're contained in.
    // When the next block is created its previous block will be the current
    // chain tip, so we use that to calculate the median time passed to
    // IsFinalTx() if LOCKTIME_MEDIAN_TIME_PAST is set.
    const int64_t nBlockTime = (flags & LOCKTIME_MEDIAN_TIME_PAST)
                             ? chainActive.Tip()->GetMedianTimePast()
                             : GetAdjustedTime();

    return IsFinalTx(tx, nBlockHeight, nBlockTime);
}

bool TestLockPointValidity(const LockPoints* lp)
{
    AssertLockHeld(cs_main);
    assert(lp);
    // If there are relative lock times then the maxInputBlock will be set
    // If there are no relative lock times, the LockPoints don't depend on the chain
    if (lp->maxInputBlock) {
        // Check whether chainActive is an extension of the block at which the LockPoints
        // calculation was valid.  If not LockPoints are no longer valid
        if (!chainActive.Contains(lp->maxInputBlock)) {
            return false;
        }
    }

    // LockPoints still valid
    return true;
}

bool CheckSequenceLocks(const CTransaction &tx, int flags, LockPoints* lp, bool useExistingLockPoints)
{
    AssertLockHeld(cs_main);
    AssertLockHeld(mempool.cs);

    CBlockIndex* tip = chainActive.Tip();
    assert(tip != nullptr);
    
    CBlockIndex index;
    index.pprev = tip;
    // CheckSequenceLocks() uses chainActive.Height()+1 to evaluate
    // height based locks because when SequenceLocks() is called within
    // ConnectBlock(), the height of the block *being*
    // evaluated is what is used.
    // Thus if we want to know if a transaction can be part of the
    // *next* block, we need to use one more than chainActive.Height()
    index.nHeight = tip->nHeight + 1;

    std::pair<int, int64_t> lockPair;
    if (useExistingLockPoints) {
        assert(lp);
        lockPair.first = lp->height;
        lockPair.second = lp->time;
    }
    else {
        // pcoinsTip contains the UTXO set for chainActive.Tip()
        CCoinsViewMemPool viewMemPool(pcoinsTip.get(), mempool);
        std::vector<int> prevheights;
        prevheights.resize(tx.vin.size());
        for (size_t txinIndex = 0; txinIndex < tx.vin.size(); txinIndex++) {
            const CTxIn& txin = tx.vin[txinIndex];
            Coin coin;
            if (!viewMemPool.GetCoin(txin.prevout, coin)) {
                return error("%s: Missing input", __func__);
            }
            if (coin.nHeight == MEMPOOL_HEIGHT) {
                // Assume all mempool transaction confirm in the next block
                prevheights[txinIndex] = tip->nHeight + 1;
            } else {
                prevheights[txinIndex] = coin.nHeight;
            }
        }
        lockPair = CalculateSequenceLocks(tx, flags, &prevheights, index);
        if (lp) {
            lp->height = lockPair.first;
            lp->time = lockPair.second;
            // Also store the hash of the block with the highest height of
            // all the blocks which have sequence locked prevouts.
            // This hash needs to still be on the chain
            // for these LockPoint calculations to be valid
            // Note: It is impossible to correctly calculate a maxInputBlock
            // if any of the sequence locked inputs depend on unconfirmed txs,
            // except in the special case where the relative lock time/height
            // is 0, which is equivalent to no sequence lock. Since we assume
            // input height of tip+1 for mempool txs and test the resulting
            // lockPair from CalculateSequenceLocks against tip+1.  We know
            // EvaluateSequenceLocks will fail if there was a non-zero sequence
            // lock on a mempool input, so we can use the return value of
            // CheckSequenceLocks to indicate the LockPoints validity
            int maxInputHeight = 0;
            for (int height : prevheights) {
                // Can ignore mempool inputs since we'll fail if they had non-zero locks
                if (height != tip->nHeight+1) {
                    maxInputHeight = std::max(maxInputHeight, height);
                }
            }
            lp->maxInputBlock = tip->GetAncestor(maxInputHeight);
        }
    }
    return EvaluateSequenceLocks(index, lockPair);
}

// Returns the script flags which should be checked for a given block
static unsigned int GetBlockScriptFlags(const CBlockIndex* pindex, const Consensus::Params& chainparams);

static void LimitMempoolSize(CTxMemPool& pool, size_t limit, unsigned long age) {
    int expired = pool.Expire(GetTime() - age);
    if (expired != 0) {
        LogPrint(BCLog::MEMPOOL, "Expired %i transactions from the memory pool\n", expired);
    }

    std::vector<COutPoint> vNoSpendsRemaining;
    pool.TrimToSize(limit, &vNoSpendsRemaining);
    for (const COutPoint& removed : vNoSpendsRemaining)
        pcoinsTip->Uncache(removed);
}

/** Convert CValidationState to a human-readable message for logging */
std::string FormatStateMessage(const CValidationState &state)
{
    return strprintf("%s%s (code %i)",
        state.GetRejectReason(),
        state.GetDebugMessage().empty() ? "" : ", "+state.GetDebugMessage(),
        state.GetRejectCode());
}

static bool IsCurrentForFeeEstimation()
{
    AssertLockHeld(cs_main);
    if (IsInitialBlockDownload())
        return false;
    if (chainActive.Tip()->GetBlockTime() < (GetTime() - MAX_FEE_ESTIMATION_TIP_AGE))
        return false;
    if (chainActive.Height() < pindexBestHeader->nHeight - 1)
        return false;
    return true;
}

/* Make mempool consistent after a reorg, by re-adding or recursively erasing
 * disconnected block transactions from the mempool, and also removing any
 * other transactions from the mempool that are no longer valid given the new
 * tip/height.
 *
 * Note: we assume that disconnectpool only contains transactions that are NOT
 * confirmed in the current chain nor already in the mempool (otherwise,
 * in-mempool descendants of such transactions would be removed).
 *
 * Passing fAddToMempool=false will skip trying to add the transactions back,
 * and instead just erase from the mempool as needed.
 */

void UpdateMempoolForReorg(DisconnectedBlockTransactions &disconnectpool, bool fAddToMempool)
{
    AssertLockHeld(cs_main);
    std::vector<uint256> vHashUpdate;
    // disconnectpool's insertion_order index sorts the entries from
    // oldest to newest, but the oldest entry will be the last tx from the
    // latest mined block that was disconnected.
    // Iterate disconnectpool in reverse, so that we add transactions
    // back to the mempool starting with the earliest transaction that had
    // been previously seen in a block.
    auto it = disconnectpool.queuedTx.get<insertion_order>().rbegin();
    while (it != disconnectpool.queuedTx.get<insertion_order>().rend()) {
        // ignore validation errors in resurrected transactions
        CValidationState stateDummy;
        if (!fAddToMempool || (*it)->IsCoinBase() || (*it)->IsCoinStake() ||
            !AcceptToMemoryPool(mempool, stateDummy, *it, nullptr /* pfMissingInputs */,
                                nullptr /* plTxnReplaced */, true /* bypass_limits */, 0 /* nAbsurdFee */)) {
            // If the transaction doesn't make it in to the mempool, remove any
            // transactions that depend on it (which would now be orphans).
            mempool.removeRecursive(**it, MemPoolRemovalReason::REORG);
        } else if (mempool.exists((*it)->GetHash())) {
            vHashUpdate.push_back((*it)->GetHash());
        }
        ++it;
    }
    disconnectpool.queuedTx.clear();
    // AcceptToMemoryPool/addUnchecked all assume that new mempool entries have
    // no in-mempool children, which is generally not true when adding
    // previously-confirmed transactions back to the mempool.
    // UpdateTransactionsFromBlock finds descendants of any transactions in
    // the disconnectpool that were added back and cleans up the mempool state.
    mempool.UpdateTransactionsFromBlock(vHashUpdate);

    // We also need to remove any now-immature transactions
    mempool.removeForReorg(pcoinsTip.get(), chainActive.Tip()->nHeight + 1, STANDARD_LOCKTIME_VERIFY_FLAGS);
    // Re-limit mempool size, in case we added any transactions
    LimitMempoolSize(mempool, gArgs.GetArg("-maxmempool", DEFAULT_MAX_MEMPOOL_SIZE) * 1000000, gArgs.GetArg("-mempoolexpiry", DEFAULT_MEMPOOL_EXPIRY) * 60 * 60);
}

// Used to avoid mempool polluting consensus critical paths if CCoinsViewMempool
// were somehow broken and returning the wrong scriptPubKeys
static bool CheckInputsFromMempoolAndCache(const CTransaction& tx, CValidationState &state, const CCoinsViewCache &view, CTxMemPool& pool,
                 unsigned int flags, bool cacheSigStore, PrecomputedTransactionData& txdata) {
    AssertLockHeld(cs_main);

    // pool.cs should be locked already, but go ahead and re-take the lock here
    // to enforce that mempool doesn't change between when we check the view
    // and when we actually call through to CheckInputs
    LOCK(pool.cs);

    assert(!tx.IsCoinBase() && !tx.IsCoinStake());
    for (const CTxIn& txin : tx.vin) {
        const Coin& coin = view.AccessCoin(txin.prevout);

        // At this point we haven't actually checked if the coins are all
        // available (or shouldn't assume we have, since CheckInputs does).
        // So we just return failure if the inputs are not available here,
        // and then only have to check equivalence for available inputs.
        if (coin.IsSpent()) return false;

        const CTransactionRef& txFrom = pool.get(txin.prevout.hash);
        if (txFrom) {
            assert(txFrom->GetHash() == txin.prevout.hash);
            assert(txFrom->vout.size() > txin.prevout.n);
            assert(txFrom->vout[txin.prevout.n] == coin.out);
        } else {
            const Coin& coinFromDisk = pcoinsTip->AccessCoin(txin.prevout);
            assert(!coinFromDisk.IsSpent());
            assert(coinFromDisk.out == coin.out);
        }
    }

    return CheckInputs(tx, state, view, true, flags, cacheSigStore, true, txdata);
}

static bool AcceptToMemoryPoolWorker(const CChainParams& chainparams, CTxMemPool& pool, CValidationState& state, const CTransactionRef& ptx,
                              bool* pfMissingInputs, int64_t nAcceptTime, std::list<CTransactionRef>* plTxnReplaced,
                              bool bypass_limits, const CAmount& nAbsurdFee, std::vector<COutPoint>& coins_to_uncache)
{
    const CTransaction& tx = *ptx;
    const uint256 hash = tx.GetHash();
    AssertLockHeld(cs_main);
    LOCK(pool.cs); // mempool "read lock" (held through GetMainSignals().TransactionAddedToMempool())
    if (pfMissingInputs) {
        *pfMissingInputs = false;
    }

    if (!CheckTransaction(tx, state))
        return false; // state filled in by CheckTransaction

    // Coinbase is only valid in a block, not as a loose transaction
    if (tx.IsCoinBase())
        return state.DoS(100, false, REJECT_INVALID, "coinbase");

    // DeepOnion: coinstake is also only valid in a block, not as a loose transaction
    if (tx.IsCoinStake())
        return state.DoS(100, error("CTxMemPool::accept() : coinstake as individual tx"));

    // Reject transactions with witness before segregated witness activates (override with -prematurewitness)
    bool witnessEnabled = IsWitnessEnabled(chainActive.Tip(), chainparams.GetConsensus());
    if (!gArgs.GetBoolArg("-prematurewitness", false) && tx.HasWitness() && !witnessEnabled) {
        return state.DoS(0, false, REJECT_NONSTANDARD, "no-witness-yet", true);
    }

    // Rather not work on nonstandard transactions (unless -testnet/-regtest)
    std::string reason;
    if (fRequireStandard && !IsStandardTx(tx, reason, witnessEnabled))
        return state.DoS(0, false, REJECT_NONSTANDARD, reason);

    // Only accept nLockTime-using transactions that can be mined in the next
    // block; we don't want our mempool filled up with transactions that can't
    // be mined yet.
    if (!CheckFinalTx(tx, STANDARD_LOCKTIME_VERIFY_FLAGS))
        return state.DoS(0, false, REJECT_NONSTANDARD, "non-final");

    // is it already in the memory pool?
    if (pool.exists(hash)) {
        return state.Invalid(false, REJECT_DUPLICATE, "txn-already-in-mempool");
    }

    // Check for conflicts with in-memory transactions
    std::set<uint256> setConflicts;
    for (const CTxIn &txin : tx.vin)
    {
        auto itConflicting = pool.mapNextTx.find(txin.prevout);
        if (itConflicting != pool.mapNextTx.end())
        {
            const CTransaction *ptxConflicting = itConflicting->second;
            if (!setConflicts.count(ptxConflicting->GetHash()))
            {
                // Allow opt-out of transaction replacement by setting
                // nSequence > MAX_BIP125_RBF_SEQUENCE (SEQUENCE_FINAL-2) on all inputs.
                //
                // SEQUENCE_FINAL-1 is picked to still allow use of nLockTime by
                // non-replaceable transactions. All inputs rather than just one
                // is for the sake of multi-party protocols, where we don't
                // want a single party to be able to disable replacement.
                //
                // The opt-out ignores descendants as anyone relying on
                // first-seen mempool behavior should be checking all
                // unconfirmed ancestors anyway; doing otherwise is hopelessly
                // insecure.
                bool fReplacementOptOut = true;
                if (fEnableReplacement)
                {
                    for (const CTxIn &_txin : ptxConflicting->vin)
                    {
                        if (_txin.nSequence <= MAX_BIP125_RBF_SEQUENCE)
                        {
                            fReplacementOptOut = false;
                            break;
                        }
                    }
                }
                if (fReplacementOptOut) {
                    return state.Invalid(false, REJECT_DUPLICATE, "txn-mempool-conflict");
                }

                // DeepOnion: Ensure the time is not before input.
                if(ptxConflicting->nTime < tx.nTime) {
                    return state.Invalid(false, REJECT_INVALID, "txn-mempool-invalid-time");
                }

                setConflicts.insert(ptxConflicting->GetHash());
            }
        }
    }

    {
        CCoinsView dummy;
        CCoinsViewCache view(&dummy);

        LockPoints lp;
        CCoinsViewMemPool viewMemPool(pcoinsTip.get(), pool);
        view.SetBackend(viewMemPool);

        // do all inputs exist?
        for (const CTxIn txin : tx.vin) {
            if (!pcoinsTip->HaveCoinInCache(txin.prevout)) {
                coins_to_uncache.push_back(txin.prevout);
            }
            if (!view.HaveCoin(txin.prevout)) {
                // Are inputs missing because we already have the tx?
                for (size_t out = 0; out < tx.vout.size(); out++) {
                    // Optimistically just do efficient check of cache for outputs
                    if (pcoinsTip->HaveCoinInCache(COutPoint(hash, out))) {
                        return state.Invalid(false, REJECT_DUPLICATE, "txn-already-known");
                    }
                }
                // Otherwise assume this might be an orphan tx for which we just haven't seen parents yet
                if (pfMissingInputs) {
                    *pfMissingInputs = true;
                }
                return false; // fMissingInputs and !state.IsInvalid() is used to detect this condition, don't set state.Invalid()
            }

            // DeepOnion: Find previous input and check the time.
            uint256 hash_block;
            CTransactionRef txPrev;

            // DeepOnion: Attempt to find the previous out, don't fail if we don't find it as we are
            // are not allowing it to be done slowly, we shouldn't get here if it doesn't exists anyway
            if (GetTransaction(txin.prevout.hash, txPrev, Params().GetConsensus(), hash_block, false)) {
                if(txPrev->nTime > tx.nTime) {
                    return state.DoS(100, false, REJECT_INVALID, "bad-txns-early-timestamp");
                }
            }
        }

        // Bring the best block into scope
        view.GetBestBlock();

        // we have all inputs cached now, so switch back to dummy, so we don't need to keep lock on mempool
        view.SetBackend(dummy);

        // Only accept BIP68 sequence locked transactions that can be mined in the next
        // block; we don't want our mempool filled up with transactions that can't
        // be mined yet.
        // Must keep pool.cs for this unless we change CheckSequenceLocks to take a
        // CoinsViewCache instead of create its own
        if (!CheckSequenceLocks(tx, STANDARD_LOCKTIME_VERIFY_FLAGS, &lp))
            return state.DoS(0, false, REJECT_NONSTANDARD, "non-BIP68-final");

        CAmount nFees = 0;
        if (!Consensus::CheckTxInputs(tx, state, view, GetSpendHeight(view), nFees)) {
            return error("%s: Consensus::CheckTxInputs: %s, %s", __func__, tx.GetHash().ToString(), FormatStateMessage(state));
        }

        // Check for non-standard pay-to-script-hash in inputs
        if (fRequireStandard && !AreInputsStandard(tx, view))
            return state.Invalid(false, REJECT_NONSTANDARD, "bad-txns-nonstandard-inputs");

        // Check for non-standard witness in P2WSH
        if (tx.HasWitness() && fRequireStandard && !IsWitnessStandard(tx, view))
            return state.DoS(0, false, REJECT_NONSTANDARD, "bad-witness-nonstandard", true);

        int64_t nSigOpsCost = GetTransactionSigOpCost(tx, view, STANDARD_SCRIPT_VERIFY_FLAGS);

        // nModifiedFees includes any fee deltas from PrioritiseTransaction
        CAmount nModifiedFees = nFees;
        pool.ApplyDelta(hash, nModifiedFees);

        // Keep track of transactions that spend a coinbase, which we re-scan
        // during reorgs to ensure COINBASE_MATURITY is still met.
        bool fSpendsCoinbase = false;
        for (const CTxIn &txin : tx.vin) {
            const Coin &coin = view.AccessCoin(txin.prevout);
            if (coin.IsCoinBase()) {
                fSpendsCoinbase = true;
                break;
            }
        }

        CTxMemPoolEntry entry(ptx, nFees, nAcceptTime, chainActive.Height(),
                              fSpendsCoinbase, nSigOpsCost, lp);
        unsigned int nSize = entry.GetTxSize();

        // Check that the transaction doesn't have an excessive number of
        // sigops, making it impossible to mine. Since the coinbase transaction
        // itself can contain sigops MAX_STANDARD_TX_SIGOPS is less than
        // MAX_BLOCK_SIGOPS; we still consider this an invalid rather than
        // merely non-standard transaction.
        if (nSigOpsCost > MAX_STANDARD_TX_SIGOPS_COST)
            return state.DoS(0, false, REJECT_NONSTANDARD, "bad-txns-too-many-sigops", false,
                strprintf("%d", nSigOpsCost));

        CAmount mempoolRejectFee = pool.GetMinFee(gArgs.GetArg("-maxmempool", DEFAULT_MAX_MEMPOOL_SIZE) * 1000000).GetFee(nSize);
        if (!bypass_limits && mempoolRejectFee > 0 && nModifiedFees < mempoolRejectFee) {
            return state.DoS(0, false, REJECT_INSUFFICIENTFEE, "mempool min fee not met", false, strprintf("%d < %d", nFees, mempoolRejectFee));
        }

        // No transactions are allowed below minRelayTxFee except from disconnected blocks
        if (!bypass_limits && nModifiedFees < ::minRelayTxFee.GetFee(nSize)) {
            return state.DoS(0, false, REJECT_INSUFFICIENTFEE, "min relay fee not met");
        }

        if (nAbsurdFee && nFees > nAbsurdFee)
            return state.Invalid(false,
                REJECT_HIGHFEE, "absurdly-high-fee",
                strprintf("%d > %d", nFees, nAbsurdFee));

        // Calculate in-mempool ancestors, up to a limit.
        CTxMemPool::setEntries setAncestors;
        size_t nLimitAncestors = gArgs.GetArg("-limitancestorcount", DEFAULT_ANCESTOR_LIMIT);
        size_t nLimitAncestorSize = gArgs.GetArg("-limitancestorsize", DEFAULT_ANCESTOR_SIZE_LIMIT)*1000;
        size_t nLimitDescendants = gArgs.GetArg("-limitdescendantcount", DEFAULT_DESCENDANT_LIMIT);
        size_t nLimitDescendantSize = gArgs.GetArg("-limitdescendantsize", DEFAULT_DESCENDANT_SIZE_LIMIT)*1000;
        std::string errString;
        if (!pool.CalculateMemPoolAncestors(entry, setAncestors, nLimitAncestors, nLimitAncestorSize, nLimitDescendants, nLimitDescendantSize, errString)) {
            return state.DoS(0, false, REJECT_NONSTANDARD, "too-long-mempool-chain", false, errString);
        }

        // A transaction that spends outputs that would be replaced by it is invalid. Now
        // that we have the set of all ancestors we can detect this
        // pathological case by making sure setConflicts and setAncestors don't
        // intersect.
        for (CTxMemPool::txiter ancestorIt : setAncestors)
        {
            const uint256 &hashAncestor = ancestorIt->GetTx().GetHash();
            if (setConflicts.count(hashAncestor))
            {
                return state.DoS(10, false,
                                 REJECT_INVALID, "bad-txns-spends-conflicting-tx", false,
                                 strprintf("%s spends conflicting transaction %s",
                                           hash.ToString(),
                                           hashAncestor.ToString()));
            }
        }

        // Check if it's economically rational to mine this transaction rather
        // than the ones it replaces.
        CAmount nConflictingFees = 0;
        size_t nConflictingSize = 0;
        uint64_t nConflictingCount = 0;
        CTxMemPool::setEntries allConflicting;

        // If we don't hold the lock allConflicting might be incomplete; the
        // subsequent RemoveStaged() and addUnchecked() calls don't guarantee
        // mempool consistency for us.
        const bool fReplacementTransaction = setConflicts.size();
        if (fReplacementTransaction)
        {
            CFeeRate newFeeRate(nModifiedFees, nSize);
            std::set<uint256> setConflictsParents;
            const int maxDescendantsToVisit = 100;
            CTxMemPool::setEntries setIterConflicting;
            for (const uint256 &hashConflicting : setConflicts)
            {
                CTxMemPool::txiter mi = pool.mapTx.find(hashConflicting);
                if (mi == pool.mapTx.end())
                    continue;

                // Save these to avoid repeated lookups
                setIterConflicting.insert(mi);

                // Don't allow the replacement to reduce the feerate of the
                // mempool.
                //
                // We usually don't want to accept replacements with lower
                // feerates than what they replaced as that would lower the
                // feerate of the next block. Requiring that the feerate always
                // be increased is also an easy-to-reason about way to prevent
                // DoS attacks via replacements.
                //
                // The mining code doesn't (currently) take children into
                // account (CPFP) so we only consider the feerates of
                // transactions being directly replaced, not their indirect
                // descendants. While that does mean high feerate children are
                // ignored when deciding whether or not to replace, we do
                // require the replacement to pay more overall fees too,
                // mitigating most cases.
                CFeeRate oldFeeRate(mi->GetModifiedFee(), mi->GetTxSize());
                if (newFeeRate <= oldFeeRate)
                {
                    return state.DoS(0, false,
                            REJECT_INSUFFICIENTFEE, "insufficient fee", false,
                            strprintf("rejecting replacement %s; new feerate %s <= old feerate %s",
                                  hash.ToString(),
                                  newFeeRate.ToString(),
                                  oldFeeRate.ToString()));
                }

                for (const CTxIn &txin : mi->GetTx().vin)
                {
                    setConflictsParents.insert(txin.prevout.hash);
                }

                nConflictingCount += mi->GetCountWithDescendants();
            }
            // This potentially overestimates the number of actual descendants
            // but we just want to be conservative to avoid doing too much
            // work.
            if (nConflictingCount <= maxDescendantsToVisit) {
                // If not too many to replace, then calculate the set of
                // transactions that would have to be evicted
                for (CTxMemPool::txiter it : setIterConflicting) {
                    pool.CalculateDescendants(it, allConflicting);
                }
                for (CTxMemPool::txiter it : allConflicting) {
                    nConflictingFees += it->GetModifiedFee();
                    nConflictingSize += it->GetTxSize();
                }
            } else {
                return state.DoS(0, false,
                        REJECT_NONSTANDARD, "too many potential replacements", false,
                        strprintf("rejecting replacement %s; too many potential replacements (%d > %d)\n",
                            hash.ToString(),
                            nConflictingCount,
                            maxDescendantsToVisit));
            }

            for (unsigned int j = 0; j < tx.vin.size(); j++)
            {
                // We don't want to accept replacements that require low
                // feerate junk to be mined first. Ideally we'd keep track of
                // the ancestor feerates and make the decision based on that,
                // but for now requiring all new inputs to be confirmed works.
                if (!setConflictsParents.count(tx.vin[j].prevout.hash))
                {
                    // Rather than check the UTXO set - potentially expensive -
                    // it's cheaper to just check if the new input refers to a
                    // tx that's in the mempool.
                    if (pool.mapTx.find(tx.vin[j].prevout.hash) != pool.mapTx.end())
                        return state.DoS(0, false,
                                         REJECT_NONSTANDARD, "replacement-adds-unconfirmed", false,
                                         strprintf("replacement %s adds unconfirmed input, idx %d",
                                                  hash.ToString(), j));
                }
            }

            // The replacement must pay greater fees than the transactions it
            // replaces - if we did the bandwidth used by those conflicting
            // transactions would not be paid for.
            if (nModifiedFees < nConflictingFees)
            {
                return state.DoS(0, false,
                                 REJECT_INSUFFICIENTFEE, "insufficient fee", false,
                                 strprintf("rejecting replacement %s, less fees than conflicting txs; %s < %s",
                                          hash.ToString(), FormatMoney(nModifiedFees), FormatMoney(nConflictingFees)));
            }

            // Finally in addition to paying more fees than the conflicts the
            // new transaction must pay for its own bandwidth.
            CAmount nDeltaFees = nModifiedFees - nConflictingFees;
            if (nDeltaFees < ::incrementalRelayFee.GetFee(nSize))
            {
                return state.DoS(0, false,
                        REJECT_INSUFFICIENTFEE, "insufficient fee", false,
                        strprintf("rejecting replacement %s, not enough additional fees to relay; %s < %s",
                              hash.ToString(),
                              FormatMoney(nDeltaFees),
                              FormatMoney(::incrementalRelayFee.GetFee(nSize))));
            }
        }

        unsigned int scriptVerifyFlags = STANDARD_SCRIPT_VERIFY_FLAGS;
        if (!chainparams.RequireStandard()) {
            scriptVerifyFlags = gArgs.GetArg("-promiscuousmempoolflags", scriptVerifyFlags);
        }

        // Check against previous transactions
        // This is done last to help prevent CPU exhaustion denial-of-service attacks.
        PrecomputedTransactionData txdata(tx);
        if (!CheckInputs(tx, state, view, true, scriptVerifyFlags, true, false, txdata)) {
            // SCRIPT_VERIFY_CLEANSTACK requires SCRIPT_VERIFY_WITNESS, so we
            // need to turn both off, and compare against just turning off CLEANSTACK
            // to see if the failure is specifically due to witness validation.
            CValidationState stateDummy; // Want reported failures to be from first CheckInputs
            if (!tx.HasWitness() && CheckInputs(tx, stateDummy, view, true, scriptVerifyFlags & ~(SCRIPT_VERIFY_WITNESS | SCRIPT_VERIFY_CLEANSTACK), true, false, txdata) &&
                !CheckInputs(tx, stateDummy, view, true, scriptVerifyFlags & ~SCRIPT_VERIFY_CLEANSTACK, true, false, txdata)) {
                // Only the witness is missing, so the transaction itself may be fine.
                state.SetCorruptionPossible();
            }
            return false; // state filled in by CheckInputs
        }

        // Check again against the current block tip's script verification
        // flags to cache our script execution flags. This is, of course,
        // useless if the next block has different script flags from the
        // previous one, but because the cache tracks script flags for us it
        // will auto-invalidate and we'll just have a few blocks of extra
        // misses on soft-fork activation.
        //
        // This is also useful in case of bugs in the standard flags that cause
        // transactions to pass as valid when they're actually invalid. For
        // instance the STRICTENC flag was incorrectly allowing certain
        // CHECKSIG NOT scripts to pass, even though they were invalid.
        //
        // There is a similar check in CreateNewBlock() to prevent creating
        // invalid blocks (using TestBlockValidity), however allowing such
        // transactions into the mempool can be exploited as a DoS attack.
        unsigned int currentBlockScriptVerifyFlags = GetBlockScriptFlags(chainActive.Tip(), Params().GetConsensus());
        if (!CheckInputsFromMempoolAndCache(tx, state, view, pool, currentBlockScriptVerifyFlags, true, txdata))
        {
            // If we're using promiscuousmempoolflags, we may hit this normally
            // Check if current block has some flags that scriptVerifyFlags
            // does not before printing an ominous warning
            if (!(~scriptVerifyFlags & currentBlockScriptVerifyFlags)) {
                return error("%s: BUG! PLEASE REPORT THIS! ConnectInputs failed against latest-block but not STANDARD flags %s, %s",
                    __func__, hash.ToString(), FormatStateMessage(state));
            } else {
                if (!CheckInputs(tx, state, view, true, MANDATORY_SCRIPT_VERIFY_FLAGS, true, false, txdata)) {
                    return error("%s: ConnectInputs failed against MANDATORY but not STANDARD flags due to promiscuous mempool %s, %s",
                        __func__, hash.ToString(), FormatStateMessage(state));
                } else {
                    LogPrintf("Warning: -promiscuousmempool flags set to not include currently enforced soft forks, this may break mining or otherwise cause instability!\n");
                }
            }
        }

        // Remove conflicting transactions from the mempool
        for (const CTxMemPool::txiter it : allConflicting)
        {
            LogPrint(BCLog::MEMPOOL, "replacing tx %s with %s for %s LTC additional fees, %d delta bytes\n",
                    it->GetTx().GetHash().ToString(),
                    hash.ToString(),
                    FormatMoney(nModifiedFees - nConflictingFees),
                    (int)nSize - (int)nConflictingSize);
            if (plTxnReplaced)
                plTxnReplaced->push_back(it->GetSharedTx());
        }
        pool.RemoveStaged(allConflicting, false, MemPoolRemovalReason::REPLACED);

        // This transaction should only count for fee estimation if:
        // - it isn't a BIP 125 replacement transaction (may not be widely supported)
        // - it's not being readded during a reorg which bypasses typical mempool fee limits
        // - the node is not behind
        // - the transaction is not dependent on any other transactions in the mempool
        bool validForFeeEstimation = !fReplacementTransaction && !bypass_limits && IsCurrentForFeeEstimation() && pool.HasNoInputsOf(tx);

        // Store transaction in memory
        pool.addUnchecked(hash, entry, setAncestors, validForFeeEstimation);

        // trim mempool and check if tx was trimmed
        if (!bypass_limits) {
            LimitMempoolSize(pool, gArgs.GetArg("-maxmempool", DEFAULT_MAX_MEMPOOL_SIZE) * 1000000, gArgs.GetArg("-mempoolexpiry", DEFAULT_MEMPOOL_EXPIRY) * 60 * 60);
            if (!pool.exists(hash))
                return state.DoS(0, false, REJECT_INSUFFICIENTFEE, "mempool full");
        }
    }

    GetMainSignals().TransactionAddedToMempool(ptx);

    return true;
}

/** (try to) add transaction to memory pool with a specified acceptance time **/
static bool AcceptToMemoryPoolWithTime(const CChainParams& chainparams, CTxMemPool& pool, CValidationState &state, const CTransactionRef &tx,
                        bool* pfMissingInputs, int64_t nAcceptTime, std::list<CTransactionRef>* plTxnReplaced,
                        bool bypass_limits, const CAmount nAbsurdFee)
{
    std::vector<COutPoint> coins_to_uncache;
    bool res = AcceptToMemoryPoolWorker(chainparams, pool, state, tx, pfMissingInputs, nAcceptTime, plTxnReplaced, bypass_limits, nAbsurdFee, coins_to_uncache);
    if (!res) {
        for (const COutPoint& hashTx : coins_to_uncache)
            pcoinsTip->Uncache(hashTx);
    }
    // After we've (potentially) uncached entries, ensure our coins cache is still within its size limits
    CValidationState stateDummy;
    FlushStateToDisk(chainparams, stateDummy, FLUSH_STATE_PERIODIC);
    return res;
}

bool AcceptToMemoryPool(CTxMemPool& pool, CValidationState &state, const CTransactionRef &tx,
                        bool* pfMissingInputs, std::list<CTransactionRef>* plTxnReplaced,
                        bool bypass_limits, const CAmount nAbsurdFee)
{
    const CChainParams& chainparams = Params();
    return AcceptToMemoryPoolWithTime(chainparams, pool, state, tx, pfMissingInputs, GetTime(), plTxnReplaced, bypass_limits, nAbsurdFee);
}

/**
 * Return transaction in txOut, and if it was found inside a block, its hash is placed in hashBlock.
 * If blockIndex is provided, the transaction is fetched from the corresponding block.
 */
bool GetTransaction(const uint256& hash, CTransactionRef& txOut, const Consensus::Params& consensusParams, uint256& hashBlock, bool fAllowSlow, CBlockIndex* blockIndex)
{
    CBlockIndex* pindexSlow = blockIndex;

    LOCK(cs_main);

    if (!blockIndex) {
        CTransactionRef ptx = mempool.get(hash);
        if (ptx) {
            txOut = ptx;
            return true;
        }

        if (fTxIndex) {
            CDiskTxPos postx;
            if (pblocktree->ReadTxIndex(hash, postx)) {
                CAutoFile file(OpenBlockFile(postx, true), SER_DISK, CLIENT_VERSION);
                if (file.IsNull())
                    return error("%s: OpenBlockFile failed", __func__);
                CBlockHeader header;
                try {
                    file >> header;
                    fseek(file.Get(), postx.nTxOffset, SEEK_CUR);
                    file >> txOut;
                } catch (const std::exception& e) {
                    return error("%s: Deserialize or I/O error - %s", __func__, e.what());
                }
                hashBlock = header.GetHash();
                if (txOut->GetHash() != hash)
                    return error("%s: txid mismatch", __func__);
                return true;
            }

            // transaction not found in index, nothing more can be done
            return false;
        }

        if (fAllowSlow) { // use coin database to locate block that contains transaction, and scan it
            const Coin& coin = AccessByTxid(*pcoinsTip, hash);
            if (!coin.IsSpent()) pindexSlow = chainActive[coin.nHeight];
        }
    }

    if (pindexSlow) {
        CBlock block;
        if (ReadBlockFromDisk(block, pindexSlow, consensusParams)) {
            for (const auto& tx : block.vtx) {
                if (tx->GetHash() == hash) {
                    txOut = tx;
                    hashBlock = pindexSlow->GetBlockHash();
                    return true;
                }
            }
        }
    }

    return false;
}






//////////////////////////////////////////////////////////////////////////////
//
// CBlock and CBlockIndex
//

static bool WriteBlockToDisk(const CBlock& block, CDiskBlockPos& pos, const CMessageHeader::MessageStartChars& messageStart)
{
    // Open history file to append
    CAutoFile fileout(OpenBlockFile(pos), SER_DISK, CLIENT_VERSION);
    if (fileout.IsNull())
        return error("WriteBlockToDisk: OpenBlockFile failed");

    // Write index header
    unsigned int nSize = GetSerializeSize(fileout, block);
    fileout << FLATDATA(messageStart) << nSize;

    // Write block
    long fileOutPos = ftell(fileout.Get());
    if (fileOutPos < 0)
        return error("WriteBlockToDisk: ftell failed");
    pos.nPos = (unsigned int)fileOutPos;
    fileout << block;

    return true;
}

bool ReadBlockFromDisk(CBlock& block, const CDiskBlockPos& pos, const Consensus::Params& consensusParams, bool isProofOfStake)
{
    block.SetNull();

    // Open history file to read
    CAutoFile filein(OpenBlockFile(pos, true), SER_DISK, CLIENT_VERSION);
    if (filein.IsNull())
        return error("ReadBlockFromDisk: OpenBlockFile failed for %s", pos.ToString());

    // Read block
    try {
        filein >> block;
    }
    catch (const std::exception& e) {
        return error("%s: Deserialize or I/O error - %s at %s", __func__, e.what(), pos.ToString());
    }

    // Check the header
    if (!CheckProofOfWork(block.GetPoWHash(), block.nBits, consensusParams, isProofOfStake))
        return error("ReadBlockFromDisk: Errors in block header at %s", pos.ToString());

    return true;
}

bool ReadBlockFromDisk(CBlock& block, const CBlockIndex* pindex, const Consensus::Params& consensusParams)
{
    CDiskBlockPos blockPos;
    {
        LOCK(cs_main);
        blockPos = pindex->GetBlockPos();
    }

    if (!ReadBlockFromDisk(block, blockPos, consensusParams, pindex->IsProofOfStake()))
        return false;
    if (block.GetHash() != pindex->GetBlockHash())
        return error("ReadBlockFromDisk(CBlock&, CBlockIndex*): GetHash() doesn't match index for %s at %s",
                pindex->ToString(), pindex->GetBlockPos().ToString());
    return true;
}


int GetPowHeightTable(const CBlockIndex* pindex)
{
	int count = 0;
	int height = pindex->nHeight;
	int maxCheck = height;
	int index = -1;

	if (NUM_OF_POW_CHECKPOINT != 0)
	{
		for (int i = 1; i <= NUM_OF_POW_CHECKPOINT; i++)
		{
			if (height > checkpointPoWHeight[NUM_OF_POW_CHECKPOINT - i][0])
			{
				index = NUM_OF_POW_CHECKPOINT - i;
				break;
			}
		}
	}

	if (index != -1)
		maxCheck = height - checkpointPoWHeight[index][0];

	for (int j = 0; j < maxCheck; j++)
	{
		if (!pindex->IsProofOfStake())
			++count;

		pindex = pindex->pprev;
	}

	if (index != -1)
		count += checkpointPoWHeight[index][1];

	++count;
	
	return count;
}

int GetPowHeight(const CBlockIndex* pindex)
{
	int powH = 0;
	powH = GetPowHeightTable(pindex);
	return powH;
}

int GetPosHeight(const CBlockIndex* pindex)
{
	int powH = GetPowHeight(pindex);
	int posH = pindex->nHeight - powH;
	return posH;
}


// miner's coin base reward
CAmount GetProofOfWorkReward(int nHeight, const CBlockIndex* pindex)
{
	int64_t nSubsidy = 8 * COIN;

	if (nHeight == 1)
	{
		nSubsidy = 18000000 * COIN;
		return nSubsidy;
	}

	int nPoWHeight = GetPowHeight(pindex);
	LogPrint(BCLog::STAKE, ">> nHeight = %d, nPoWHeight = %d\n", nHeight, nPoWHeight);
	int mm = nPoWHeight / 131400;
	nSubsidy >>= mm;

	return nSubsidy;
}


static const int YEARLY_POS_BLOCK_COUNT = 525600; 
static const int64_t MAX_PROOF_OF_STAKE_STABLE = 0.01 * COIN;

CAmount GetProofOfStakeReward(int64_t nCoinAge, const CBlockIndex* pindex)
{
	int64_t nRewardCoinYear = MAX_PROOF_OF_STAKE_STABLE;
	int nPoSHeight = GetPosHeight(pindex);
	LogPrint(BCLog::STAKE, ">> nHeight = %d, nPoSHeight = %d\n", pindex->nHeight + 1, nPoSHeight + 1);
	int64_t nSubsidy = 0;

	if (nPoSHeight < YEARLY_POS_BLOCK_COUNT)
	{
		nSubsidy = 10 * nRewardCoinYear * nCoinAge / 365;
	}
	else if (nPoSHeight < 2 * YEARLY_POS_BLOCK_COUNT)
	{
		nSubsidy = 5 * nRewardCoinYear * nCoinAge / 365;
	}
	else
	{
		nSubsidy = nRewardCoinYear * nCoinAge / 365;
	}

	return nSubsidy;
}

bool IsInitialBlockDownload()
{
    // Once this function has returned false, it must remain false.
    static std::atomic<bool> latchToFalse{false};
    // Optimization: pre-test latch before taking the lock.
    if (latchToFalse.load(std::memory_order_relaxed))
        return false;

    LOCK(cs_main);
    if (latchToFalse.load(std::memory_order_relaxed))
        return false;
    if (fImporting || fReindex)
        return true;
    if (chainActive.Tip() == nullptr)
        return true;
    if (chainActive.Tip()->nChainWork < nMinimumChainWork)
        return true;
    if (chainActive.Tip()->GetBlockTime() < (GetTime() - nMaxTipAge))
        return true;
    LogPrint(BCLog::STAKE, "Leaving InitialBlockDownload (latching to false)\n");
    latchToFalse.store(true, std::memory_order_relaxed);
    return false;
}

CBlockIndex *pindexBestForkTip = nullptr, *pindexBestForkBase = nullptr;

static void AlertNotify(const std::string& strMessage)
{
    uiInterface.NotifyAlertChanged();
    std::string strCmd = gArgs.GetArg("-alertnotify", "");
    if (strCmd.empty()) return;

    // Alert text should be plain ascii coming from a trusted source, but to
    // be safe we first strip anything not in safeChars, then add single quotes around
    // the whole string before passing it to the shell:
    std::string singleQuote("'");
    std::string safeStatus = SanitizeString(strMessage);
    safeStatus = singleQuote+safeStatus+singleQuote;
    boost::replace_all(strCmd, "%s", safeStatus);

    boost::thread t(runCommand, strCmd); // thread runs free
}

static void CheckForkWarningConditions()
{
    AssertLockHeld(cs_main);
    // Before we get past initial download, we cannot reliably alert about forks
    // (we assume we don't get stuck on a fork before finishing our initial sync)
    if (IsInitialBlockDownload())
        return;

    // If our best fork is no longer within 72 blocks (+/- 12 hours if no one mines it)
    // of our head, drop it
    if (pindexBestForkTip && chainActive.Height() - pindexBestForkTip->nHeight >= 72)
        pindexBestForkTip = nullptr;

    if (pindexBestForkTip || (pindexBestInvalid && pindexBestInvalid->nChainWork > chainActive.Tip()->nChainWork + (GetBlockProof(*chainActive.Tip()) * 6)))
    {
        if (!GetfLargeWorkForkFound() && pindexBestForkBase)
        {
            std::string warning = std::string("'Warning: Large-work fork detected, forking after block ") +
                pindexBestForkBase->phashBlock->ToString() + std::string("'");
            AlertNotify(warning);
        }
        if (pindexBestForkTip && pindexBestForkBase)
        {
            LogPrintf("%s: Warning: Large valid fork found\n  forking the chain at height %d (%s)\n  lasting to height %d (%s).\nChain state database corruption likely.\n", __func__,
                   pindexBestForkBase->nHeight, pindexBestForkBase->phashBlock->ToString(),
                   pindexBestForkTip->nHeight, pindexBestForkTip->phashBlock->ToString());
            SetfLargeWorkForkFound(true);
        }
        else
        {
            LogPrintf("%s: Warning: Found invalid chain at least ~6 blocks longer than our best chain.\nChain state database corruption likely.\n", __func__);
            SetfLargeWorkInvalidChainFound(true);
        }
    }
    else
    {
        SetfLargeWorkForkFound(false);
        SetfLargeWorkInvalidChainFound(false);
    }
}

static void CheckForkWarningConditionsOnNewFork(CBlockIndex* pindexNewForkTip)
{
    AssertLockHeld(cs_main);
    // If we are on a fork that is sufficiently large, set a warning flag
    CBlockIndex* pfork = pindexNewForkTip;
    CBlockIndex* plonger = chainActive.Tip();
    while (pfork && pfork != plonger)
    {
        while (plonger && plonger->nHeight > pfork->nHeight)
            plonger = plonger->pprev;
        if (pfork == plonger)
            break;
        pfork = pfork->pprev;
    }

    // We define a condition where we should warn the user about as a fork of at least 7 blocks
    // with a tip within 72 blocks (+/- 12 hours if no one mines it) of ours
    // We use 7 blocks rather arbitrarily as it represents just under 10% of sustained network
    // hash rate operating on the fork.
    // or a chain that is entirely longer than ours and invalid (note that this should be detected by both)
    // We define it this way because it allows us to only store the highest fork tip (+ base) which meets
    // the 7-block condition and from this always have the most-likely-to-cause-warning fork
    if (pfork && (!pindexBestForkTip || pindexNewForkTip->nHeight > pindexBestForkTip->nHeight) &&
            pindexNewForkTip->nChainWork - pfork->nChainWork > (GetBlockProof(*pfork) * 7) &&
            chainActive.Height() - pindexNewForkTip->nHeight < 72)
    {
        pindexBestForkTip = pindexNewForkTip;
        pindexBestForkBase = pfork;
    }

    CheckForkWarningConditions();
}

void static InvalidChainFound(CBlockIndex* pindexNew)
{
    if (!pindexBestInvalid || pindexNew->nChainWork > pindexBestInvalid->nChainWork)
        pindexBestInvalid = pindexNew;

    LogPrintf("%s: invalid block=%s  height=%d  log2_work=%.8g  date=%s\n", __func__,
      pindexNew->GetBlockHash().ToString(), pindexNew->nHeight,
      log(pindexNew->nChainWork.getdouble())/log(2.0), DateTimeStrFormat("%Y-%m-%d %H:%M:%S",
      pindexNew->GetBlockTime()));
    CBlockIndex *tip = chainActive.Tip();
    assert (tip);
    LogPrintf("%s:  current best=%s  height=%d  log2_work=%.8g  date=%s\n", __func__,
      tip->GetBlockHash().ToString(), chainActive.Height(), log(tip->nChainWork.getdouble())/log(2.0),
      DateTimeStrFormat("%Y-%m-%d %H:%M:%S", tip->GetBlockTime()));
    CheckForkWarningConditions();
}

void CChainState::InvalidBlockFound(CBlockIndex *pindex, const CValidationState &state) {
    if (!state.CorruptionPossible()) {
        pindex->nStatus |= BLOCK_FAILED_VALID;
        g_failed_blocks.insert(pindex);
        setDirtyBlockIndex.insert(pindex);
        setBlockIndexCandidates.erase(pindex);
        InvalidChainFound(pindex);
    }
}

void UpdateCoins(const CTransaction& tx, CCoinsViewCache& inputs, CTxUndo &txundo, int nHeight)
{
    // mark inputs spent
    // if (!tx.IsCoinBase() && !tx.IsCoinStake()) {
    if (!tx.IsCoinBase()) {
        txundo.vprevout.reserve(tx.vin.size());
        for (const CTxIn &txin : tx.vin) {
            txundo.vprevout.emplace_back();
            bool is_spent = inputs.SpendCoin(txin.prevout, &txundo.vprevout.back());
            assert(is_spent);
            LogPrint(BCLog::STAKE, ">> coin %s is spent!\n", txin.prevout.ToString().c_str());
        }
    }
    // add outputs
    AddCoins(inputs, tx, nHeight);
}

void UpdateCoins(const CTransaction& tx, CCoinsViewCache& inputs, int nHeight)
{
    CTxUndo txundo;
    UpdateCoins(tx, inputs, txundo, nHeight);
}

bool CScriptCheck::operator()() {
    const CScript &scriptSig = ptxTo->vin[nIn].scriptSig;
    const CScriptWitness *witness = &ptxTo->vin[nIn].scriptWitness;
    bool b = VerifyScript(scriptSig, m_tx_out.scriptPubKey, witness, nFlags, CachingTransactionSignatureChecker(ptxTo, nIn, m_tx_out.nValue, cacheStore, *txdata), &error);
    if(b == false)
    {
    	LogPrintf(">> CScriptCheck: error = %d\n", error);
    }
    return b;
}

int GetSpendHeight(const CCoinsViewCache& inputs)
{
    LOCK(cs_main);
    CBlockIndex* pindexPrev = mapBlockIndex.find(inputs.GetBestBlock())->second;
    return pindexPrev->nHeight + 1;
}


static CuckooCache::cache<uint256, SignatureCacheHasher> scriptExecutionCache;
static uint256 scriptExecutionCacheNonce(GetRandHash());

void InitScriptExecutionCache() {
    // nMaxCacheSize is unsigned. If -maxsigcachesize is set to zero,
    // setup_bytes creates the minimum possible cache (2 elements).
    size_t nMaxCacheSize = std::min(std::max((int64_t)0, gArgs.GetArg("-maxsigcachesize", DEFAULT_MAX_SIG_CACHE_SIZE) / 2), MAX_MAX_SIG_CACHE_SIZE) * ((size_t) 1 << 20);
    size_t nElems = scriptExecutionCache.setup_bytes(nMaxCacheSize);
    LogPrintf("Using %zu MiB out of %zu/2 requested for script execution cache, able to store %zu elements\n",
            (nElems*sizeof(uint256)) >>20, (nMaxCacheSize*2)>>20, nElems);
}

/**
 * Check whether all inputs of this transaction are valid (no double spends, scripts & sigs, amounts)
 * This does not modify the UTXO set.
 *
 * If pvChecks is not nullptr, script checks are pushed onto it instead of being performed inline. Any
 * script checks which are not necessary (eg due to script execution cache hits) are, obviously,
 * not pushed onto pvChecks/run.
 *
 * Setting cacheSigStore/cacheFullScriptStore to false will remove elements from the corresponding cache
 * which are matched. This is useful for checking blocks where we will likely never need the cache
 * entry again.
 *
 * Non-static (and re-declared) in src/test/txvalidationcache_tests.cpp
 */
bool CheckInputs(const CTransaction& tx, CValidationState &state, const CCoinsViewCache &inputs, bool fScriptChecks, unsigned int flags, bool cacheSigStore, bool cacheFullScriptStore, PrecomputedTransactionData& txdata, std::vector<CScriptCheck> *pvChecks)
{
    // if (!tx.IsCoinBase() && !tx.IsCoinStake())
    if (!tx.IsCoinBase())
    {
        if (pvChecks)
            pvChecks->reserve(tx.vin.size());

        // The first loop above does all the inexpensive checks.
        // Only if ALL inputs pass do we perform expensive ECDSA signature checks.
        // Helps prevent CPU exhaustion attacks.

        // Skip script verification when connecting blocks under the
        // assumevalid block. Assuming the assumevalid block is valid this
        // is safe because block merkle hashes are still computed and checked,
        // Of course, if an assumed valid block is invalid due to false scriptSigs
        // this optimization would allow an invalid chain to be accepted.
        if (fScriptChecks) {
            // First check if script executions have been cached with the same
            // flags. Note that this assumes that the inputs provided are
            // correct (ie that the transaction hash which is in tx's prevouts
            // properly commits to the scriptPubKey in the inputs view of that
            // transaction).
            uint256 hashCacheEntry;
            // We only use the first 19 bytes of nonce to avoid a second SHA
            // round - giving us 19 + 32 + 4 = 55 bytes (+ 8 + 1 = 64)
            static_assert(55 - sizeof(flags) - 32 >= 128/8, "Want at least 128 bits of nonce for script execution cache");
            CSHA256().Write(scriptExecutionCacheNonce.begin(), 55 - sizeof(flags) - 32).Write(tx.GetWitnessHash().begin(), 32).Write((unsigned char*)&flags, sizeof(flags)).Finalize(hashCacheEntry.begin());
            AssertLockHeld(cs_main); //TODO: Remove this requirement by making CuckooCache not require external locks
            if (scriptExecutionCache.contains(hashCacheEntry, !cacheFullScriptStore)) {
                return true;
            }

            for (unsigned int i = 0; i < tx.vin.size(); i++) {
                const COutPoint &prevout = tx.vin[i].prevout;
                const Coin& coin = inputs.AccessCoin(prevout);
                assert(!coin.IsSpent());

                // We very carefully only pass in things to CScriptCheck which
                // are clearly committed to by tx' witness hash. This provides
                // a sanity check that our caching is not introducing consensus
                // failures through additional data in, eg, the coins being
                // spent being checked as a part of CScriptCheck.

                // Verify signature
                CScriptCheck check(coin.out, tx, i, flags, cacheSigStore, &txdata);
                if (pvChecks) {
                    pvChecks->push_back(CScriptCheck());
                    check.swap(pvChecks->back());
                } else if (!check()) {
                    if (flags & STANDARD_NOT_MANDATORY_VERIFY_FLAGS) {
                        // Check whether the failure was caused by a
                        // non-mandatory script verification check, such as
                        // non-standard DER encodings or non-null dummy
                        // arguments; if so, don't trigger DoS protection to
                        // avoid splitting the network between upgraded and
                        // non-upgraded nodes.
                        CScriptCheck check2(coin.out, tx, i,
                                flags & ~STANDARD_NOT_MANDATORY_VERIFY_FLAGS, cacheSigStore, &txdata);
                        if (check2())
                            return state.Invalid(false, REJECT_NONSTANDARD, strprintf("non-mandatory-script-verify-flag (%s)", ScriptErrorString(check.GetScriptError())));
                    }
                    // Failures of other flags indicate a transaction that is
                    // invalid in new blocks, e.g. an invalid P2SH. We DoS ban
                    // such nodes as they are not following the protocol. That
                    // said during an upgrade careful thought should be taken
                    // as to the correct behavior - we may want to continue
                    // peering with non-upgraded nodes even after soft-fork
                    // super-majority signaling has occurred.
                    return state.DoS(100,false, REJECT_INVALID, strprintf("mandatory-script-verify-flag-failed (%s)", ScriptErrorString(check.GetScriptError())));
                }
            }

            if (cacheFullScriptStore && !pvChecks) {
                // We executed all of the provided scripts, and were told to
                // cache the result. Do so now.
                scriptExecutionCache.insert(hashCacheEntry);
            }
        }
    }

    return true;
}

namespace {

bool UndoWriteToDisk(const CBlockUndo& blockundo, CDiskBlockPos& pos, const uint256& hashBlock, const CMessageHeader::MessageStartChars& messageStart)
{
    // Open history file to append
    CAutoFile fileout(OpenUndoFile(pos), SER_DISK, CLIENT_VERSION);
    if (fileout.IsNull())
        return error("%s: OpenUndoFile failed", __func__);

    // Write index header
    unsigned int nSize = GetSerializeSize(fileout, blockundo);
    fileout << FLATDATA(messageStart) << nSize;

    // Write undo data
    long fileOutPos = ftell(fileout.Get());
    if (fileOutPos < 0)
        return error("%s: ftell failed", __func__);
    pos.nPos = (unsigned int)fileOutPos;
    fileout << blockundo;

    // calculate & write checksum
    CHashWriter hasher(SER_GETHASH, PROTOCOL_VERSION);
    hasher << hashBlock;
    hasher << blockundo;
    fileout << hasher.GetHash();

    return true;
}

static bool UndoReadFromDisk(CBlockUndo& blockundo, const CBlockIndex *pindex)
{
    CDiskBlockPos pos = pindex->GetUndoPos();
    if (pos.IsNull()) {
        return error("%s: no undo data available", __func__);
    }

    // Open history file to read
    CAutoFile filein(OpenUndoFile(pos, true), SER_DISK, CLIENT_VERSION);
    if (filein.IsNull())
        return error("%s: OpenUndoFile failed", __func__);

    // Read block
    uint256 hashChecksum;
    CHashVerifier<CAutoFile> verifier(&filein); // We need a CHashVerifier as reserializing may lose data
    try {
        verifier << pindex->pprev->GetBlockHash();
        verifier >> blockundo;
        filein >> hashChecksum;
    }
    catch (const std::exception& e) {
        return error("%s: Deserialize or I/O error - %s", __func__, e.what());
    }

    // Verify checksum
    if (hashChecksum != verifier.GetHash())
        return error("%s: Checksum mismatch", __func__);

    return true;
}

/** Abort with a message */
bool AbortNode(const std::string& strMessage, const std::string& userMessage="")
{
    SetMiscWarning(strMessage);
    LogPrintf("*** %s\n", strMessage);
    uiInterface.ThreadSafeMessageBox(
        userMessage.empty() ? _("Error: A fatal internal error occurred, see debug.log for details") : userMessage,
        "", CClientUIInterface::MSG_ERROR);
    StartShutdown();
    return false;
}

bool AbortNode(CValidationState& state, const std::string& strMessage, const std::string& userMessage="")
{
    AbortNode(strMessage, userMessage);
    return state.Error(strMessage);
}

} // namespace

/**
 * Restore the UTXO in a Coin at a given COutPoint
 * @param undo The Coin to be restored.
 * @param view The coins view to which to apply the changes.
 * @param out The out point that corresponds to the tx input.
 * @return A DisconnectResult as an int
 */
int ApplyTxInUndo(Coin&& undo, CCoinsViewCache& view, const COutPoint& out)
{
    bool fClean = true;

    if (view.HaveCoin(out)) fClean = false; // overwriting transaction output

    if (undo.nHeight == 0) {
        // Missing undo metadata (height and coinbase). Older versions included this
        // information only in undo records for the last spend of a transactions'
        // outputs. This implies that it must be present for some other output of the same tx.
        const Coin& alternate = AccessByTxid(view, out.hash);
        if (!alternate.IsSpent()) {
            undo.nHeight = alternate.nHeight;
            undo.fCoinBase = alternate.fCoinBase;
        } else {
            return DISCONNECT_FAILED; // adding output for transaction without known metadata
        }
    }
    // The potential_overwrite parameter to AddCoin is only allowed to be false if we know for
    // sure that the coin did not already exist in the cache. As we have queried for that above
    // using HaveCoin, we don't need to guess. When fClean is false, a coin already existed and
    // it is an overwrite.
    view.AddCoin(out, std::move(undo), !fClean);

    return fClean ? DISCONNECT_OK : DISCONNECT_UNCLEAN;
}

/** Undo the effects of this block (with given index) on the UTXO set represented by coins.
 *  When FAILED is returned, view is left in an indeterminate state. */
DisconnectResult CChainState::DisconnectBlock(const CBlock& block, const CBlockIndex* pindex, CCoinsViewCache& view)
{
    bool fClean = true;

    CBlockUndo blockUndo;
    if (!UndoReadFromDisk(blockUndo, pindex)) {
        error("DisconnectBlock(): failure reading undo data");
        return DISCONNECT_FAILED;
    }

    if (blockUndo.vtxundo.size() + 1 != block.vtx.size()) {
    	LogPrintf(">> blockUndo.vtxundo.size() = %d, block.vtx.size() = %d\n", blockUndo.vtxundo.size(), block.vtx.size());
        error("DisconnectBlock(): block and undo data inconsistent");
        return DISCONNECT_FAILED;
    }

    // undo transactions in reverse order
    for (int i = block.vtx.size() - 1; i >= 0; i--) {
        const CTransaction &tx = *(block.vtx[i]);
        uint256 hash = tx.GetHash();
        bool is_coinbase = tx.IsCoinBase();
        bool is_coinstake = tx.IsCoinStake();

        // Check that all outputs are available and match the outputs in the block itself
        // exactly.
        for (size_t o = 0; o < tx.vout.size(); o++) {
            if (!tx.vout[o].scriptPubKey.IsUnspendable()) {
                COutPoint out(hash, o);
                Coin coin;
                bool is_spent = view.SpendCoin(out, &coin);
                if (!is_spent || tx.vout[o] != coin.out || pindex->nHeight != coin.nHeight || (is_coinbase || is_coinstake) != coin.fCoinBase) {
                    fClean = false; // transaction output mismatch
                }
            }
        }

        // restore inputs
        // if (i > 0 && !is_coinstake) { // not coinbases
        if (i > 0) { // not coinbases
            CTxUndo &txundo = blockUndo.vtxundo[i-1];
            if (txundo.vprevout.size() != tx.vin.size()) {
            	LogPrintf(">> i>0 case: txundo.vprevout.size() = %d, tx.vin.size() = %d\n", txundo.vprevout.size(), tx.vin.size());
                error("DisconnectBlock(): transaction and undo data inconsistent");
                return DISCONNECT_FAILED;
            }
            for (unsigned int j = tx.vin.size(); j-- > 0;) {
                const COutPoint &out = tx.vin[j].prevout;
                int res = ApplyTxInUndo(std::move(txundo.vprevout[j]), view, out);
                if (res == DISCONNECT_FAILED) return DISCONNECT_FAILED;
                fClean = fClean && res != DISCONNECT_UNCLEAN;
            }
            // At this point, all of txundo.vprevout should have been moved out.
        }
    }

    // move best block pointer to prevout block
    view.SetBestBlock(pindex->pprev->GetBlockHash());

    return fClean ? DISCONNECT_OK : DISCONNECT_UNCLEAN;
}

void static FlushBlockFile(bool fFinalize = false)
{
    LOCK(cs_LastBlockFile);

    CDiskBlockPos posOld(nLastBlockFile, 0);

    FILE *fileOld = OpenBlockFile(posOld);
    if (fileOld) {
        if (fFinalize)
            TruncateFile(fileOld, vinfoBlockFile[nLastBlockFile].nSize);
        FileCommit(fileOld);
        fclose(fileOld);
    }

    fileOld = OpenUndoFile(posOld);
    if (fileOld) {
        if (fFinalize)
            TruncateFile(fileOld, vinfoBlockFile[nLastBlockFile].nUndoSize);
        FileCommit(fileOld);
        fclose(fileOld);
    }
}

static bool FindUndoPos(CValidationState &state, int nFile, CDiskBlockPos &pos, unsigned int nAddSize);

static bool WriteUndoDataForBlock(const CBlockUndo& blockundo, CValidationState& state, CBlockIndex* pindex, const CChainParams& chainparams)
{
    // Write undo information to disk
    if (pindex->GetUndoPos().IsNull()) {
        CDiskBlockPos _pos;
        if (!FindUndoPos(state, pindex->nFile, _pos, ::GetSerializeSize(blockundo, SER_DISK, CLIENT_VERSION) + 40))
        // if (!FindUndoPos(state, pindex->nFile, _pos, ::GetSerializeSize(blockundo, SER_DISK, CLIENT_VERSION) + 44))
            return error("FindUndoPos failed");
        if (!UndoWriteToDisk(blockundo, _pos, pindex->pprev->GetBlockHash(), chainparams.MessageStart()))
            return AbortNode(state, "Failed to write undo data");

        // update nUndoPos in block index
        pindex->nUndoPos = _pos.nPos;
        pindex->nStatus |= BLOCK_HAVE_UNDO;
        setDirtyBlockIndex.insert(pindex);
    }

    return true;
}

static bool WriteTxIndexDataForBlock(const CBlock& block, CValidationState& state, CBlockIndex* pindex)
{
    if (!fTxIndex) return true;

    CDiskTxPos pos(pindex->GetBlockPos(), GetSizeOfCompactSize(block.vtx.size()));
    std::vector<std::pair<uint256, CDiskTxPos> > vPos;
    vPos.reserve(block.vtx.size());
    for (const CTransactionRef& tx : block.vtx)
    {
        vPos.push_back(std::make_pair(tx->GetHash(), pos));
        pos.nTxOffset += ::GetSerializeSize(*tx, SER_DISK, CLIENT_VERSION);
    }

    if (!pblocktree->WriteTxIndex(vPos)) {
        return AbortNode(state, "Failed to write transaction index");
    }

    return true;
}

static CCheckQueue<CScriptCheck> scriptcheckqueue(128);

void ThreadScriptCheck() {
    RenameThread("DeepOnion-scriptch");
    scriptcheckqueue.Thread();
}

// Protected by cs_main
VersionBitsCache versionbitscache;

int32_t ComputeBlockVersion(const CBlockIndex* pindexPrev, const Consensus::Params& params)
{
    LOCK(cs_main);
    int32_t nVersion = VERSIONBITS_TOP_BITS;

    for (int i = 0; i < (int)Consensus::MAX_VERSION_BITS_DEPLOYMENTS; i++) {
        ThresholdState state = VersionBitsState(pindexPrev, params, (Consensus::DeploymentPos)i, versionbitscache);
        if (state == THRESHOLD_LOCKED_IN || state == THRESHOLD_STARTED) {
            nVersion |= VersionBitsMask(params, (Consensus::DeploymentPos)i);
        }
    }

    return nVersion;
}

/**
 * Threshold condition checker that triggers when unknown versionbits are seen on the network.
 */
class WarningBitsConditionChecker : public AbstractThresholdConditionChecker
{
private:
    int bit;

public:
    explicit WarningBitsConditionChecker(int bitIn) : bit(bitIn) {}

    int64_t BeginTime(const Consensus::Params& params) const override { return 0; }
    int64_t EndTime(const Consensus::Params& params) const override { return std::numeric_limits<int64_t>::max(); }
    int Period(const Consensus::Params& params) const override { return params.nMinerConfirmationWindow; }
    int Threshold(const Consensus::Params& params) const override { return params.nRuleChangeActivationThreshold; }

    bool Condition(const CBlockIndex* pindex, const Consensus::Params& params) const override
    {
        return ((pindex->nVersion & VERSIONBITS_TOP_MASK) == VERSIONBITS_TOP_BITS) &&
               ((pindex->nVersion >> bit) & 1) != 0 &&
               ((ComputeBlockVersion(pindex->pprev, params) >> bit) & 1) == 0;
    }
};

// Protected by cs_main
static ThresholdConditionCache warningcache[VERSIONBITS_NUM_BITS];

static unsigned int GetBlockScriptFlags(const CBlockIndex* pindex, const Consensus::Params& consensusparams) {
    AssertLockHeld(cs_main);

    unsigned int flags = SCRIPT_VERIFY_NONE;

    // Start enforcing P2SH (BIP16)
    if (pindex->nHeight >= consensusparams.BIP16Height) {
        flags |= SCRIPT_VERIFY_P2SH;
    }

    // Start enforcing the DERSIG (BIP66) rule
    if (pindex->nHeight >= consensusparams.BIP66Height) {
        flags |= SCRIPT_VERIFY_DERSIG;
    }

    // Start enforcing CHECKLOCKTIMEVERIFY (BIP65) rule
    if (pindex->nHeight >= consensusparams.BIP65Height) {
        flags |= SCRIPT_VERIFY_CHECKLOCKTIMEVERIFY;
    }

    // Start enforcing BIP68 (sequence locks) and BIP112 (CHECKSEQUENCEVERIFY) using versionbits logic.
    if (VersionBitsState(pindex->pprev, consensusparams, Consensus::DEPLOYMENT_CSV, versionbitscache) == THRESHOLD_ACTIVE) {
        flags |= SCRIPT_VERIFY_CHECKSEQUENCEVERIFY;
    }

    // Start enforcing WITNESS rules using versionbits logic.
    if (IsWitnessEnabled(pindex->pprev, consensusparams)) {
        flags |= SCRIPT_VERIFY_WITNESS;
        flags |= SCRIPT_VERIFY_NULLDUMMY;
    }

    return flags;
}

// DeepOnion: total coin age spent in transaction, in the unit of coin-days.
// Only those coins meeting minimum age requirement counts. As those
// transactions not in main chain are not currently indexed so we
// might not find out about their coin age. Older transactions are
// guaranteed to be in main chain by sync-checkpoint. This rule is
// introduced to help nodes establish a consistent view of the coin
// age (trust score) of competing branches.
bool GetCoinAge(uint64_t& nCoinAge, const CTransaction *tx)
{
	arith_uint256 bnCentSecond = 0;  // coin age in the unit of cent-seconds
    nCoinAge = 0;

    if (tx->IsCoinBase())
        return true;

    for(const CTxIn& txin : tx->vin)
    {
        // First try finding the previous transaction in database
        CTransactionRef txPrev;
        //CTxIndex txindex;
        uint256 hashBlock;
        GetTransaction(txin.prevout.hash, txPrev, Params().GetConsensus(), hashBlock, true, NULL);
        if (txPrev == NULL)
            continue;  // previous transaction not in main chain
        if (tx->nTime < txPrev.get()->nTime)
            return false;  // Transaction timestamp violation

        // Read block header
        CBlock block;
        CBlockIndex* pblockindex = mapBlockIndex[hashBlock];
        if (!ReadBlockFromDisk(block, pblockindex, Params().GetConsensus()))
            return false; // unable to read block of previous transaction
        if (block.GetBlockTime() + Params().GetConsensus().nStakeMinAge > tx->nTime)
            continue; // only count coins meeting min age requirement

        int64_t nValueIn = txPrev.get()->vout[txin.prevout.n].nValue;
        arith_uint256 a256ValueIn(nValueIn);
        bnCentSecond += a256ValueIn * (tx->nTime-txPrev.get()->nTime) / CENT;

        // LogPrint(BCLog::ALL, "coin age nValueIn=%d nTimeDiff=%d bnCentSecond=%s\n", a256ValueIn.Get64(), tx->nTime - txPrev.get()->nTime, bnCentSecond.ToString().c_str());
    }

    arith_uint256 bnCoinDay = bnCentSecond * CENT / COIN / (24 * 60 * 60);
    nCoinAge = bnCoinDay.Get64();
    // LogPrint(BCLog::ALL, ">> coin age bnCoinDay=%d\n", nCoinAge);
    return true;
}


static int64_t nTimeCheck = 0;
static int64_t nTimeForks = 0;
static int64_t nTimeVerify = 0;
static int64_t nTimeConnect = 0;
static int64_t nTimeIndex = 0;
static int64_t nTimeCallbacks = 0;
static int64_t nTimeTotal = 0;
static int64_t nBlocksTotal = 0;

static std::map<int, CAmount> totalBalanceMap;

/** Apply the effects of this block (with given index) on the UTXO set represented by coins.
 *  Validity checks that depend on the UTXO set are also done; ConnectBlock()
 *  can fail if those validity checks fail (among other reasons). */
bool CChainState::ConnectBlock(const CBlock& block, CValidationState& state, CBlockIndex* pindex,
                  CCoinsViewCache& view, const CChainParams& chainparams, bool fJustCheck)
{
	LogPrint(BCLog::STAKE, ">> ConnectBlock\n");
    AssertLockHeld(cs_main);
    assert(pindex);
    // pindex->phashBlock can be null if called by CreateNewBlock/TestBlockValidity
    assert((pindex->phashBlock == nullptr) ||
           (*pindex->phashBlock == block.GetHash()));
    int64_t nTimeStart = GetTimeMicros();

    // Check it again in case a previous version let a bad block in
    // NOTE: We don't currently (re-)invoke ContextualCheckBlock() or
    // ContextualCheckBlockHeader() here. This means that if we add a new
    // consensus rule that is enforced in one of those two functions, then we
    // may have let in a block that violates the rule prior to updating the
    // software, and we would NOT be enforcing the rule here. Fully solving
    // upgrade from one software version to the next after a consensus rule
    // change is potentially tricky and issue-specific (see RewindBlockIndex()
    // for one general approach that was used for BIP 141 deployment).
    // Also, currently the rule against blocks more than 2 hours in the future
    // is enforced in ContextualCheckBlockHeader(); we wouldn't want to
    // re-enforce that rule here (at least until we make it impossible for
    // GetAdjustedTime() to go backward).
    if (!CheckBlock(block, state, chainparams.GetConsensus(), !fJustCheck, !fJustCheck))
        return error("%s: Consensus::CheckBlock: %s", __func__, FormatStateMessage(state));

    // verify that the view's current state corresponds to the previous block
    uint256 hashPrevBlock = pindex->pprev == nullptr ? uint256() : pindex->pprev->GetBlockHash();
    assert(hashPrevBlock == view.GetBestBlock());

    // Special case for the genesis block, skipping connection of its transactions
    // (its coinbase is unspendable)
    if (block.GetHash() == chainparams.GetConsensus().hashGenesisBlock) {
        if (!fJustCheck)
            view.SetBestBlock(pindex->GetBlockHash());
        return true;
    }

    nBlocksTotal++;

    bool fScriptChecks = true;
    if (!hashAssumeValid.IsNull()) {
        // We've been configured with the hash of a block which has been externally verified to have a valid history.
        // A suitable default value is included with the software and updated from time to time.  Because validity
        //  relative to a piece of software is an objective fact these defaults can be easily reviewed.
        // This setting doesn't force the selection of any particular chain but makes validating some faster by
        //  effectively caching the result of part of the verification.
        BlockMap::const_iterator  it = mapBlockIndex.find(hashAssumeValid);
        if (it != mapBlockIndex.end()) {
            if (it->second->GetAncestor(pindex->nHeight) == pindex &&
                pindexBestHeader->GetAncestor(pindex->nHeight) == pindex &&
                pindexBestHeader->nChainWork >= nMinimumChainWork) {
                // This block is a member of the assumed verified chain and an ancestor of the best header.
                // The equivalent time check discourages hash power from extorting the network via DOS attack
                //  into accepting an invalid block through telling users they must manually set assumevalid.
                //  Requiring a software change or burying the invalid block, regardless of the setting, makes
                //  it hard to hide the implication of the demand.  This also avoids having release candidates
                //  that are hardly doing any signature verification at all in testing without having to
                //  artificially set the default assumed verified block further back.
                // The test against nMinimumChainWork prevents the skipping when denied access to any chain at
                //  least as good as the expected chain.
                fScriptChecks = (GetBlockProofEquivalentTime(*pindexBestHeader, *pindex, *pindexBestHeader, chainparams.GetConsensus()) <= 60 * 60 * 24 * 7 * 2);
            }
        }
    }

    int64_t nTime1 = GetTimeMicros(); nTimeCheck += nTime1 - nTimeStart;
    LogPrint(BCLog::BENCH, "    - Sanity checks: %.2fms [%.2fs (%.2fms/blk)]\n", MILLI * (nTime1 - nTimeStart), nTimeCheck * MICRO, nTimeCheck * MILLI / nBlocksTotal);

    // Do not allow blocks that contain transactions which 'overwrite' older transactions,
    // unless those are already completely spent.
    // If such overwrites are allowed, coinbases and transactions depending upon those
    // can be duplicated to remove the ability to spend the first instance -- even after
    // being sent to another address.
    // See BIP30 and http://r6.ca/blog/20120206T005236Z.html for more information.
    // This logic is not necessary for memory pool transactions, as AcceptToMemoryPool
    // already refuses previously-known transaction ids entirely.
    // This rule was originally applied to all blocks with a timestamp after March 15, 2012, 0:00 UTC.
    // Now that the whole chain is irreversibly beyond that time it is applied to all blocks except the
    // two in the chain that violate it. This prevents exploiting the issue against nodes during their
    // initial block download.
    bool fEnforceBIP30 = true;
                        //(!pindex->phashBlock) || // Enforce on CreateNewBlock invocations which don't have a hash.
                        //  !((pindex->nHeight==91842 && pindex->GetBlockHash() == uint256S("0x00000000000a4d0a398161ffc163c503763b1f4360639393e0e4c8e300e0caec")) ||
                        //   (pindex->nHeight==91880 && pindex->GetBlockHash() == uint256S("0x00000000000743f190a18c5577a3c2d2a1f610ae9601ac046a38084ccb7cd721")));

    // Once BIP34 activated it was not possible to create new duplicate coinbases and thus other than starting
    // with the 2 existing duplicate coinbase pairs, not possible to create overwriting txs.  But by the
    // time BIP34 activated, in each of the existing pairs the duplicate coinbase had overwritten the first
    // before the first had been spent.  Since those coinbases are sufficiently buried its no longer possible to create further
    // duplicate transactions descending from the known pairs either.
    // If we're on the known chain at height greater than where BIP34 activated, we can save the db accesses needed for the BIP30 check.
    assert(pindex->pprev);
    CBlockIndex *pindexBIP34height = pindex->pprev->GetAncestor(chainparams.GetConsensus().BIP34Height);
    //Only continue to enforce if we're below BIP34 activation height or the block hash at that height doesn't correspond.
    fEnforceBIP30 = fEnforceBIP30 && (!pindexBIP34height || !(pindexBIP34height->GetBlockHash() == chainparams.GetConsensus().BIP34Hash));

    if (fEnforceBIP30) {
        for (const auto& tx : block.vtx) {
            for (size_t o = 0; o < tx->vout.size(); o++) {
                if (view.HaveCoin(COutPoint(tx->GetHash(), o))) {
                    return state.DoS(100, error("ConnectBlock(): tried to overwrite transaction"),
                                     REJECT_INVALID, "bad-txns-BIP30");
                }
            }
        }
    }

    // Start enforcing BIP68 (sequence locks) and BIP112 (CHECKSEQUENCEVERIFY) using versionbits logic.
    int nLockTimeFlags = 0;
    if (VersionBitsState(pindex->pprev, chainparams.GetConsensus(), Consensus::DEPLOYMENT_CSV, versionbitscache) == THRESHOLD_ACTIVE) {
        nLockTimeFlags |= LOCKTIME_VERIFY_SEQUENCE;
    }

    // Get the script flags for this block
    unsigned int flags = GetBlockScriptFlags(pindex, chainparams.GetConsensus());

    int64_t nTime2 = GetTimeMicros(); nTimeForks += nTime2 - nTime1;
    LogPrint(BCLog::BENCH, "    - Fork checks: %.2fms [%.2fs (%.2fms/blk)]\n", MILLI * (nTime2 - nTime1), nTimeForks * MICRO, nTimeForks * MILLI / nBlocksTotal);

    CBlockUndo blockundo;

    CCheckQueueControl<CScriptCheck> control(fScriptChecks && nScriptCheckThreads ? &scriptcheckqueue : nullptr);

    std::vector<int> prevheights;
    CAmount nFees = 0;
    int nInputs = 0;
    int64_t nSigOpsCost = 0;
    blockundo.vtxundo.reserve(block.vtx.size() - 1);
    std::vector<PrecomputedTransactionData> txdata;
    txdata.reserve(block.vtx.size()); // Required so that pointers to individual PrecomputedTransactionData don't get invalidated
    int64_t nStakeReward = 0;
    for (unsigned int i = 0; i < block.vtx.size(); i++)
    {
        const CTransaction &tx = *(block.vtx[i]);

        nInputs += tx.vin.size();

        if (!tx.IsCoinBase())
        {
            CAmount txfee = 0;
            if (!Consensus::CheckTxInputs(tx, state, view, pindex->nHeight, txfee)) {
            	// bad tx, remove it from mempool (not activate for now)
            	// mempool.removeRecursive(tx);
                return error("%s: Consensus::CheckTxInputs: %s, %s", __func__, tx.GetHash().ToString(), FormatStateMessage(state));
            }
            nFees += txfee;
            if (!MoneyRange(nFees)) {
                return state.DoS(100, error("%s: accumulated fee in the block out of range.", __func__),
                                 REJECT_INVALID, "bad-txns-accumulated-fee-outofrange");
            }

            // Check that transaction is BIP68 final
            // BIP68 lock checks (as opposed to nLockTime checks) must
            // be in ConnectBlock because they require the UTXO set
            prevheights.resize(tx.vin.size());
            for (size_t j = 0; j < tx.vin.size(); j++) {
                prevheights[j] = view.AccessCoin(tx.vin[j].prevout).nHeight;
            }

            if (!SequenceLocks(tx, nLockTimeFlags, &prevheights, *pindex)) {
                return state.DoS(100, error("%s: contains a non-BIP68-final transaction", __func__),
                                 REJECT_INVALID, "bad-txns-nonfinal");
            }
        }

        // GetTransactionSigOpCost counts 3 types of sigops:
        // * legacy (always)
        // * p2sh (when P2SH enabled in flags and excludes coinbase)
        // * witness (when witness enabled in flags and excludes coinbase)
        nSigOpsCost += GetTransactionSigOpCost(tx, view, flags);
        if (nSigOpsCost > MAX_BLOCK_SIGOPS_COST)
            return state.DoS(100, error("ConnectBlock(): too many sigops"),
                             REJECT_INVALID, "bad-blk-sigops");

        txdata.emplace_back(tx);
        if (!tx.IsCoinBase())
        {
            std::vector<CScriptCheck> vChecks;
            bool fCacheResults = fJustCheck; /* Don't cache results if we're actually connecting blocks (still consult the cache, though) */
            if (!CheckInputs(tx, state, view, fScriptChecks, flags, fCacheResults, fCacheResults, txdata[i], nScriptCheckThreads ? &vChecks : nullptr))
                return error("ConnectBlock(): CheckInputs on %s failed with %s",
                    tx.GetHash().ToString(), FormatStateMessage(state));
            control.Add(vChecks);
        }

        if (tx.IsCoinStake()) {
        	    nStakeReward =  tx.GetValueOut() - view.GetValueIn(tx);
        }

        CTxUndo undoDummy;
        if (i > 0) {
            blockundo.vtxundo.push_back(CTxUndo());
        }
        
        if(!fJustCheck)
        	UpdateCoins(tx, view, i == 0 ? undoDummy : blockundo.vtxundo.back(), pindex->nHeight);
    }
    int64_t nTime3 = GetTimeMicros(); nTimeConnect += nTime3 - nTime2;
    LogPrint(BCLog::BENCH, "      - Connect %u transactions: %.2fms (%.3fms/tx, %.3fms/txin) [%.2fs (%.2fms/blk)]\n", 
    		(unsigned)block.vtx.size(), MILLI * (nTime3 - nTime2), MILLI * (nTime3 - nTime2) / block.vtx.size(), 
			nInputs <= 1 ? 0 : MILLI * (nTime3 - nTime2) / (nInputs-1), nTimeConnect * MICRO, nTimeConnect * MILLI / nBlocksTotal);

    if (!control.Wait())
        return state.DoS(100, error("%s: CheckQueue failed", __func__), REJECT_INVALID, "block-validation-failed");
    int64_t nTime4 = GetTimeMicros(); nTimeVerify += nTime4 - nTime2;
    LogPrint(BCLog::BENCH, "    - Verify %u txins: %.2fms (%.3fms/txin) [%.2fs (%.2fms/blk)]\n", nInputs - 1, 
    		MILLI * (nTime4 - nTime2), nInputs <= 1 ? 0 : MILLI * (nTime4 - nTime2) / (nInputs-1), nTimeVerify * MICRO, nTimeVerify * MILLI / nBlocksTotal);

    if(block.IsProofOfWork())
    {
		CAmount blockReward = nFees + GetProofOfWorkReward(pindex->nHeight, pindex->pprev);
		if (block.vtx[0]->GetValueOut() > blockReward)
			return state.DoS(100, error("ConnectBlock(): coinbase pays too much (actual=%d vs limit=%d)",
				block.vtx[0]->GetValueOut(), blockReward), REJECT_INVALID, "bad-cb-amount");
    }
    else if(block.IsProofOfStake())
    {
        // DeepOnion: coin stake tx earns reward instead of paying fee
        uint64_t nCoinAge;
        if (!GetCoinAge(nCoinAge, block.vtx[1].get()))
            return state.DoS(100, error("ConnectBlock() : %s unable to get coin age for coinstake", block.vtx[1]->GetHash().ToString().substr(0,10).c_str()));

        int64_t nCalculatedStakeReward = GetProofOfStakeReward(nCoinAge, pindex->pprev);
        if (nStakeReward > nCalculatedStakeReward)
            return state.DoS(100, error("ConnectBlock() : coinstake pays too much(actual=%d vs calculated=%d)", nStakeReward, nCalculatedStakeReward));
    }

    if (fJustCheck)
        return true;
    
    // check stake and compute stakemodifier
    if(pindex->hashProofOfStake.IsNull()) {
        uint256 hashProofOfStake = uint256();
        uint256 targetProofOfStake = uint256();
        CBlock* pBlock0 = (CBlock*)&block;
        if (pBlock0->IsProofOfStake())
        {
            LogPrint(BCLog::STAKE, ">> To CheckProofOfStake, Block = %s\n", pBlock0->ToString().c_str());
            if(!CheckProofOfStake(*pblocktree, pindex->pprev, state, block, hashProofOfStake, targetProofOfStake, mapBlockIndex, *pcoinsTip))
            {
                return error("ConnectBlock(): check proof-of-stake failed for block %s\n", pBlock0->GetHash().ToString().c_str());
            }

            pindex->hashProofOfStake = hashProofOfStake;
            setDirtyBlockIndex.insert(pindex);
        }
    }

    if(!ComputeStakeModifier(pindex, block, chainparams))
        return error("ConnectBlock() : ComputeStakeModifier() failed");
        		
    if (!WriteUndoDataForBlock(blockundo, state, pindex, chainparams))
        return false;

    if (!pindex->IsValid(BLOCK_VALID_SCRIPTS)) {
        pindex->RaiseValidity(BLOCK_VALID_SCRIPTS);
        setDirtyBlockIndex.insert(pindex);
    }

    if (!WriteTxIndexDataForBlock(block, state, pindex))
        return false;

    assert(pindex->phashBlock);
    // add this block to the view's block chain
    view.SetBestBlock(pindex->GetBlockHash());

    // set pnext as sometimes it is not set elsewhere
    if(!fJustCheck && pindex->pprev != nullptr)
    {
    	pindex->pprev->pnext = pindex;
    	pindex->pnext = nullptr;
    }
    
    int64_t nTime5 = GetTimeMicros(); nTimeIndex += nTime5 - nTime4;
    LogPrint(BCLog::BENCH, "    - Index writing: %.2fms [%.2fs (%.2fms/blk)]\n", MILLI * (nTime5 - nTime4), nTimeIndex * MICRO, nTimeIndex * MILLI / nBlocksTotal);

    int64_t nTime6 = GetTimeMicros(); nTimeCallbacks += nTime6 - nTime5;
    LogPrint(BCLog::BENCH, "    - Callbacks: %.2fms [%.2fs (%.2fms/blk)]\n", MILLI * (nTime6 - nTime5), nTimeCallbacks * MICRO, nTimeCallbacks * MILLI / nBlocksTotal);

    return true;
}

/**
 * Update the on-disk chain state.
 * The caches and indexes are flushed depending on the mode we're called with
 * if they're too large, if it's been a while since the last write,
 * or always and in all cases if we're in prune mode and are deleting files.
 */
bool static FlushStateToDisk(const CChainParams& chainparams, CValidationState &state, FlushStateMode mode, int nManualPruneHeight) {
    int64_t nMempoolUsage = mempool.DynamicMemoryUsage();
    LOCK(cs_main);
    static int64_t nLastWrite = 0;
    static int64_t nLastFlush = 0;
    static int64_t nLastSetChain = 0;
    std::set<int> setFilesToPrune;
    bool fFlushForPrune = false;
    bool fDoFullFlush = false;
    int64_t nNow = 0;
    try {
    {
        LOCK(cs_LastBlockFile);
        if (fPruneMode && (fCheckForPruning || nManualPruneHeight > 0) && !fReindex) {
            if (nManualPruneHeight > 0) {
                FindFilesToPruneManual(setFilesToPrune, nManualPruneHeight);
            } else {
                FindFilesToPrune(setFilesToPrune, chainparams.PruneAfterHeight());
                fCheckForPruning = false;
            }
            if (!setFilesToPrune.empty()) {
                fFlushForPrune = true;
                if (!fHavePruned) {
                    pblocktree->WriteFlag("prunedblockfiles", true);
                    fHavePruned = true;
                }
            }
        }
        nNow = GetTimeMicros();
        // Avoid writing/flushing immediately after startup.
        if (nLastWrite == 0) {
            nLastWrite = nNow;
        }
        if (nLastFlush == 0) {
            nLastFlush = nNow;
        }
        if (nLastSetChain == 0) {
            nLastSetChain = nNow;
        }
        int64_t nMempoolSizeMax = gArgs.GetArg("-maxmempool", DEFAULT_MAX_MEMPOOL_SIZE) * 1000000;
        int64_t cacheSize = pcoinsTip->DynamicMemoryUsage();
        int64_t nTotalSpace = nCoinCacheUsage + std::max<int64_t>(nMempoolSizeMax - nMempoolUsage, 0);
        // The cache is large and we're within 10% and 10 MiB of the limit, but we have time now (not in the middle of a block processing).
        bool fCacheLarge = mode == FLUSH_STATE_PERIODIC && cacheSize > std::max((9 * nTotalSpace) / 10, nTotalSpace - MAX_BLOCK_COINSDB_USAGE * 1024 * 1024);
        // The cache is over the limit, we have to write now.
        bool fCacheCritical = mode == FLUSH_STATE_IF_NEEDED && cacheSize > nTotalSpace;
        // It's been a while since we wrote the block index to disk. Do this frequently, so we don't need to redownload after a crash.
        bool fPeriodicWrite = mode == FLUSH_STATE_PERIODIC && nNow > nLastWrite + (int64_t)DATABASE_WRITE_INTERVAL * 1000000;
        // It's been very long since we flushed the cache. Do this infrequently, to optimize cache usage.
        bool fPeriodicFlush = mode == FLUSH_STATE_PERIODIC && nNow > nLastFlush + (int64_t)DATABASE_FLUSH_INTERVAL * 1000000;
        // Combine all conditions that result in a full cache flush.
        fDoFullFlush = (mode == FLUSH_STATE_ALWAYS) || fCacheLarge || fCacheCritical || fPeriodicFlush || fFlushForPrune;
        // Write blocks and block index to disk.
        if (fDoFullFlush || fPeriodicWrite) {
            // Depend on nMinDiskSpace to ensure we can write block index
            if (!CheckDiskSpace(0))
                return state.Error("out of disk space");
            // First make sure all block and undo data is flushed to disk.
            FlushBlockFile();
            // Then update all block file information (which may refer to block and undo files).
            {
                std::vector<std::pair<int, const CBlockFileInfo*> > vFiles;
                vFiles.reserve(setDirtyFileInfo.size());
                for (std::set<int>::iterator it = setDirtyFileInfo.begin(); it != setDirtyFileInfo.end(); ) {
                    vFiles.push_back(std::make_pair(*it, &vinfoBlockFile[*it]));
                    setDirtyFileInfo.erase(it++);
                }
                std::vector<const CBlockIndex*> vBlocks;
                vBlocks.reserve(setDirtyBlockIndex.size());
                for (std::set<CBlockIndex*>::iterator it = setDirtyBlockIndex.begin(); it != setDirtyBlockIndex.end(); ) {
                    vBlocks.push_back(*it);
                    setDirtyBlockIndex.erase(it++);
                }
                if (!pblocktree->WriteBatchSync(vFiles, nLastBlockFile, vBlocks)) {
                    return AbortNode(state, "Failed to write to block index database");
                }
            }
            // Finally remove any pruned files
            if (fFlushForPrune)
                UnlinkPrunedFiles(setFilesToPrune);
            nLastWrite = nNow;
        }
        // Flush best chain related state. This can only be done if the blocks / block index write was also done.
        if (fDoFullFlush && !pcoinsTip->GetBestBlock().IsNull()) {
            // Typical Coin structures on disk are around 48 bytes in size.
            // Pushing a new one to the database can cause it to be written
            // twice (once in the log, and once in the tables). This is already
            // an overestimation, as most will delete an existing entry or
            // overwrite one. Still, use a conservative safety factor of 2.
            if (!CheckDiskSpace(48 * 2 * 2 * pcoinsTip->GetCacheSize()))
                return state.Error("out of disk space");
            // Flush the chainstate (which may refer to block index entries).
            if (!pcoinsTip->Flush())
                return AbortNode(state, "Failed to write to coin database");
            nLastFlush = nNow;
        }
    }
    if (fDoFullFlush || ((mode == FLUSH_STATE_ALWAYS || mode == FLUSH_STATE_PERIODIC) && nNow > nLastSetChain + (int64_t)DATABASE_WRITE_INTERVAL * 1000000)) {
        // Update best block in wallet (so we can detect restored wallets).
        GetMainSignals().SetBestChain(chainActive.GetLocator());
        nLastSetChain = nNow;
    }
    } catch (const std::runtime_error& e) {
        return AbortNode(state, std::string("System error while flushing: ") + e.what());
    }
    return true;
}

void FlushStateToDisk() {
    CValidationState state;
    const CChainParams& chainparams = Params();
    FlushStateToDisk(chainparams, state, FLUSH_STATE_ALWAYS);
}

void PruneAndFlush() {
    CValidationState state;
    fCheckForPruning = true;
    const CChainParams& chainparams = Params();
    FlushStateToDisk(chainparams, state, FLUSH_STATE_NONE);
}

static void DoWarning(const std::string& strWarning)
{
    static bool fWarned = false;
    SetMiscWarning(strWarning);
    if (!fWarned) {
        AlertNotify(strWarning);
        fWarned = true;
    }
}

/** Check warning conditions and do some notifications on new chain tip set. */
void static UpdateTip(const CBlockIndex *pindexNew, const CChainParams& chainParams) {
    // New best block
    mempool.AddTransactionsUpdated(1);

    cvBlockChange.notify_all();

    std::vector<std::string> warningMessages;
    if (!IsInitialBlockDownload())
    {
        int nUpgraded = 0;
        const CBlockIndex* pindex = pindexNew;
        for (int bit = 0; bit < VERSIONBITS_NUM_BITS; bit++) {
            WarningBitsConditionChecker checker(bit);
            ThresholdState state = checker.GetStateFor(pindex, chainParams.GetConsensus(), warningcache[bit]);
            if (state == THRESHOLD_ACTIVE || state == THRESHOLD_LOCKED_IN) {
                const std::string strWarning = strprintf(_("Warning: unknown new rules activated (versionbit %i)"), bit);
                if (state == THRESHOLD_ACTIVE) {
                    DoWarning(strWarning);
                } else {
                    warningMessages.push_back(strWarning);
                }
            }
        }
        // Check the version of the last 100 blocks to see if we need to upgrade:
        for (int i = 0; i < 100 && pindex != nullptr; i++)
        {
            int32_t nExpectedVersion = ComputeBlockVersion(pindex->pprev, chainParams.GetConsensus());
            if (pindex->nVersion > VERSIONBITS_LAST_OLD_BLOCK_VERSION && (pindex->nVersion & ~nExpectedVersion) != 0)
                ++nUpgraded;
            pindex = pindex->pprev;
        }
        if (nUpgraded > 0)
            warningMessages.push_back(strprintf(_("%d of last 100 blocks have unexpected version"), nUpgraded));
        if (nUpgraded > 100/2)
        {
            std::string strWarning = _("Warning: Unknown block versions being mined! It's possible unknown rules are in effect");
            // notify GetWarnings(), called by Qt and the JSON-RPC code to warn the user:
            DoWarning(strWarning);
        }
    }
    /*
    LogPrintf("%s: new best=%s height=%d version=0x%08x log2_work=%.8g tx=%lu date='%s' progress=%f cache=%.1fMiB(%utxo)", __func__,
      pindexNew->GetBlockHash().ToString(), pindexNew->nHeight, pindexNew->nVersion,
      log(pindexNew->nChainWork.getdouble())/log(2.0), (unsigned long)pindexNew->nChainTx,
      DateTimeStrFormat("%Y-%m-%d %H:%M:%S", pindexNew->GetBlockTime()),
      GuessVerificationProgress(chainParams.TxData(), pindexNew), pcoinsTip->DynamicMemoryUsage() * (1.0 / (1<<20)), pcoinsTip->GetCacheSize());
      */
    if (!warningMessages.empty())
        LogPrintf(" warning='%s'", boost::algorithm::join(warningMessages, ", "));

}

/** Disconnect chainActive's tip.
  * After calling, the mempool will be in an inconsistent state, with
  * transactions from disconnected blocks being added to disconnectpool.  You
  * should make the mempool consistent again by calling UpdateMempoolForReorg.
  * with cs_main held.
  *
  * If disconnectpool is nullptr, then no disconnected transactions are added to
  * disconnectpool (note that the caller is responsible for mempool consistency
  * in any case).
  */
bool CChainState::DisconnectTip(CValidationState& state, const CChainParams& chainparams, DisconnectedBlockTransactions *disconnectpool)
{
    CBlockIndex *pindexDelete = chainActive.Tip();
    assert(pindexDelete);
    // Read block from disk.
    std::shared_ptr<CBlock> pblock = std::make_shared<CBlock>();
    CBlock& block = *pblock;
    if (!ReadBlockFromDisk(block, pindexDelete, chainparams.GetConsensus()))
        return AbortNode(state, "Failed to read block");
    // Apply the block atomically to the chain state.
    int64_t nStart = GetTimeMicros();
    {
        CCoinsViewCache view(pcoinsTip.get());
        assert(view.GetBestBlock() == pindexDelete->GetBlockHash());
        if (DisconnectBlock(block, pindexDelete, view) != DISCONNECT_OK)
            return error("DisconnectTip(): DisconnectBlock %s failed", pindexDelete->GetBlockHash().ToString());
        bool flushed = view.Flush();
        assert(flushed);
    }
    LogPrint(BCLog::BENCH, "- Disconnect block: %.2fms\n", (GetTimeMicros() - nStart) * MILLI);
    // Write the chain state to disk, if necessary.
    if (!FlushStateToDisk(chainparams, state, FLUSH_STATE_IF_NEEDED))
        return false;

    if (disconnectpool) {
        // Save transactions to re-add to mempool at end of reorg
        for (auto it = block.vtx.rbegin(); it != block.vtx.rend(); ++it) {
            const CTransactionRef& ctxr = *it;
            LogPrint(BCLog::STAKE, "CChainState::DisconnectTip tx: %s", ctxr.get()->ToString().c_str());
            disconnectpool->addTransaction(*it);
        }
        while (disconnectpool->DynamicMemoryUsage() > MAX_DISCONNECTED_TX_POOL_SIZE * 1000) {
            // Drop the earliest entry, and remove its children from the mempool.
            auto it = disconnectpool->queuedTx.get<insertion_order>().begin();
            mempool.removeRecursive(**it, MemPoolRemovalReason::REORG);
            disconnectpool->removeEntry(it);
        }
    }

    chainActive.SetTip(pindexDelete->pprev);
    pindexDelete->pprev->pnext = nullptr;

    UpdateTip(pindexDelete->pprev, chainparams);
    // Let wallets know transactions went from 1-confirmed to
    // 0-confirmed or conflicted:
    GetMainSignals().BlockDisconnected(pblock);
    return true;
}

static int64_t nTimeReadFromDisk = 0;
static int64_t nTimeConnectTotal = 0;
static int64_t nTimeFlush = 0;
static int64_t nTimeChainState = 0;
static int64_t nTimePostConnect = 0;

struct PerBlockConnectTrace {
    CBlockIndex* pindex = nullptr;
    std::shared_ptr<const CBlock> pblock;
    std::shared_ptr<std::vector<CTransactionRef>> conflictedTxs;
    PerBlockConnectTrace() : conflictedTxs(std::make_shared<std::vector<CTransactionRef>>()) {}
};
/**
 * Used to track blocks whose transactions were applied to the UTXO state as a
 * part of a single ActivateBestChainStep call.
 *
 * This class also tracks transactions that are removed from the mempool as
 * conflicts (per block) and can be used to pass all those transactions
 * through SyncTransaction.
 *
 * This class assumes (and asserts) that the conflicted transactions for a given
 * block are added via mempool callbacks prior to the BlockConnected() associated
 * with those transactions. If any transactions are marked conflicted, it is
 * assumed that an associated block will always be added.
 *
 * This class is single-use, once you call GetBlocksConnected() you have to throw
 * it away and make a new one.
 */
class ConnectTrace {
private:
    std::vector<PerBlockConnectTrace> blocksConnected;
    CTxMemPool &pool;

public:
    explicit ConnectTrace(CTxMemPool &_pool) : blocksConnected(1), pool(_pool) {
        pool.NotifyEntryRemoved.connect(boost::bind(&ConnectTrace::NotifyEntryRemoved, this, _1, _2));
    }

    ~ConnectTrace() {
        pool.NotifyEntryRemoved.disconnect(boost::bind(&ConnectTrace::NotifyEntryRemoved, this, _1, _2));
    }

    void BlockConnected(CBlockIndex* pindex, std::shared_ptr<const CBlock> pblock) {
        assert(!blocksConnected.back().pindex);
        assert(pindex);
        assert(pblock);
        blocksConnected.back().pindex = pindex;
        blocksConnected.back().pblock = std::move(pblock);
        blocksConnected.emplace_back();
    }

    std::vector<PerBlockConnectTrace>& GetBlocksConnected() {
        // We always keep one extra block at the end of our list because
        // blocks are added after all the conflicted transactions have
        // been filled in. Thus, the last entry should always be an empty
        // one waiting for the transactions from the next block. We pop
        // the last entry here to make sure the list we return is sane.
        assert(!blocksConnected.back().pindex);
        assert(blocksConnected.back().conflictedTxs->empty());
        blocksConnected.pop_back();
        return blocksConnected;
    }

    void NotifyEntryRemoved(CTransactionRef txRemoved, MemPoolRemovalReason reason) {
        assert(!blocksConnected.back().pindex);
        if (reason == MemPoolRemovalReason::CONFLICT) {
            blocksConnected.back().conflictedTxs->emplace_back(std::move(txRemoved));
        }
    }
};

/**
 * Connect a new block to chainActive. pblock is either nullptr or a pointer to a CBlock
 * corresponding to pindexNew, to bypass loading it again from disk.
 *
 * The block is added to connectTrace if connection succeeds.
 */
bool CChainState::ConnectTip(CValidationState& state, const CChainParams& chainparams, CBlockIndex* pindexNew, const std::shared_ptr<const CBlock>& pblock, ConnectTrace& connectTrace, DisconnectedBlockTransactions &disconnectpool)
{
    assert(pindexNew->pprev == chainActive.Tip());
    // Read block from disk.
    int64_t nTime1 = GetTimeMicros();
    std::shared_ptr<const CBlock> pthisBlock;
    if (!pblock) {
        std::shared_ptr<CBlock> pblockNew = std::make_shared<CBlock>();
        if (!ReadBlockFromDisk(*pblockNew, pindexNew, chainparams.GetConsensus()))
            return AbortNode(state, "Failed to read block");
        pthisBlock = pblockNew;
    } else {
        pthisBlock = pblock;
    }
    const CBlock& blockConnecting = *pthisBlock;
    // Apply the block atomically to the chain state.
    int64_t nTime2 = GetTimeMicros(); nTimeReadFromDisk += nTime2 - nTime1;
    int64_t nTime3;
    LogPrint(BCLog::BENCH, "  - Load block from disk: %.2fms [%.2fs]\n", (nTime2 - nTime1) * MILLI, nTimeReadFromDisk * MICRO);
    {
        CCoinsViewCache view(pcoinsTip.get());
        bool rv = ConnectBlock(blockConnecting, state, pindexNew, view, chainparams);
        GetMainSignals().BlockChecked(blockConnecting, state);
        if (!rv) {
            if (state.IsInvalid())
                InvalidBlockFound(pindexNew, state);
            return error("ConnectTip(): ConnectBlock %s failed", pindexNew->GetBlockHash().ToString());
        }
        nTime3 = GetTimeMicros(); nTimeConnectTotal += nTime3 - nTime2;
        LogPrint(BCLog::BENCH, "  - Connect total: %.2fms [%.2fs (%.2fms/blk)]\n", (nTime3 - nTime2) * MILLI, nTimeConnectTotal * MICRO, nTimeConnectTotal * MILLI / nBlocksTotal);
        bool flushed = view.Flush();
        assert(flushed);
    }
    int64_t nTime4 = GetTimeMicros(); nTimeFlush += nTime4 - nTime3;
    LogPrint(BCLog::BENCH, "  - Flush: %.2fms [%.2fs (%.2fms/blk)]\n", (nTime4 - nTime3) * MILLI, nTimeFlush * MICRO, nTimeFlush * MILLI / nBlocksTotal);
    // Write the chain state to disk, if necessary.
    if (!FlushStateToDisk(chainparams, state, FLUSH_STATE_IF_NEEDED))
        return false;
    int64_t nTime5 = GetTimeMicros(); nTimeChainState += nTime5 - nTime4;
    LogPrint(BCLog::BENCH, "  - Writing chainstate: %.2fms [%.2fs (%.2fms/blk)]\n", (nTime5 - nTime4) * MILLI, nTimeChainState * MICRO, nTimeChainState * MILLI / nBlocksTotal);
    // Remove conflicting transactions from the mempool.;
    mempool.removeForBlock(blockConnecting.vtx, pindexNew->nHeight);
    disconnectpool.removeForBlock(blockConnecting.vtx);
    // Update chainActive & related variables.
    chainActive.SetTip(pindexNew);
    UpdateTip(pindexNew, chainparams);

    int64_t nTime6 = GetTimeMicros(); nTimePostConnect += nTime6 - nTime5; nTimeTotal += nTime6 - nTime1;
    LogPrint(BCLog::BENCH, "  - Connect postprocess: %.2fms [%.2fs (%.2fms/blk)]\n", (nTime6 - nTime5) * MILLI, nTimePostConnect * MICRO, nTimePostConnect * MILLI / nBlocksTotal);
    LogPrint(BCLog::BENCH, "- Connect block: %.2fms [%.2fs (%.2fms/blk)]\n", (nTime6 - nTime1) * MILLI, nTimeTotal * MICRO, nTimeTotal * MILLI / nBlocksTotal);

    connectTrace.BlockConnected(pindexNew, std::move(pthisBlock));
    return true;
}

/**
 * Return the tip of the chain with the most work in it, that isn't
 * known to be invalid (it's however far from certain to be valid).
 */
CBlockIndex* CChainState::FindMostWorkChain() {
    do {
        CBlockIndex *pindexNew = nullptr;

        // Find the best candidate header.
        {
            std::set<CBlockIndex*, CBlockIndexWorkComparator>::reverse_iterator it = setBlockIndexCandidates.rbegin();
            if (it == setBlockIndexCandidates.rend())
                return nullptr;
            pindexNew = *it;
        }

        // Check whether all blocks on the path between the currently active chain and the candidate are valid.
        // Just going until the active chain is an optimization, as we know all blocks in it are valid already.
        CBlockIndex *pindexTest = pindexNew;
        bool fInvalidAncestor = false;
        while (pindexTest && !chainActive.Contains(pindexTest)) {
            assert(pindexTest->nChainTx || pindexTest->nHeight == 0);

            // Pruned nodes may have entries in setBlockIndexCandidates for
            // which block files have been deleted.  Remove those as candidates
            // for the most work chain if we come across them; we can't switch
            // to a chain unless we have all the non-active-chain parent blocks.
            bool fFailedChain = pindexTest->nStatus & BLOCK_FAILED_MASK;
            bool fMissingData = !(pindexTest->nStatus & BLOCK_HAVE_DATA);
            if (fFailedChain || fMissingData) {
                // Candidate chain is not usable (either invalid or missing data)
                if (fFailedChain && (pindexBestInvalid == nullptr || pindexNew->nChainWork > pindexBestInvalid->nChainWork))
                    pindexBestInvalid = pindexNew;
                CBlockIndex *pindexFailed = pindexNew;
                // Remove the entire chain from the set.
                while (pindexTest != pindexFailed) {
                    if (fFailedChain) {
                        pindexFailed->nStatus |= BLOCK_FAILED_CHILD;
                    } else if (fMissingData) {
                        // If we're missing data, then add back to mapBlocksUnlinked,
                        // so that if the block arrives in the future we can try adding
                        // to setBlockIndexCandidates again.
                        mapBlocksUnlinked.insert(std::make_pair(pindexFailed->pprev, pindexFailed));
                    }
                    setBlockIndexCandidates.erase(pindexFailed);
                    pindexFailed = pindexFailed->pprev;
                }
                setBlockIndexCandidates.erase(pindexTest);
                fInvalidAncestor = true;
                break;
            }
            pindexTest = pindexTest->pprev;
        }
        if (!fInvalidAncestor)
            return pindexNew;
    } while(true);
}

/** Delete all entries in setBlockIndexCandidates that are worse than the current tip. */
void CChainState::PruneBlockIndexCandidates() {
    // Note that we can't delete the current block itself, as we may need to return to it later in case a
    // reorganization to a better block fails.
    std::set<CBlockIndex*, CBlockIndexWorkComparator>::iterator it = setBlockIndexCandidates.begin();
    while (it != setBlockIndexCandidates.end() && setBlockIndexCandidates.value_comp()(*it, chainActive.Tip())) {
        setBlockIndexCandidates.erase(it++);
    }
    // Either the current tip or a successor of it we're working towards is left in setBlockIndexCandidates.
    assert(!setBlockIndexCandidates.empty());
}

/**
 * Try to make some progress towards making pindexMostWork the active block.
 * pblock is either nullptr or a pointer to a CBlock corresponding to pindexMostWork.
 */
bool CChainState::ActivateBestChainStep(CValidationState& state, const CChainParams& chainparams, CBlockIndex* pindexMostWork, const std::shared_ptr<const CBlock>& pblock, bool& fInvalidFound, ConnectTrace& connectTrace)
{
    AssertLockHeld(cs_main);
    const CBlockIndex *pindexOldTip = chainActive.Tip();
    const CBlockIndex *pindexFork = chainActive.FindFork(pindexMostWork);

    // Disconnect active blocks which are no longer in the best chain.
    bool fBlocksDisconnected = false;
    DisconnectedBlockTransactions disconnectpool;
    while (chainActive.Tip() && chainActive.Tip() != pindexFork) {
        if (!DisconnectTip(state, chainparams, &disconnectpool)) {
            // This is likely a fatal error, but keep the mempool consistent,
            // just in case. Only remove from the mempool in this case.
            UpdateMempoolForReorg(disconnectpool, false);
            return false;
        }
        fBlocksDisconnected = true;
    }

    // Build list of new blocks to connect.
    std::vector<CBlockIndex*> vpindexToConnect;
    bool fContinue = true;
    int nHeight = pindexFork ? pindexFork->nHeight : -1;
    while (fContinue && nHeight != pindexMostWork->nHeight) {
        // Don't iterate the entire list of potential improvements toward the best tip, as we likely only need
        // a few blocks along the way.
        int nTargetHeight = std::min(nHeight + 32, pindexMostWork->nHeight);
        vpindexToConnect.clear();
        vpindexToConnect.reserve(nTargetHeight - nHeight);
        CBlockIndex *pindexIter = pindexMostWork->GetAncestor(nTargetHeight);
        while (pindexIter && pindexIter->nHeight != nHeight) {
            vpindexToConnect.push_back(pindexIter);
            pindexIter = pindexIter->pprev;
        }
        nHeight = nTargetHeight;

        // Connect new blocks.
        for (CBlockIndex *pindexConnect : reverse_iterate(vpindexToConnect)) {
            if (!ConnectTip(state, chainparams, pindexConnect, pindexConnect == pindexMostWork ? pblock : std::shared_ptr<const CBlock>(), connectTrace, disconnectpool)) {
                if (state.IsInvalid()) {
                    // The block violates a consensus rule.
                    if (!state.CorruptionPossible())
                        InvalidChainFound(vpindexToConnect.back());
                    state = CValidationState();
                    fInvalidFound = true;
                    fContinue = false;
                    break;
                } else {
                    // A system error occurred (disk space, database error, ...).
                    // Make the mempool consistent with the current tip, just in case
                    // any observers try to use it before shutdown.
                    UpdateMempoolForReorg(disconnectpool, false);
                    return false;
                }
            } else {
                PruneBlockIndexCandidates();
                if (!pindexOldTip || chainActive.Tip()->nChainWork > pindexOldTip->nChainWork) {
                    // We're in a better position than we were. Return temporarily to release the lock.
                    fContinue = false;
                    break;
                }
            }
        }
    }

    if (fBlocksDisconnected) {
        // If any blocks were disconnected, disconnectpool may be non empty.  Add
        // any disconnected transactions back to the mempool.
        UpdateMempoolForReorg(disconnectpool, true);
    }
    mempool.check(pcoinsTip.get());

    // Callbacks/notifications for a new best chain.
    if (fInvalidFound)
        CheckForkWarningConditionsOnNewFork(vpindexToConnect.back());
    else
        CheckForkWarningConditions();

    return true;
}

static void NotifyHeaderTip() {
    bool fNotify = false;
    bool fInitialBlockDownload = false;
    static CBlockIndex* pindexHeaderOld = nullptr;
    CBlockIndex* pindexHeader = nullptr;
    {
        LOCK(cs_main);
        pindexHeader = pindexBestHeader;

        if (pindexHeader != pindexHeaderOld) {
            fNotify = true;
            fInitialBlockDownload = IsInitialBlockDownload();
            pindexHeaderOld = pindexHeader;
        }
    }
    // Send block tip changed notifications without cs_main
    if (fNotify) {
        uiInterface.NotifyHeaderTip(fInitialBlockDownload, pindexHeader);
    }
}

/**
 * Make the best chain active, in multiple steps. The result is either failure
 * or an activated best chain. pblock is either nullptr or a pointer to a block
 * that is already loaded (to avoid loading it again from disk).
 */
bool CChainState::ActivateBestChain(CValidationState &state, const CChainParams& chainparams, std::shared_ptr<const CBlock> pblock) {
    // Note that while we're often called here from ProcessNewBlock, this is
    // far from a guarantee. Things in the P2P/RPC will often end up calling
    // us in the middle of ProcessNewBlock - do not assume pblock is set
    // sanely for performance or correctness!
    AssertLockNotHeld(cs_main);

    CBlockIndex *pindexMostWork = nullptr;
    CBlockIndex *pindexNewTip = nullptr;
    int nStopAtHeight = gArgs.GetArg("-stopatheight", DEFAULT_STOPATHEIGHT);
    do {
        boost::this_thread::interruption_point();

        if (GetMainSignals().CallbacksPending() > 10) {
            // Block until the validation queue drains. This should largely
            // never happen in normal operation, however may happen during
            // reindex, causing memory blowup  if we run too far ahead.
            SyncWithValidationInterfaceQueue();
        }

        const CBlockIndex *pindexFork;
        bool fInitialDownload;
        {
            LOCK(cs_main);
            ConnectTrace connectTrace(mempool); // Destructed before cs_main is unlocked

            CBlockIndex *pindexOldTip = chainActive.Tip();
            if (pindexMostWork == nullptr) {
                pindexMostWork = FindMostWorkChain();
            }

            // Whether we have anything to do at all.
            if (pindexMostWork == nullptr || pindexMostWork == chainActive.Tip())
                return true;

            bool fInvalidFound = false;
            std::shared_ptr<const CBlock> nullBlockPtr;
            if (!ActivateBestChainStep(state, chainparams, pindexMostWork, pblock && pblock->GetHash() == pindexMostWork->GetBlockHash() ? pblock : nullBlockPtr, fInvalidFound, connectTrace))
                return false;

            if (fInvalidFound) {
                // Wipe cache, we may need another branch now.
                pindexMostWork = nullptr;
            }
            pindexNewTip = chainActive.Tip();
            pindexFork = chainActive.FindFork(pindexOldTip);
            fInitialDownload = IsInitialBlockDownload();

            for (const PerBlockConnectTrace& trace : connectTrace.GetBlocksConnected()) {
                assert(trace.pblock && trace.pindex);
                GetMainSignals().BlockConnected(trace.pblock, trace.pindex, trace.conflictedTxs);
            }
        }
        // When we reach this point, we switched to a new tip (stored in pindexNewTip).

        // Notifications/callbacks that can run without cs_main

        // Notify external listeners about the new tip.
        GetMainSignals().UpdatedBlockTip(pindexNewTip, pindexFork, fInitialDownload);

        // Always notify the UI if a new block tip was connected
        if (pindexFork != pindexNewTip) {
            uiInterface.NotifyBlockTip(fInitialDownload, pindexNewTip);
        }

        if (nStopAtHeight && pindexNewTip && pindexNewTip->nHeight >= nStopAtHeight) StartShutdown();

        // We check shutdown only after giving ActivateBestChainStep a chance to run once so that we
        // never shutdown before connecting the genesis block during LoadChainTip(). Previously this
        // caused an assert() failure during shutdown in such cases as the UTXO DB flushing checks
        // that the best block hash is non-null.
        if (ShutdownRequested())
            break;
    } while (pindexNewTip != pindexMostWork);
    CheckBlockIndex(chainparams.GetConsensus());

    // Write changes periodically to disk, after relay.
    if (!FlushStateToDisk(chainparams, state, FLUSH_STATE_PERIODIC)) {
        return false;
    }

    return true;
}
bool ActivateBestChain(CValidationState &state, const CChainParams& chainparams, std::shared_ptr<const CBlock> pblock) {
    return g_chainstate.ActivateBestChain(state, chainparams, std::move(pblock));
}

bool CChainState::PreciousBlock(CValidationState& state, const CChainParams& params, CBlockIndex *pindex)
{
    {
        LOCK(cs_main);
        if (pindex->nChainWork < chainActive.Tip()->nChainWork) {
            // Nothing to do, this block is not at the tip.
            return true;
        }
        if (chainActive.Tip()->nChainWork > nLastPreciousChainwork) {
            // The chain has been extended since the last call, reset the counter.
            nBlockReverseSequenceId = -1;
        }
        nLastPreciousChainwork = chainActive.Tip()->nChainWork;
        setBlockIndexCandidates.erase(pindex);
        pindex->nSequenceId = nBlockReverseSequenceId;
        if (nBlockReverseSequenceId > std::numeric_limits<int32_t>::min()) {
            // We can't keep reducing the counter if somebody really wants to
            // call preciousblock 2**31-1 times on the same set of tips...
            nBlockReverseSequenceId--;
        }
        if (pindex->IsValid(BLOCK_VALID_TRANSACTIONS) && pindex->nChainTx) {
            setBlockIndexCandidates.insert(pindex);
            PruneBlockIndexCandidates();
        }
    }

    return ActivateBestChain(state, params, std::shared_ptr<const CBlock>());
}
bool PreciousBlock(CValidationState& state, const CChainParams& params, CBlockIndex *pindex) {
    return g_chainstate.PreciousBlock(state, params, pindex);
}

bool CChainState::InvalidateBlock(CValidationState& state, const CChainParams& chainparams, CBlockIndex *pindex)
{
    AssertLockHeld(cs_main);

    // We first disconnect backwards and then mark the blocks as invalid.
    // This prevents a case where pruned nodes may fail to invalidateblock
    // and be left unable to start as they have no tip candidates (as there
    // are no blocks that meet the "have data and are not invalid per
    // nStatus" criteria for inclusion in setBlockIndexCandidates).

    bool pindex_was_in_chain = false;
    CBlockIndex *invalid_walk_tip = chainActive.Tip();

    DisconnectedBlockTransactions disconnectpool;
    while (chainActive.Contains(pindex)) {
        pindex_was_in_chain = true;
        // ActivateBestChain considers blocks already in chainActive
        // unconditionally valid already, so force disconnect away from it.
        if (!DisconnectTip(state, chainparams, &disconnectpool)) {
            // It's probably hopeless to try to make the mempool consistent
            // here if DisconnectTip failed, but we can try.
            UpdateMempoolForReorg(disconnectpool, false);
            return false;
        }
    }

    // Now mark the blocks we just disconnected as descendants invalid
    // (note this may not be all descendants).
    while (pindex_was_in_chain && invalid_walk_tip != pindex) {
        invalid_walk_tip->nStatus |= BLOCK_FAILED_CHILD;
        setDirtyBlockIndex.insert(invalid_walk_tip);
        setBlockIndexCandidates.erase(invalid_walk_tip);
        invalid_walk_tip = invalid_walk_tip->pprev;
    }

    // Mark the block itself as invalid.
    pindex->nStatus |= BLOCK_FAILED_VALID;
    setDirtyBlockIndex.insert(pindex);
    setBlockIndexCandidates.erase(pindex);
    g_failed_blocks.insert(pindex);

    // DisconnectTip will add transactions to disconnectpool; try to add these
    // back to the mempool.
    UpdateMempoolForReorg(disconnectpool, true);

    // The resulting new best tip may not be in setBlockIndexCandidates anymore, so
    // add it again.
    BlockMap::iterator it = mapBlockIndex.begin();
    while (it != mapBlockIndex.end()) {
        if (it->second->IsValid(BLOCK_VALID_TRANSACTIONS) && it->second->nChainTx && !setBlockIndexCandidates.value_comp()(it->second, chainActive.Tip())) {
            setBlockIndexCandidates.insert(it->second);
        }
        it++;
    }

    InvalidChainFound(pindex);
    uiInterface.NotifyBlockTip(IsInitialBlockDownload(), pindex->pprev);
    return true;
}
bool InvalidateBlock(CValidationState& state, const CChainParams& chainparams, CBlockIndex *pindex) {
    return g_chainstate.InvalidateBlock(state, chainparams, pindex);
}

bool CChainState::ResetBlockFailureFlags(CBlockIndex *pindex) {
    AssertLockHeld(cs_main);

    int nHeight = pindex->nHeight;

    // Remove the invalidity flag from this block and all its descendants.
    BlockMap::iterator it = mapBlockIndex.begin();
    while (it != mapBlockIndex.end()) {
        if (!it->second->IsValid() && it->second->GetAncestor(nHeight) == pindex) {
            it->second->nStatus &= ~BLOCK_FAILED_MASK;
            setDirtyBlockIndex.insert(it->second);
            if (it->second->IsValid(BLOCK_VALID_TRANSACTIONS) && it->second->nChainTx && setBlockIndexCandidates.value_comp()(chainActive.Tip(), it->second)) {
                setBlockIndexCandidates.insert(it->second);
            }
            if (it->second == pindexBestInvalid) {
                // Reset invalid block marker if it was pointing to one of those.
                pindexBestInvalid = nullptr;
            }
            g_failed_blocks.erase(it->second);
        }
        it++;
    }

    // Remove the invalidity flag from all ancestors too.
    while (pindex != nullptr) {
        if (pindex->nStatus & BLOCK_FAILED_MASK) {
            pindex->nStatus &= ~BLOCK_FAILED_MASK;
            setDirtyBlockIndex.insert(pindex);
        }
        pindex = pindex->pprev;
    }
    return true;
}
bool ResetBlockFailureFlags(CBlockIndex *pindex) {
    return g_chainstate.ResetBlockFailureFlags(pindex);
}

CBlockIndex* CChainState::AddToBlockIndex(const CBlockHeader& block)
{
    // Check for duplicate
    uint256 hash = block.GetHash();
    BlockMap::iterator it = mapBlockIndex.find(hash);
    if (it != mapBlockIndex.end())
        return it->second;

    // Construct new block index object
    CBlockIndex* pindexNew = new CBlockIndex(block);
    // We assign the sequence id to blocks only when the full data is available,
    // to avoid miners withholding blocks but broadcasting headers, to get a
    // competitive advantage.
    pindexNew->nSequenceId = 0;
    BlockMap::iterator mi = mapBlockIndex.insert(std::make_pair(hash, pindexNew)).first;
    pindexNew->phashBlock = &((*mi).first);
    BlockMap::iterator miPrev = mapBlockIndex.find(block.hashPrevBlock);
    if (miPrev != mapBlockIndex.end())
    {
        pindexNew->pprev = (*miPrev).second;
        pindexNew->nHeight = pindexNew->pprev->nHeight + 1;
        pindexNew->BuildSkip();
    }
    pindexNew->nTimeMax = (pindexNew->pprev ? std::max(pindexNew->pprev->nTimeMax, pindexNew->nTime) : pindexNew->nTime);
    pindexNew->nChainWork = (pindexNew->pprev ? pindexNew->pprev->nChainWork : 0) + GetBlockProof(*pindexNew);
    
    pindexNew->RaiseValidity(BLOCK_VALID_TREE);
    if (pindexBestHeader == nullptr || pindexBestHeader->nChainWork < pindexNew->nChainWork)
        pindexBestHeader = pindexNew;

    setDirtyBlockIndex.insert(pindexNew);

    return pindexNew;
}

/** Mark a block as having its data received and checked (up to BLOCK_VALID_TRANSACTIONS). */
bool CChainState::ReceivedBlockTransactions(const CBlock &block, CValidationState& state, CBlockIndex *pindexNew, const CDiskBlockPos& pos, const Consensus::Params& consensusParams)
{
    pindexNew->nTx = block.vtx.size();
    pindexNew->nChainTx = 0;
    pindexNew->nFile = pos.nFile;
    pindexNew->nDataPos = pos.nPos;
    pindexNew->nUndoPos = 0;
    pindexNew->nStatus |= BLOCK_HAVE_DATA;
    if (IsWitnessEnabled(pindexNew->pprev, consensusParams)) {
        pindexNew->nStatus |= BLOCK_OPT_WITNESS;
    }
    pindexNew->RaiseValidity(BLOCK_VALID_TRANSACTIONS);
    setDirtyBlockIndex.insert(pindexNew);

    if (pindexNew->pprev == nullptr || pindexNew->pprev->nChainTx) {
        // If pindexNew is the genesis block or all parents are BLOCK_VALID_TRANSACTIONS.
        std::deque<CBlockIndex*> queue;
        queue.push_back(pindexNew);

        // Recursively process any descendant blocks that now may be eligible to be connected.
        while (!queue.empty()) {
            CBlockIndex *pindex = queue.front();
            queue.pop_front();
            pindex->nChainTx = (pindex->pprev ? pindex->pprev->nChainTx : 0) + pindex->nTx;
            {
                LOCK(cs_nBlockSequenceId);
                pindex->nSequenceId = nBlockSequenceId++;
            }
            if (chainActive.Tip() == nullptr || !setBlockIndexCandidates.value_comp()(pindex, chainActive.Tip())) {
                setBlockIndexCandidates.insert(pindex);
            }
            std::pair<std::multimap<CBlockIndex*, CBlockIndex*>::iterator, std::multimap<CBlockIndex*, CBlockIndex*>::iterator> range = mapBlocksUnlinked.equal_range(pindex);
            while (range.first != range.second) {
                std::multimap<CBlockIndex*, CBlockIndex*>::iterator it = range.first;
                queue.push_back(it->second);
                range.first++;
                mapBlocksUnlinked.erase(it);
            }
        }
    } else {
        if (pindexNew->pprev && pindexNew->pprev->IsValid(BLOCK_VALID_TREE)) {
            mapBlocksUnlinked.insert(std::make_pair(pindexNew->pprev, pindexNew));
        }
    }

    return true;
}

static bool FindBlockPos(CDiskBlockPos &pos, unsigned int nAddSize, unsigned int nHeight, uint64_t nTime, bool fKnown = false)
{
    LOCK(cs_LastBlockFile);

    unsigned int nFile = fKnown ? pos.nFile : nLastBlockFile;
    if (vinfoBlockFile.size() <= nFile) {
        vinfoBlockFile.resize(nFile + 1);
    }

    if (!fKnown) {
        while (vinfoBlockFile[nFile].nSize + nAddSize >= MAX_BLOCKFILE_SIZE) {
            nFile++;
            if (vinfoBlockFile.size() <= nFile) {
                vinfoBlockFile.resize(nFile + 1);
            }
        }
        pos.nFile = nFile;
        pos.nPos = vinfoBlockFile[nFile].nSize;
    }

    if ((int)nFile != nLastBlockFile) {
        if (!fKnown) {
            LogPrintf("Leaving block file %i: %s\n", nLastBlockFile, vinfoBlockFile[nLastBlockFile].ToString());
        }
        FlushBlockFile(!fKnown);
        nLastBlockFile = nFile;
    }

    vinfoBlockFile[nFile].AddBlock(nHeight, nTime);
    if (fKnown)
        vinfoBlockFile[nFile].nSize = std::max(pos.nPos + nAddSize, vinfoBlockFile[nFile].nSize);
    else
        vinfoBlockFile[nFile].nSize += nAddSize;

    if (!fKnown) {
        unsigned int nOldChunks = (pos.nPos + BLOCKFILE_CHUNK_SIZE - 1) / BLOCKFILE_CHUNK_SIZE;
        unsigned int nNewChunks = (vinfoBlockFile[nFile].nSize + BLOCKFILE_CHUNK_SIZE - 1) / BLOCKFILE_CHUNK_SIZE;
        if (nNewChunks > nOldChunks) {
            if (fPruneMode)
                fCheckForPruning = true;
            if (CheckDiskSpace(nNewChunks * BLOCKFILE_CHUNK_SIZE - pos.nPos)) {
                FILE *file = OpenBlockFile(pos);
                if (file) {
                    LogPrintf("Pre-allocating up to position 0x%x in blk%05u.dat\n", nNewChunks * BLOCKFILE_CHUNK_SIZE, pos.nFile);
                    AllocateFileRange(file, pos.nPos, nNewChunks * BLOCKFILE_CHUNK_SIZE - pos.nPos);
                    fclose(file);
                }
            }
            else
                return error("out of disk space");
        }
    }

    setDirtyFileInfo.insert(nFile);
    return true;
}

static bool FindUndoPos(CValidationState &state, int nFile, CDiskBlockPos &pos, unsigned int nAddSize)
{
    pos.nFile = nFile;

    LOCK(cs_LastBlockFile);

    unsigned int nNewSize;
    pos.nPos = vinfoBlockFile[nFile].nUndoSize;
    nNewSize = vinfoBlockFile[nFile].nUndoSize += nAddSize;
    setDirtyFileInfo.insert(nFile);

    unsigned int nOldChunks = (pos.nPos + UNDOFILE_CHUNK_SIZE - 1) / UNDOFILE_CHUNK_SIZE;
    unsigned int nNewChunks = (nNewSize + UNDOFILE_CHUNK_SIZE - 1) / UNDOFILE_CHUNK_SIZE;
    if (nNewChunks > nOldChunks) {
        if (fPruneMode)
            fCheckForPruning = true;
        if (CheckDiskSpace(nNewChunks * UNDOFILE_CHUNK_SIZE - pos.nPos)) {
            FILE *file = OpenUndoFile(pos);
            if (file) {
                LogPrintf("Pre-allocating up to position 0x%x in rev%05u.dat\n", nNewChunks * UNDOFILE_CHUNK_SIZE, pos.nFile);
                AllocateFileRange(file, pos.nPos, nNewChunks * UNDOFILE_CHUNK_SIZE - pos.nPos);
                fclose(file);
            }
        }
        else
            return state.Error("out of disk space");
    }

    return true;
}

static bool CheckBlockHeader(const CBlockHeader& block, CValidationState& state, const Consensus::Params& consensusParams, bool fCheckPOW = true)
{
	// Check proof of work matches claimed amount
    if (fCheckPOW && block.IsProofOfWork() && !CheckProofOfWork(block.GetPoWHash(), block.nBits, consensusParams)) {
        return state.DoS(50, false, REJECT_INVALID, "high-hash", false, "proof of work failed");
    }

    return true;
}

bool CheckBlock(const CBlock& block, CValidationState& state, const Consensus::Params& consensusParams, bool fCheckPOW, bool fCheckMerkleRoot)
{
    // These are checks that are independent of context.

    if (block.fChecked)
        return true;

    // Check that the header is valid (particularly PoW).  This is mostly
    // redundant with the call in AcceptBlockHeader.
    if (!CheckBlockHeader(block, state, consensusParams, fCheckPOW))
        return false;

    // Check the merkle root.
    if (fCheckMerkleRoot) {
        bool mutated;
        uint256 hashMerkleRoot2 = BlockMerkleRoot(block, &mutated);
        if (block.hashMerkleRoot != hashMerkleRoot2)
            return state.DoS(100, false, REJECT_INVALID, "bad-txnmrklroot", true, "hashMerkleRoot mismatch");

        // Check for merkle tree malleability (CVE-2012-2459): repeating sequences
        // of transactions in a block without affecting the merkle root of a block,
        // while still invalidating it.
        if (mutated)
            return state.DoS(100, false, REJECT_INVALID, "bad-txns-duplicate", true, "duplicate transaction");
    }

    // All potential-corruption validation must be done before we do any
    // transaction validation, as otherwise we may mark the header as invalid
    // because we receive the wrong transactions for it.
    // Note that witness malleability is checked in ContextualCheckBlock, so no
    // checks that use witness data may be performed here.

    // Size limits
    if (block.vtx.empty() || block.vtx.size() * WITNESS_SCALE_FACTOR > MAX_BLOCK_WEIGHT || ::GetSerializeSize(block, SER_NETWORK, PROTOCOL_VERSION | SERIALIZE_TRANSACTION_NO_WITNESS) * WITNESS_SCALE_FACTOR > MAX_BLOCK_WEIGHT)
        return state.DoS(100, false, REJECT_INVALID, "bad-blk-length", false, "size limits failed");

    // First transaction must be coinbase, the rest must not be
    if (block.vtx.empty() || !block.vtx[0]->IsCoinBase())
        return state.DoS(100, false, REJECT_INVALID, "bad-cb-missing", false, "first tx is not coinbase");
    for (unsigned int i = 1; i < block.vtx.size(); i++)
        if (block.vtx[i]->IsCoinBase())
            return state.DoS(100, false, REJECT_INVALID, "bad-cb-multiple", false, "more than one coinbase");

    // Check transactions
    for (const auto& tx : block.vtx) {
        if (!CheckTransaction(*tx, state, true))
            return state.Invalid(false, state.GetRejectCode(), state.GetRejectReason(),
                                 strprintf("Transaction check failed (tx hash %s) %s", tx->GetHash().ToString(), state.GetDebugMessage()));

        // DeepOnion: Reject blocks where TX time is in the future
        if( block.nTime < tx->nTime) {
            return state.Invalid(false, REJECT_INVALID, "bad-txns-time-in-future");
        }
    }

    unsigned int nSigOps = 0;
    for (const auto& tx : block.vtx)
    {
        nSigOps += GetLegacySigOpCount(*tx);
    }
    if (nSigOps * WITNESS_SCALE_FACTOR > MAX_BLOCK_SIGOPS_COST)
        return state.DoS(100, false, REJECT_INVALID, "bad-blk-sigops", false, "out-of-bounds SigOpCount");

    if (fCheckPOW && fCheckMerkleRoot)
        block.fChecked = true;

    // special check for pos blocks
    if (block.IsProofOfStake())
    {
        // Coinbase output should be empty if proof-of-stake block
    	// TODO: DeepOnion: segwit creates more outputs for coinbase, this needs
    	// TODO: DeepOnion: handling here after the segwit softfork
		if (block.vtx[0]->vout.size() != 1 || !block.vtx[0]->vout[0].IsEmpty())
			return state.DoS(100, false, REJECT_INVALID, "pos-blk-wrong", false, "coinbase output not empty for pos block");

        // Second transaction must be coinstake, the rest must not be
        if (block.vtx.empty() || !block.vtx[1]->IsCoinStake())
            return state.DoS(100, false, REJECT_INVALID, "2ndtx-not-coinstake", false, "second tx is not coinstake");
        for (unsigned int i = 2; i < block.vtx.size(); i++)
            if (block.vtx[i]->IsCoinStake())
                return state.DoS(100, false, REJECT_INVALID, "more-coinstakes", false, "more than one coinstake");

        // Check coinstake timestamp
        if (block.GetBlockTime() != (int64_t)block.vtx[1]->nTime)
            return state.DoS(50, false, REJECT_INVALID, "coinstake-time-wrong", false, "coinstake timestamp violation not match block time");

        // DeepOnion: check proof-of-stake block signature
        if (!CheckBlockSignature(block))
            return state.DoS(100, false, REJECT_INVALID, "pos-signature-wrong", false, "bad proof-of-stake block signature");
    }

    return true;
}


bool CheckBlockSignature(const CBlock& block)
{
    if (block.IsProofOfWork()) {
        return block.vchBlockSig.empty();
    }

    std::vector<valtype> vSolutions;
    txnouttype whichType;

    const CTxOut& txout = block.vtx[1]->vout[1];

    if (!Solver(txout.scriptPubKey, whichType, vSolutions)) {
        return false;
    }

    if (whichType == TX_PUBKEY)
    {
        CPubKey vchPubKey = CPubKey(vSolutions[0]);
        if (block.vchBlockSig.empty()) {
            return false;
        }
        return vchPubKey.Verify(block.GetHash(), block.vchBlockSig);
    }
    return false;
}


bool IsWitnessEnabled(const CBlockIndex* pindexPrev, const Consensus::Params& params)
{
    LOCK(cs_main);
    return (VersionBitsState(pindexPrev, params, Consensus::DEPLOYMENT_SEGWIT, versionbitscache) == THRESHOLD_ACTIVE);
}

// Compute at which vout of the block's coinbase transaction the witness
// commitment occurs, or -1 if not found.
static int GetWitnessCommitmentIndex(const CBlock& block)
{
    int commitpos = -1;
    if (!block.vtx.empty()) {
        for (size_t o = 0; o < block.vtx[0]->vout.size(); o++) {
            if (block.vtx[0]->vout[o].scriptPubKey.size() >= 38 && block.vtx[0]->vout[o].scriptPubKey[0] == OP_RETURN && block.vtx[0]->vout[o].scriptPubKey[1] == 0x24 && block.vtx[0]->vout[o].scriptPubKey[2] == 0xaa && block.vtx[0]->vout[o].scriptPubKey[3] == 0x21 && block.vtx[0]->vout[o].scriptPubKey[4] == 0xa9 && block.vtx[0]->vout[o].scriptPubKey[5] == 0xed) {
                commitpos = o;
            }
        }
    }
    return commitpos;
}

void UpdateUncommittedBlockStructures(CBlock& block, const CBlockIndex* pindexPrev, const Consensus::Params& consensusParams)
{
    int commitpos = GetWitnessCommitmentIndex(block);
    static const std::vector<unsigned char> nonce(32, 0x00);
    if (commitpos != -1 && IsWitnessEnabled(pindexPrev, consensusParams) && !block.vtx[0]->HasWitness()) {
        CMutableTransaction tx(*block.vtx[0]);
        tx.vin[0].scriptWitness.stack.resize(1);
        tx.vin[0].scriptWitness.stack[0] = nonce;
        block.vtx[0] = MakeTransactionRef(std::move(tx));
    }
}

std::vector<unsigned char> GenerateCoinbaseCommitment(CBlock& block, const CBlockIndex* pindexPrev, const Consensus::Params& consensusParams)
{
    std::vector<unsigned char> commitment;
    int commitpos = GetWitnessCommitmentIndex(block);
    std::vector<unsigned char> ret(32, 0x00);
    if (consensusParams.vDeployments[Consensus::DEPLOYMENT_SEGWIT].nTimeout != 0) {
        if (commitpos == -1) {
            uint256 witnessroot = BlockWitnessMerkleRoot(block, nullptr);
            CHash256().Write(witnessroot.begin(), 32).Write(ret.data(), 32).Finalize(witnessroot.begin());
            CTxOut out;
            out.nValue = 0;
            out.scriptPubKey.resize(38);
            out.scriptPubKey[0] = OP_RETURN;
            out.scriptPubKey[1] = 0x24;
            out.scriptPubKey[2] = 0xaa;
            out.scriptPubKey[3] = 0x21;
            out.scriptPubKey[4] = 0xa9;
            out.scriptPubKey[5] = 0xed;
            memcpy(&out.scriptPubKey[6], witnessroot.begin(), 32);
            commitment = std::vector<unsigned char>(out.scriptPubKey.begin(), out.scriptPubKey.end());
            CMutableTransaction tx(*block.vtx[0]);
            tx.vout.push_back(out);
            block.vtx[0] = MakeTransactionRef(std::move(tx));
         }
    }
    UpdateUncommittedBlockStructures(block, pindexPrev, consensusParams);
    return commitment;
}

/** Context-dependent validity checks.
 *  By "context", we mean only the previous block headers, but not the UTXO
 *  set; UTXO-related validity checks are done in ConnectBlock().
 *  NOTE: This function is not currently invoked by ConnectBlock(), so we
 *  should consider upgrade issues if we change which consensus rules are
 *  enforced in this function (eg by adding a new consensus rule). See comment
 *  in ConnectBlock().
 *  Note that -reindex-chainstate skips the validation that happens here!
 */
static bool ContextualCheckBlockHeader(const CBlockHeader& block, CValidationState& state, const CChainParams& params, const CBlockIndex* pindexPrev, int64_t nAdjustedTime, bool testNewPowValidity)
{
    assert(pindexPrev != nullptr);
    const int nHeight = pindexPrev->nHeight + 1;
    
    // Check proof of work
    const Consensus::Params& consensusParams = params.GetConsensus();
    bool isProofOfStake = block.IsProofOfStake();
    if(testNewPowValidity)
    	isProofOfStake = false;
    
    if (block.nBits != GetNextWorkRequired(pindexPrev, &block, consensusParams, isProofOfStake)) {
    	LogPrintf(">> block.nBits=%08x, getwork = %08x, hash = %s\n", 
    			block.nBits, GetNextWorkRequired(pindexPrev, &block, consensusParams, isProofOfStake), block.GetHash().ToString().c_str());
        return state.DoS(100, false, REJECT_INVALID, "bad-diffbits", false, isProofOfStake ? "incorrect proof of stake" : "incorrect proof of work");
    }

    // Check against checkpoints
    if (fCheckpointsEnabled) {
        // Don't accept any forks from the main chain prior to last checkpoint.
        // GetLastCheckpoint finds the last checkpoint in MapCheckpoints that's in our
        // MapBlockIndex.
        CBlockIndex* pcheckpoint = Checkpoints::GetLastCheckpoint(params.Checkpoints());
        if (pcheckpoint && nHeight < pcheckpoint->nHeight)
            return state.DoS(100, error("%s: forked chain older than last checkpoint (height %d)", __func__, nHeight), REJECT_CHECKPOINT, "bad-fork-prior-to-checkpoint");
    }

    // Check timestamp against prev
    if (block.GetBlockTime() <= pindexPrev->GetMedianTimePast())
        return state.Invalid(false, REJECT_INVALID, "time-too-old", "block's timestamp is too early");

    // Check timestamp
    if (block.GetBlockTime() > nAdjustedTime + MAX_FUTURE_BLOCK_TIME)
        return state.Invalid(false, REJECT_INVALID, "time-too-new", "block timestamp too far in the future");

    // Reject outdated version blocks when 95% (75% on testnet) of the network has upgraded:
    // check for version 2, 3 and 4 upgrades
    if((block.nVersion < 2 && nHeight >= consensusParams.BIP34Height) ||
       (block.nVersion < 3 && nHeight >= consensusParams.BIP66Height) ||
       (block.nVersion < 4 && nHeight >= consensusParams.BIP65Height))
            return state.Invalid(false, REJECT_OBSOLETE, strprintf("bad-version(0x%08x)", block.nVersion),
                                 strprintf("rejected nVersion=0x%08x block", block.nVersion));

    if (block.nVersion < VERSIONBITS_TOP_BITS && IsWitnessEnabled(pindexPrev, consensusParams))
        return state.Invalid(false, REJECT_OBSOLETE, strprintf("bad-version(0x%08x)", block.nVersion),
                                 strprintf("rejected nVersion=0x%08x block", block.nVersion));

    return true;
}

/** NOTE: This function is not currently invoked by ConnectBlock(), so we
 *  should consider upgrade issues if we change which consensus rules are
 *  enforced in this function (eg by adding a new consensus rule). See comment
 *  in ConnectBlock().
 *  Note that -reindex-chainstate skips the validation that happens here!
 */
static bool ContextualCheckBlock(const CBlock& block, CValidationState& state, const Consensus::Params& consensusParams, const CBlockIndex* pindexPrev)
{
    const int nHeight = pindexPrev == nullptr ? 0 : pindexPrev->nHeight + 1;

    // Start enforcing BIP113 (Median Time Past) using versionbits logic.
    int nLockTimeFlags = 0;
    if (VersionBitsState(pindexPrev, consensusParams, Consensus::DEPLOYMENT_CSV, versionbitscache) == THRESHOLD_ACTIVE) {
        nLockTimeFlags |= LOCKTIME_MEDIAN_TIME_PAST;
    }

    int64_t nLockTimeCutoff = (nLockTimeFlags & LOCKTIME_MEDIAN_TIME_PAST)
                              ? pindexPrev->GetMedianTimePast()
                              : block.GetBlockTime();

    // Check that all transactions are finalized
    for (const auto& tx : block.vtx) {
        if (!IsFinalTx(*tx, nHeight, nLockTimeCutoff)) {
            return state.DoS(10, false, REJECT_INVALID, "bad-txns-nonfinal", false, "non-final transaction");
        }
    }

    // Enforce rule that the coinbase starts with serialized block height
    if (nHeight >= consensusParams.BIP34Height)
    {
        CScript expect = CScript() << nHeight;
        if (block.vtx[0]->vin[0].scriptSig.size() < expect.size() ||
            !std::equal(expect.begin(), expect.end(), block.vtx[0]->vin[0].scriptSig.begin())) {
            return state.DoS(100, false, REJECT_INVALID, "bad-cb-height", false, "block height mismatch in coinbase");
        }
    }

    // Validation for witness commitments.
    // * We compute the witness hash (which is the hash including witnesses) of all the block's transactions, except the
    //   coinbase (where 0x0000....0000 is used instead).
    // * The coinbase scriptWitness is a stack of a single 32-byte vector, containing a witness nonce (unconstrained).
    // * We build a merkle tree with all those witness hashes as leaves (similar to the hashMerkleRoot in the block header).
    // * There must be at least one output whose scriptPubKey is a single 36-byte push, the first 4 bytes of which are
    //   {0xaa, 0x21, 0xa9, 0xed}, and the following 32 bytes are SHA256^2(witness root, witness nonce). In case there are
    //   multiple, the last one is used.
    bool fHaveWitness = false;
    if (VersionBitsState(pindexPrev, consensusParams, Consensus::DEPLOYMENT_SEGWIT, versionbitscache) == THRESHOLD_ACTIVE) {
        int commitpos = GetWitnessCommitmentIndex(block);
        if (commitpos != -1) {
            bool malleated = false;
            uint256 hashWitness = BlockWitnessMerkleRoot(block, &malleated);
            // The malleation check is ignored; as the transaction tree itself
            // already does not permit it, it is impossible to trigger in the
            // witness tree.
            if (block.vtx[0]->vin[0].scriptWitness.stack.size() != 1 || block.vtx[0]->vin[0].scriptWitness.stack[0].size() != 32) {
                return state.DoS(100, false, REJECT_INVALID, "bad-witness-nonce-size", true, strprintf("%s : invalid witness nonce size", __func__));
            }
            CHash256().Write(hashWitness.begin(), 32).Write(&block.vtx[0]->vin[0].scriptWitness.stack[0][0], 32).Finalize(hashWitness.begin());
            if (memcmp(hashWitness.begin(), &block.vtx[0]->vout[commitpos].scriptPubKey[6], 32)) {
                return state.DoS(100, false, REJECT_INVALID, "bad-witness-merkle-match", true, strprintf("%s : witness merkle commitment mismatch", __func__));
            }
            fHaveWitness = true;
        }
    }

    // No witness data is allowed in blocks that don't commit to witness data, as this would otherwise leave room for spam
    if (!fHaveWitness) {
      for (const auto& tx : block.vtx) {
            if (tx->HasWitness()) {
                return state.DoS(100, false, REJECT_INVALID, "unexpected-witness", true, strprintf("%s : unexpected witness data found", __func__));
            }
        }
    }

    // After the coinbase witness nonce and commitment are verified,
    // we can check if the block weight passes (before we've checked the
    // coinbase witness, it would be possible for the weight to be too
    // large by filling up the coinbase witness, which doesn't change
    // the block hash, so we couldn't mark the block as permanently
    // failed).
    if (GetBlockWeight(block) > MAX_BLOCK_WEIGHT) {
        return state.DoS(100, false, REJECT_INVALID, "bad-blk-weight", false, strprintf("%s : weight limit failed", __func__));
    }

    return true;
}

bool CChainState::AcceptBlockHeader(const CBlockHeader& block, CValidationState& state, const CChainParams& chainparams, CBlockIndex** ppindex)
{
    AssertLockHeld(cs_main);
    // Check for duplicate
    uint256 hash = block.GetHash();
    BlockMap::iterator miSelf = mapBlockIndex.find(hash);
    CBlockIndex *pindex = nullptr;
    if (hash != chainparams.GetConsensus().hashGenesisBlock) {

        if (miSelf != mapBlockIndex.end()) {
            // Block header is already known.
            pindex = miSelf->second;
            if (ppindex)
                *ppindex = pindex;
            if (pindex->nStatus & BLOCK_FAILED_MASK)
                return state.Invalid(error("%s: block %s is marked invalid", __func__, hash.ToString()), 0, "duplicate");
            return true;
        }

        if (!CheckBlockHeader(block, state, chainparams.GetConsensus()))
            return error("%s: Consensus::CheckBlockHeader: %s, %s", __func__, hash.ToString(), FormatStateMessage(state));

        // Get prev block index
        CBlockIndex* pindexPrev = nullptr;
        BlockMap::iterator mi = mapBlockIndex.find(block.hashPrevBlock);
        if (mi == mapBlockIndex.end())
            return state.DoS(10, error("%s: prev block not found", __func__), 0, "prev-blk-not-found");
        pindexPrev = (*mi).second;

        // Protect against FAKE STAKE.
        // As detailed in this paper http://fc19.ifca.ai/preproceedings/180-preproceedings.pdf a resource exhaustion
        // is possible if a peer is allowed to create a fake fork of headers. To successfully perform this attack
        // and result in a DoS, the peer needs to create a fork (or multiple forks) big enough to consume all the nodes
        // memory. Limiting the acceptable fork size to ATTACK_DETECTION_HEIGHT mitigates this attack.
        if(block.IsProofOfStake() && !IsInitialBlockDownload() && (pindexPrev->nHeight + ATTACK_DETECTION_HEIGHT) < chainActive.Tip()->nHeight) {
            return state.DoS(10, error("%s: Attempted resource exhaustion attack detected from height = %d Tip @ %d", __func__, pindexPrev->nHeight, chainActive.Tip()->nHeight), 0, "potential-attack-detected");
        }

        if (pindexPrev->nStatus & BLOCK_FAILED_MASK)
            return state.DoS(100, error("%s: prev block invalid", __func__), REJECT_INVALID, "bad-prevblk");
        if (!ContextualCheckBlockHeader(block, state, chainparams, pindexPrev, GetAdjustedTime(), false))
            return error("%s: Consensus::ContextualCheckBlockHeader: %s, %s", __func__, hash.ToString(), FormatStateMessage(state));
        
        if (!pindexPrev->IsValid(BLOCK_VALID_SCRIPTS)) {
            for (const CBlockIndex* failedit : g_failed_blocks) {
                if (pindexPrev->GetAncestor(failedit->nHeight) == failedit) {
                    assert(failedit->nStatus & BLOCK_FAILED_VALID);
                    CBlockIndex* invalid_walk = pindexPrev;
                    while (invalid_walk != failedit) {
                        invalid_walk->nStatus |= BLOCK_FAILED_CHILD;
                        setDirtyBlockIndex.insert(invalid_walk);
                        invalid_walk = invalid_walk->pprev;
                    }
                    return state.DoS(100, error("%s: prev block invalid", __func__), REJECT_INVALID, "bad-prevblk");
                }
            }
        }
    }
    if (pindex == nullptr) {
        pindex = AddToBlockIndex(block);
        LogPrint(BCLog::STAKE, ">> Add to block index. height = %d\n", pindex->nHeight);
    }

    if (ppindex)
        *ppindex = pindex;

    CheckBlockIndex(chainparams.GetConsensus());

    return true;
}

// Exposed wrapper for AcceptBlockHeader
bool ProcessNewBlockHeaders(const std::vector<CBlockHeader>& headers, CValidationState& state, const CChainParams& chainparams, const CBlockIndex** ppindex, CBlockHeader *first_invalid)
{
    if (first_invalid != nullptr) first_invalid->SetNull();
    {
        LOCK(cs_main);
        LogPrint(BCLog::NET, ">> ProcessNewBlockHeaders first in list %s\n", headers[0].GetHash().ToString().c_str());
        for (const CBlockHeader& header : headers) {
            CBlockIndex *pindex = nullptr; // Use a temp pindex instead of ppindex to avoid a const_cast
            if (!g_chainstate.AcceptBlockHeader(header, state, chainparams, &pindex)) {
                if (first_invalid) *first_invalid = header;
                return false;
            }
            if (ppindex) {
                *ppindex = pindex;
            }
        }
    }
    NotifyHeaderTip();
    return true;
}

/** Store block on disk. If dbp is non-nullptr, the file is known to already reside on disk */
static CDiskBlockPos SaveBlockToDisk(const CBlock& block, int nHeight, const CChainParams& chainparams, const CDiskBlockPos* dbp) {
    unsigned int nBlockSize = ::GetSerializeSize(block, SER_DISK, CLIENT_VERSION);
    CDiskBlockPos blockPos;
    if (dbp != nullptr)
        blockPos = *dbp;
    if (!FindBlockPos(blockPos, nBlockSize+8, nHeight, block.GetBlockTime(), dbp != nullptr)) {
        error("%s: FindBlockPos failed", __func__);
        return CDiskBlockPos();
    }
    if (dbp == nullptr) {
        if (!WriteBlockToDisk(block, blockPos, chainparams.MessageStart())) {
            AbortNode("Failed to write block");
            return CDiskBlockPos();
        }
    }
    return blockPos;
}


/** Store block on disk. If dbp is non-nullptr, the file is known to already reside on disk */
bool CChainState::AcceptBlock(const std::shared_ptr<const CBlock>& pblock, CValidationState& state, const CChainParams& chainparams, CBlockIndex** ppindex, bool fRequested, const CDiskBlockPos* dbp, bool* fNewBlock)
{
    const CBlock& block = *pblock;

    if (fNewBlock) *fNewBlock = false;
    AssertLockHeld(cs_main);

    CBlockIndex *pindexDummy = nullptr;
    CBlockIndex *&pindex = ppindex ? *ppindex : pindexDummy;

    if (!AcceptBlockHeader(block, state, chainparams, &pindex))
    	return false;

	LogPrint(BCLog::STAKE, ">> AcceptBlock: Block-height = %d\n", pindex->nHeight);
	
    // Try to process all requested blocks that we don't have, but only
    // process an unrequested block if it's new and has enough work to
    // advance our tip, and isn't too many blocks ahead.
    bool fAlreadyHave = pindex->nStatus & BLOCK_HAVE_DATA;
    bool fHasMoreOrSameWork = (chainActive.Tip() ? pindex->nChainWork >= chainActive.Tip()->nChainWork : true);
    // Blocks that are too out-of-order needlessly limit the effectiveness of
    // pruning, because pruning will not delete block files that contain any
    // blocks which are too close in height to the tip.  Apply this test
    // regardless of whether pruning is enabled; it should generally be safe to
    // not process unrequested blocks.
    bool fTooFarAhead = (pindex->nHeight > int(chainActive.Height() + MIN_BLOCKS_TO_KEEP));

    // TODO: Decouple this function from the block download logic by removing fRequested
    // This requires some new chain data structure to efficiently look up if a
    // block is in a chain leading to a candidate for best tip, despite not
    // being such a candidate itself.

    // TODO: deal better with return value and error conditions for duplicate
    // and unrequested blocks.
    if (fAlreadyHave) return true;
    if (!fRequested) {  // If we didn't ask for it:
        if (pindex->nTx != 0) return true;    // This is a previously-processed block that was pruned
        if (!fHasMoreOrSameWork) return true; // Don't process less-work chains
        if (fTooFarAhead) return true;        // Block height is too high

        // Protect against DoS attacks from low-work chains.
        // If our tip is behind, a peer could try to send us
        // low-work blocks on a fake chain that we would never
        // request; don't process these.
        if (pindex->nChainWork < nMinimumChainWork) return true;
    }
    if (fNewBlock) *fNewBlock = true;
    if (!CheckBlock(block, state, chainparams.GetConsensus()) ||
        !ContextualCheckBlock(block, state, chainparams.GetConsensus(), pindex->pprev)) {
        if (state.IsInvalid() && !state.CorruptionPossible()) {
            pindex->nStatus |= BLOCK_FAILED_VALID;
            setDirtyBlockIndex.insert(pindex);
        }
        return error("%s: %s", __func__, FormatStateMessage(state));
    }
    
    // process PoS block, add needed info to CBlockIndex
    if (block.IsProofOfStake())
    {
    	pindex->nFlags |= CBlockIndex::BLOCK_PROOF_OF_STAKE;
    	pindex->prevoutStake = block.vtx[1]->vin[0].prevout;
    	pindex->nStakeTime = block.vtx[1]->nTime;
    	
    	// make sure stake source is spendable
    	if (!IsInitialBlockDownload() && chainActive.Tip() == pindex->pprev) {
    		CCoinsViewCache view(pcoinsTip.get());
    		const COutPoint &stakeprevout = block.vtx[1]->vin[0].prevout;
    		const Coin& coin = view.AccessCoin(stakeprevout);
    		if(coin.IsSpent()) {
    			return error("%s: stake source already spent", __func__);
    		}

            uint256 hashProofOfStake = uint256();
            uint256 targetProofOfStake = uint256();
            if(!CheckProofOfStake(*pblocktree, pindex->pprev, state, block, hashProofOfStake, targetProofOfStake, mapBlockIndex, *pcoinsTip))
            {
               return error("AcceptBlock(): check proof-of-stake failed for block %s\n", block.GetHash().ToString().c_str());
            } 
            else 
            {
               pindex->hashProofOfStake = hashProofOfStake;
               setDirtyBlockIndex.insert(pindex);
            }
    	}
    }

    // Header is valid/has work, merkle tree and segwit merkle tree are good...RELAY NOW
    // (but if it does not build on our best tip, let the SendMessages loop relay it)
    if (!IsInitialBlockDownload() && chainActive.Tip() == pindex->pprev) {
        GetMainSignals().NewPoWValidBlock(pindex, pblock);
    }

    // Write block to history file
    try {
        CDiskBlockPos blockPos = SaveBlockToDisk(block, pindex->nHeight, chainparams, dbp);
        if (blockPos.IsNull()) {
            state.Error(strprintf("%s: Failed to find position to write new block to disk", __func__));
            return false;
        }
        if (!ReceivedBlockTransactions(block, state, pindex, blockPos, chainparams.GetConsensus()))
            return error("%s: ReceivedBlockTransactions failed", __func__);
    } catch (const std::runtime_error& e) {
        return AbortNode(state, std::string("System error: ") + e.what());
    }
    
    if (fCheckForPruning)
        FlushStateToDisk(chainparams, state, FLUSH_STATE_NONE); // we just allocated more disk space for block files

    CheckBlockIndex(chainparams.GetConsensus());

    return true;
}

bool CChainState::ComputeStakeModifier(CBlockIndex* pindex, const CBlock& block, const CChainParams& chainparams)
{
    // DeepOnion: compute stake entropy bit for stake modifier
    if (!pindex->SetStakeEntropyBit(block.GetStakeEntropyBit())) 
    {
        return error("ComputeStakeModifier() : SetStakeEntropyBit() failed");
    }
   	
    // DeepOnion: compute stake modifier
    uint64_t nStakeModifier = 0;
    bool fGeneratedStakeModifier = false;
    ComputeNextStakeModifier(pindex->pprev, nStakeModifier, fGeneratedStakeModifier, chainparams.GetConsensus());
    pindex->SetStakeModifier(nStakeModifier, fGeneratedStakeModifier);
    pindex->nStakeModifierChecksum = GetStakeModifierChecksum(pindex);
    LogPrint(BCLog::STAKE, ">> nStakeModifier = 0x%016x, nStakeModifierChecksum = 0x%016x\n", nStakeModifier, pindex->nStakeModifierChecksum);
    if (!CheckStakeModifierCheckpoints(pindex->nHeight, pindex->nStakeModifierChecksum))
    	return error("%s : Rejected by stake modifier checkpoint height=%d, modifier=%ul\n", __func__, pindex->nHeight, nStakeModifier);
    
    return true;
}

bool ProcessNewBlock(const CChainParams& chainparams, const std::shared_ptr<const CBlock> pblock, bool fForceProcessing, bool *fNewBlock)
{
	LogPrint(BCLog::STAKE, ">> ProcessNewBlock\n");
    LogPrint(BCLog::STAKE, ">> ProcessNewBlock, start chainActive height = %d\n", chainActive.Tip()->nHeight);    
    AssertLockNotHeld(cs_main);

    {
        CBlockIndex *pindex = nullptr;
        if (fNewBlock) *fNewBlock = false;
        CValidationState state;
        // Ensure that CheckBlock() passes before calling AcceptBlock, as
        // belt-and-suspenders.
        bool ret = CheckBlock(*pblock, state, chainparams.GetConsensus());

        LOCK(cs_main);

        if (ret) {
            // Store to disk
            ret = g_chainstate.AcceptBlock(pblock, state, chainparams, &pindex, fForceProcessing, nullptr, fNewBlock);
        }
        if (!ret) {
            GetMainSignals().BlockChecked(*pblock, state);
            return error("%s: AcceptBlock FAILED (%s)", __func__, state.GetDebugMessage());
        }
    }
    
    // LogPrint(BCLog::STAKE, ">> ProcessNewBlock, about NotifyHeaderTip\n");
    NotifyHeaderTip();

    CValidationState state; // Only used to report errors, not invalidity - ignore it
    if (!g_chainstate.ActivateBestChain(state, chainparams, pblock))
        return error("%s: ActivateBestChain failed", __func__);

    // debug, check total balance
    CAmount avilableB = vpwallets[0]->GetAvailableBalance();
    CAmount unconfirmedB = vpwallets[0]->GetUnconfirmedBalance();
    CAmount immatureB = vpwallets[0]->GetImmatureBalance();
    CAmount stakeB = vpwallets[0]->GetStakeBalance();
    CAmount totalB = avilableB + unconfirmedB + immatureB + stakeB;
    // LogPrint(BCLog::STAKE, ">> avilableB = %ld, unconfirmedB = %ld, immatureB = %ld, stakeB = %ld\n", avilableB, unconfirmedB, immatureB, stakeB);
    
    int h = chainActive.Tip()->nHeight;
    totalBalanceMap[h] = totalB;
    CAmount prevTotalBalance = 0;
    if(h > 0) {
    	if(totalBalanceMap.count(h - 1) > 0) {
    		prevTotalBalance = totalBalanceMap[h - 1];
    	}
    }
    
    // LogPrint(BCLog::STAKE, ">> total balance = %ld, for h = %d\n", totalB, h);
    // LogPrint(BCLog::STAKE, ">> delta = %ld\n", totalB - prevTotalBalance);
    
    if(totalB < prevTotalBalance) 
    	LogPrint(BCLog::STAKE, ">> Error-balance: current total balance %ld is less than previous %ld\n", totalB, prevTotalBalance);

    // LogPrint(BCLog::STAKE, ">> ProcessNewBlock, end chainActive height = %d\n", chainActive.Tip()->nHeight);    
    // LogPrint(BCLog::STAKE, ">> ProcessNewBlock, completed\n");
    return true;
}

bool TestBlockValidity(CValidationState& state, const CChainParams& chainparams, const CBlock& block, CBlockIndex* pindexPrev, bool fCheckPOW, bool fCheckMerkleRoot, bool fProofOfStake)
{
    AssertLockHeld(cs_main);
    assert(pindexPrev && pindexPrev == chainActive.Tip());
    CCoinsViewCache viewNew(pcoinsTip.get());
    
    CBlockIndex indexDummy((CBlockHeader&)block);
    indexDummy.pprev = pindexPrev;
    indexDummy.nHeight = pindexPrev->nHeight + 1;

    // DeepOnion: ContextualCheckBlockHeader takes a testNewPowValidity, this should be false if not PoS validity check.
    // NOTE: CheckBlockHeader is called by CheckBlock
    if (!ContextualCheckBlockHeader(block, state, chainparams, pindexPrev, GetAdjustedTime(), !fProofOfStake))
        return error("%s: Consensus::ContextualCheckBlockHeader: %s", __func__, FormatStateMessage(state));
    if (!CheckBlock(block, state, chainparams.GetConsensus(), fCheckPOW, fCheckMerkleRoot))
        return error("%s: Consensus::CheckBlock: %s", __func__, FormatStateMessage(state));
    if (!ContextualCheckBlock(block, state, chainparams.GetConsensus(), pindexPrev))
        return error("%s: Consensus::ContextualCheckBlock: %s", __func__, FormatStateMessage(state));
    if (!g_chainstate.ConnectBlock(block, state, &indexDummy, viewNew, chainparams, true))
        return false;
    assert(state.IsValid());

    return true;
}

/**
 * BLOCK PRUNING CODE
 */

/* Calculate the amount of disk space the block & undo files currently use */
uint64_t CalculateCurrentUsage()
{
    LOCK(cs_LastBlockFile);

    uint64_t retval = 0;
    for (const CBlockFileInfo &file : vinfoBlockFile) {
        retval += file.nSize + file.nUndoSize;
    }
    return retval;
}

/* Prune a block file (modify associated database entries)*/
void PruneOneBlockFile(const int fileNumber)
{
    LOCK(cs_LastBlockFile);

    for (const auto& entry : mapBlockIndex) {
        CBlockIndex* pindex = entry.second;
        if (pindex->nFile == fileNumber) {
            pindex->nStatus &= ~BLOCK_HAVE_DATA;
            pindex->nStatus &= ~BLOCK_HAVE_UNDO;
            pindex->nFile = 0;
            pindex->nDataPos = 0;
            pindex->nUndoPos = 0;
            setDirtyBlockIndex.insert(pindex);

            // Prune from mapBlocksUnlinked -- any block we prune would have
            // to be downloaded again in order to consider its chain, at which
            // point it would be considered as a candidate for
            // mapBlocksUnlinked or setBlockIndexCandidates.
            std::pair<std::multimap<CBlockIndex*, CBlockIndex*>::iterator, std::multimap<CBlockIndex*, CBlockIndex*>::iterator> range = mapBlocksUnlinked.equal_range(pindex->pprev);
            while (range.first != range.second) {
                std::multimap<CBlockIndex *, CBlockIndex *>::iterator _it = range.first;
                range.first++;
                if (_it->second == pindex) {
                    mapBlocksUnlinked.erase(_it);
                }
            }
        }
    }

    vinfoBlockFile[fileNumber].SetNull();
    setDirtyFileInfo.insert(fileNumber);
}


void UnlinkPrunedFiles(const std::set<int>& setFilesToPrune)
{
    for (std::set<int>::iterator it = setFilesToPrune.begin(); it != setFilesToPrune.end(); ++it) {
        CDiskBlockPos pos(*it, 0);
        fs::remove(GetBlockPosFilename(pos, "blk"));
        fs::remove(GetBlockPosFilename(pos, "rev"));
        LogPrintf("Prune: %s deleted blk/rev (%05u)\n", __func__, *it);
    }
}

/* Calculate the block/rev files to delete based on height specified by user with RPC command pruneblockchain */
static void FindFilesToPruneManual(std::set<int>& setFilesToPrune, int nManualPruneHeight)
{
    assert(fPruneMode && nManualPruneHeight > 0);

    LOCK2(cs_main, cs_LastBlockFile);
    if (chainActive.Tip() == nullptr)
        return;

    // last block to prune is the lesser of (user-specified height, MIN_BLOCKS_TO_KEEP from the tip)
    unsigned int nLastBlockWeCanPrune = std::min((unsigned)nManualPruneHeight, chainActive.Tip()->nHeight - MIN_BLOCKS_TO_KEEP);
    int count=0;
    for (int fileNumber = 0; fileNumber < nLastBlockFile; fileNumber++) {
        if (vinfoBlockFile[fileNumber].nSize == 0 || vinfoBlockFile[fileNumber].nHeightLast > nLastBlockWeCanPrune)
            continue;
        PruneOneBlockFile(fileNumber);
        setFilesToPrune.insert(fileNumber);
        count++;
    }
    LogPrintf("Prune (Manual): prune_height=%d removed %d blk/rev pairs\n", nLastBlockWeCanPrune, count);
}

/* This function is called from the RPC code for pruneblockchain */
void PruneBlockFilesManual(int nManualPruneHeight)
{
    CValidationState state;
    const CChainParams& chainparams = Params();
    FlushStateToDisk(chainparams, state, FLUSH_STATE_NONE, nManualPruneHeight);
}

/**
 * Prune block and undo files (blk???.dat and undo???.dat) so that the disk space used is less than a user-defined target.
 * The user sets the target (in MB) on the command line or in config file.  This will be run on startup and whenever new
 * space is allocated in a block or undo file, staying below the target. Changing back to unpruned requires a reindex
 * (which in this case means the blockchain must be re-downloaded.)
 *
 * Pruning functions are called from FlushStateToDisk when the global fCheckForPruning flag has been set.
 * Block and undo files are deleted in lock-step (when blk00003.dat is deleted, so is rev00003.dat.)
 * Pruning cannot take place until the longest chain is at least a certain length (100000 on mainnet, 1000 on testnet, 1000 on regtest).
 * Pruning will never delete a block within a defined distance (currently 288) from the active chain's tip.
 * The block index is updated by unsetting HAVE_DATA and HAVE_UNDO for any blocks that were stored in the deleted files.
 * A db flag records the fact that at least some block files have been pruned.
 *
 * @param[out]   setFilesToPrune   The set of file indices that can be unlinked will be returned
 */
static void FindFilesToPrune(std::set<int>& setFilesToPrune, uint64_t nPruneAfterHeight)
{
    LOCK2(cs_main, cs_LastBlockFile);
    if (chainActive.Tip() == nullptr || nPruneTarget == 0) {
        return;
    }
    if ((uint64_t)chainActive.Tip()->nHeight <= nPruneAfterHeight) {
        return;
    }

    unsigned int nLastBlockWeCanPrune = chainActive.Tip()->nHeight - MIN_BLOCKS_TO_KEEP;
    uint64_t nCurrentUsage = CalculateCurrentUsage();
    // We don't check to prune until after we've allocated new space for files
    // So we should leave a buffer under our target to account for another allocation
    // before the next pruning.
    uint64_t nBuffer = BLOCKFILE_CHUNK_SIZE + UNDOFILE_CHUNK_SIZE;
    uint64_t nBytesToPrune;
    int count=0;

    if (nCurrentUsage + nBuffer >= nPruneTarget) {
        for (int fileNumber = 0; fileNumber < nLastBlockFile; fileNumber++) {
            nBytesToPrune = vinfoBlockFile[fileNumber].nSize + vinfoBlockFile[fileNumber].nUndoSize;

            if (vinfoBlockFile[fileNumber].nSize == 0)
                continue;

            if (nCurrentUsage + nBuffer < nPruneTarget)  // are we below our target?
                break;

            // don't prune files that could have a block within MIN_BLOCKS_TO_KEEP of the main chain's tip but keep scanning
            if (vinfoBlockFile[fileNumber].nHeightLast > nLastBlockWeCanPrune)
                continue;

            PruneOneBlockFile(fileNumber);
            // Queue up the files for removal
            setFilesToPrune.insert(fileNumber);
            nCurrentUsage -= nBytesToPrune;
            count++;
        }
    }

    LogPrint(BCLog::PRUNE, "Prune: target=%dMiB actual=%dMiB diff=%dMiB max_prune_height=%d removed %d blk/rev pairs\n",
           nPruneTarget/1024/1024, nCurrentUsage/1024/1024,
           ((int64_t)nPruneTarget - (int64_t)nCurrentUsage)/1024/1024,
           nLastBlockWeCanPrune, count);
}

bool CheckDiskSpace(uint64_t nAdditionalBytes)
{
    uint64_t nFreeBytesAvailable = fs::space(GetDataDir()).available;

    // Check for nMinDiskSpace bytes (currently 50MB)
    if (nFreeBytesAvailable < nMinDiskSpace + nAdditionalBytes)
        return AbortNode("Disk space is low!", _("Error: Disk space is low!"));

    return true;
}

static FILE* OpenDiskFile(const CDiskBlockPos &pos, const char *prefix, bool fReadOnly)
{
    if (pos.IsNull())
        return nullptr;
    fs::path path = GetBlockPosFilename(pos, prefix);
    fs::create_directories(path.parent_path());
    FILE* file = fsbridge::fopen(path, fReadOnly ? "rb": "rb+");
    if (!file && !fReadOnly)
        file = fsbridge::fopen(path, "wb+");
    if (!file) {
        LogPrintf("Unable to open file %s\n", path.string());
        return nullptr;
    }
    if (pos.nPos) {
        if (fseek(file, pos.nPos, SEEK_SET)) {
            LogPrintf("Unable to seek to position %u of %s\n", pos.nPos, path.string());
            fclose(file);
            return nullptr;
        }
    }
    return file;
}

FILE* OpenBlockFile(const CDiskBlockPos &pos, bool fReadOnly) {
    return OpenDiskFile(pos, "blk", fReadOnly);
}

/** Open an undo file (rev?????.dat) */
static FILE* OpenUndoFile(const CDiskBlockPos &pos, bool fReadOnly) {
    return OpenDiskFile(pos, "rev", fReadOnly);
}

fs::path GetBlockPosFilename(const CDiskBlockPos &pos, const char *prefix)
{
    return GetDataDir() / "blocks" / strprintf("%s%05u.dat", prefix, pos.nFile);
}

CBlockIndex * CChainState::InsertBlockIndex(const uint256& hash)
{
    if (hash.IsNull())
        return nullptr;

    // Return existing
    BlockMap::iterator mi = mapBlockIndex.find(hash);
    if (mi != mapBlockIndex.end())
        return (*mi).second;

    // Create new
    CBlockIndex* pindexNew = new CBlockIndex();
    mi = mapBlockIndex.insert(std::make_pair(hash, pindexNew)).first;
    pindexNew->phashBlock = &((*mi).first);

    return pindexNew;
}

bool CChainState::LoadBlockIndex(const Consensus::Params& consensus_params, CBlockTreeDB& blocktree)
{
    if (!blocktree.LoadBlockIndexGuts(consensus_params, [this](const uint256& hash){ return this->InsertBlockIndex(hash); }))
        return false;

    boost::this_thread::interruption_point();

    // Calculate nChainWork
    std::vector<std::pair<int, CBlockIndex*> > vSortedByHeight;
    vSortedByHeight.reserve(mapBlockIndex.size());
    for (const std::pair<uint256, CBlockIndex*>& item : mapBlockIndex)
    {
        CBlockIndex* pindex = item.second;
        vSortedByHeight.push_back(std::make_pair(pindex->nHeight, pindex));
    }
    sort(vSortedByHeight.begin(), vSortedByHeight.end());
    
    for (const std::pair<int, CBlockIndex*>& item : vSortedByHeight)
    {
        if (ShutdownRequested()) return false;

        CBlockIndex* pindex = item.second;
        pindex->nChainWork = (pindex->pprev ? pindex->pprev->nChainWork : 0) + GetBlockProof(*pindex);
        pindex->nTimeMax = (pindex->pprev ? std::max(pindex->pprev->nTimeMax, pindex->nTime) : pindex->nTime);
        // We can link the chain of blocks for which we've received transactions at some point.
        // Pruned nodes may have deleted the block.
        if (pindex->nTx > 0) {
            if (pindex->pprev) {
                if (pindex->pprev->nChainTx) {
                    pindex->nChainTx = pindex->pprev->nChainTx + pindex->nTx;
                } else {
                    pindex->nChainTx = 0;
                    mapBlocksUnlinked.insert(std::make_pair(pindex->pprev, pindex));
                }
            } else {
                pindex->nChainTx = pindex->nTx;
            }
        }
        if (!(pindex->nStatus & BLOCK_FAILED_MASK) && pindex->pprev && (pindex->pprev->nStatus & BLOCK_FAILED_MASK)) {
            pindex->nStatus |= BLOCK_FAILED_CHILD;
            setDirtyBlockIndex.insert(pindex);
        }
        if (pindex->IsValid(BLOCK_VALID_TRANSACTIONS) && (pindex->nChainTx || pindex->pprev == nullptr))
            setBlockIndexCandidates.insert(pindex);
        if (pindex->nStatus & BLOCK_FAILED_MASK && (!pindexBestInvalid || pindex->nChainWork > pindexBestInvalid->nChainWork))
            pindexBestInvalid = pindex;
        if (pindex->pprev) 
        	pindex->BuildSkip();
        
        if (pindex->IsValid(BLOCK_VALID_TREE) && (pindexBestHeader == nullptr || CBlockIndexWorkComparator()(pindexBestHeader, pindex)))
            pindexBestHeader = pindex;
        
        // DeepOnion: calculate stake modifier checksum
        if(pindex->nTx > 0)
        {
        	pindex->nStakeModifierChecksum = GetStakeModifierChecksum(pindex);
        	if (!CheckStakeModifierCheckpoints(pindex->nHeight, pindex->nStakeModifierChecksum))
        	{
        		LogPrintf("LoadBlockIndex() : Failed stake modifier checkpoint height=%d, modifier=0x%016x", pindex->nHeight, pindex->nStakeModifier);
        		return false; 
        	}
        }
    }
    
    // set up pnext initially, only for best chain
    if(pindexBestHeader != nullptr) {
    	CBlockIndex* pidx = pindexBestHeader;
    	while (pidx->pprev) {
    		pidx->pprev->pnext = pidx;
    		pidx = pidx->pprev;
    	}
    }

    return true;
}

bool static LoadBlockIndexDB(const CChainParams& chainparams)
{
    if (!g_chainstate.LoadBlockIndex(chainparams.GetConsensus(), *pblocktree))
        return false;

    // Load block file info
    pblocktree->ReadLastBlockFile(nLastBlockFile);
    vinfoBlockFile.resize(nLastBlockFile + 1);
    LogPrintf("%s: last block file = %i\n", __func__, nLastBlockFile);
    for (int nFile = 0; nFile <= nLastBlockFile; nFile++) {
        pblocktree->ReadBlockFileInfo(nFile, vinfoBlockFile[nFile]);
    }
    LogPrintf("%s: last block file info: %s\n", __func__, vinfoBlockFile[nLastBlockFile].ToString());
    for (int nFile = nLastBlockFile + 1; true; nFile++) {
        CBlockFileInfo info;
        if (pblocktree->ReadBlockFileInfo(nFile, info)) {
            vinfoBlockFile.push_back(info);
        } else {
            break;
        }
    }

    // Check presence of blk files
    LogPrintf("Checking all blk files are present...\n");
    std::set<int> setBlkDataFiles;
    for (const std::pair<uint256, CBlockIndex*>& item : mapBlockIndex)
    {
        CBlockIndex* pindex = item.second;
        if (pindex->nStatus & BLOCK_HAVE_DATA) {
            setBlkDataFiles.insert(pindex->nFile);
        }
    }
    for (std::set<int>::iterator it = setBlkDataFiles.begin(); it != setBlkDataFiles.end(); it++)
    {
        CDiskBlockPos pos(*it, 0);
        if (CAutoFile(OpenBlockFile(pos, true), SER_DISK, CLIENT_VERSION).IsNull()) {
            return false;
        }
    }

    // Check whether we have ever pruned block & undo files
    pblocktree->ReadFlag("prunedblockfiles", fHavePruned);
    if (fHavePruned)
        LogPrintf("LoadBlockIndexDB(): Block files have previously been pruned\n");

    // Check whether we need to continue reindexing
    bool fReindexing = false;
    pblocktree->ReadReindexing(fReindexing);
    if(fReindexing) fReindex = true;

    // Check whether we have a transaction index
    pblocktree->ReadFlag("txindex", fTxIndex);
    LogPrintf("%s: transaction index %s\n", __func__, fTxIndex ? "enabled" : "disabled");

    return true;
}

bool LoadChainTip(const CChainParams& chainparams)
{
    if (chainActive.Tip() && chainActive.Tip()->GetBlockHash() == pcoinsTip->GetBestBlock()) return true;

    if (pcoinsTip->GetBestBlock().IsNull() && mapBlockIndex.size() == 1) {
        // In case we just added the genesis block, connect it now, so
        // that we always have a chainActive.Tip() when we return.
        LogPrintf("%s: Connecting genesis block...\n", __func__);
        CValidationState state;
        if (!ActivateBestChain(state, chainparams)) {
            return false;
        }
    }

    // Load pointer to end of best chain
    BlockMap::iterator it = mapBlockIndex.find(pcoinsTip->GetBestBlock());
    if (it == mapBlockIndex.end())
        return false;
    chainActive.SetTip(it->second);

    g_chainstate.PruneBlockIndexCandidates();

    LogPrintf("Loaded best chain: hashBestChain=%s height=%d date=%s progress=%f\n",
        chainActive.Tip()->GetBlockHash().ToString(), chainActive.Height(),
        DateTimeStrFormat("%Y-%m-%d %H:%M:%S", chainActive.Tip()->GetBlockTime()),
        GuessVerificationProgress(chainparams.TxData(), chainActive.Tip()));
    return true;
}

CVerifyDB::CVerifyDB()
{
    uiInterface.ShowProgress(_("Verifying blocks..."), 0, false);
}

CVerifyDB::~CVerifyDB()
{
    uiInterface.ShowProgress("", 100, false);
}

bool CVerifyDB::VerifyDB(const CChainParams& chainparams, CCoinsView *coinsview, int nCheckLevel, int nCheckDepth)
{
    LOCK(cs_main);
    if (chainActive.Tip() == nullptr || chainActive.Tip()->pprev == nullptr)
        return true;

    // Verify blocks in the best chain
    if (nCheckDepth <= 0 || nCheckDepth > chainActive.Height())
        nCheckDepth = chainActive.Height();
    nCheckLevel = std::max(0, std::min(4, nCheckLevel));
    LogPrintf("Verifying last %i blocks at level %i\n", nCheckDepth, nCheckLevel);
    CCoinsViewCache coins(coinsview);
    CBlockIndex* pindexState = chainActive.Tip();
    CBlockIndex* pindexFailure = nullptr;
    int nGoodTransactions = 0;
    CValidationState state;
    int reportDone = 0;
    LogPrintf("[0%%]...");
    for (CBlockIndex* pindex = chainActive.Tip(); pindex && pindex->pprev; pindex = pindex->pprev)
    {
        boost::this_thread::interruption_point();
        int percentageDone = std::max(1, std::min(99, (int)(((double)(chainActive.Height() - pindex->nHeight)) / (double)nCheckDepth * (nCheckLevel >= 4 ? 50 : 100))));
        if (reportDone < percentageDone/10) {
            // report every 10% step
            LogPrintf("[%d%%]...", percentageDone);
            reportDone = percentageDone/10;
        }
        uiInterface.ShowProgress(_("Verifying blocks..."), percentageDone, false);
        if (pindex->nHeight < chainActive.Height()-nCheckDepth)
            break;
        if (fPruneMode && !(pindex->nStatus & BLOCK_HAVE_DATA)) {
            // If pruning, only go back as far as we have data.
            LogPrintf("VerifyDB(): block verification stopping at height %d (pruning, no data)\n", pindex->nHeight);
            break;
        }
        CBlock block;
        // check level 0: read from disk
        if (!ReadBlockFromDisk(block, pindex, chainparams.GetConsensus()))
            return error("VerifyDB(): *** ReadBlockFromDisk failed at %d, hash=%s", pindex->nHeight, pindex->GetBlockHash().ToString());
        // check level 1: verify block validity
        if (nCheckLevel >= 1 && !CheckBlock(block, state, chainparams.GetConsensus()))
            return error("%s: *** found bad block at %d, hash=%s (%s)\n", __func__,
                         pindex->nHeight, pindex->GetBlockHash().ToString(), FormatStateMessage(state));
        // check level 2: verify undo validity
        if (nCheckLevel >= 2 && pindex) {
            CBlockUndo undo;
            if (!pindex->GetUndoPos().IsNull()) {
                if (!UndoReadFromDisk(undo, pindex)) {
                    return error("VerifyDB(): *** found bad undo data at %d, hash=%s\n", pindex->nHeight, pindex->GetBlockHash().ToString());
                }
            }
        }
        // check level 3: check for inconsistencies during memory-only disconnect of tip blocks
        if (nCheckLevel >= 3 && pindex == pindexState && (coins.DynamicMemoryUsage() + pcoinsTip->DynamicMemoryUsage()) <= nCoinCacheUsage) {
            assert(coins.GetBestBlock() == pindex->GetBlockHash());
            DisconnectResult res = g_chainstate.DisconnectBlock(block, pindex, coins);
            if (res == DISCONNECT_FAILED) {
                return error("VerifyDB(): *** irrecoverable inconsistency in block data at %d, hash=%s", pindex->nHeight, pindex->GetBlockHash().ToString());
            }
            pindexState = pindex->pprev;
            if (res == DISCONNECT_UNCLEAN) {
                nGoodTransactions = 0;
                pindexFailure = pindex;
            } else {
                nGoodTransactions += block.vtx.size();
            }
        }
        if (ShutdownRequested())
            return true;
    }
    if (pindexFailure)
        return error("VerifyDB(): *** coin database inconsistencies found (last %i blocks, %i good transactions before that)\n", chainActive.Height() - pindexFailure->nHeight + 1, nGoodTransactions);

    // check level 4: try reconnecting blocks
    if (nCheckLevel >= 4) {
        CBlockIndex *pindex = pindexState;
        while (pindex != chainActive.Tip()) {
            boost::this_thread::interruption_point();
            uiInterface.ShowProgress(_("Verifying blocks..."), std::max(1, std::min(99, 100 - (int)(((double)(chainActive.Height() - pindex->nHeight)) / (double)nCheckDepth * 50))), false);
            pindex = chainActive.Next(pindex);
            CBlock block;
            if (!ReadBlockFromDisk(block, pindex, chainparams.GetConsensus()))
                return error("VerifyDB(): *** ReadBlockFromDisk failed at %d, hash=%s", pindex->nHeight, pindex->GetBlockHash().ToString());
            if (!g_chainstate.ConnectBlock(block, state, pindex, coins, chainparams))
                return error("VerifyDB(): *** found unconnectable block at %d, hash=%s", pindex->nHeight, pindex->GetBlockHash().ToString());
        }
    }

    LogPrintf("[DONE].\n");
    LogPrintf("No coin database inconsistencies in last %i blocks (%i transactions)\n", chainActive.Height() - pindexState->nHeight, nGoodTransactions);

    return true;
}

/** Apply the effects of a block on the utxo cache, ignoring that it may already have been applied. */
bool CChainState::RollforwardBlock(const CBlockIndex* pindex, CCoinsViewCache& inputs, const CChainParams& params)
{
    // TODO: merge with ConnectBlock
    CBlock block;
    if (!ReadBlockFromDisk(block, pindex, params.GetConsensus())) {
        return error("ReplayBlock(): ReadBlockFromDisk failed at %d, hash=%s", pindex->nHeight, pindex->GetBlockHash().ToString());
    }

    for (const CTransactionRef& tx : block.vtx) {
        if (!tx->IsCoinBase()) {
            for (const CTxIn &txin : tx->vin) {
                inputs.SpendCoin(txin.prevout);
            }
        }
        // Pass check = true as every addition may be an overwrite.
        AddCoins(inputs, *tx, pindex->nHeight, true);
    }
    return true;
}

bool CChainState::ReplayBlocks(const CChainParams& params, CCoinsView* view)
{
    LOCK(cs_main);

    CCoinsViewCache cache(view);

    std::vector<uint256> hashHeads = view->GetHeadBlocks();
    if (hashHeads.empty()) return true; // We're already in a consistent state.
    if (hashHeads.size() != 2) return error("ReplayBlocks(): unknown inconsistent state");

    uiInterface.ShowProgress(_("Replaying blocks..."), 0, false);
    LogPrintf("Replaying blocks\n");

    const CBlockIndex* pindexOld = nullptr;  // Old tip during the interrupted flush.
    const CBlockIndex* pindexNew;            // New tip during the interrupted flush.
    const CBlockIndex* pindexFork = nullptr; // Latest block common to both the old and the new tip.

    if (mapBlockIndex.count(hashHeads[0]) == 0) {
        return error("ReplayBlocks(): reorganization to unknown block requested");
    }
    pindexNew = mapBlockIndex[hashHeads[0]];

    if (!hashHeads[1].IsNull()) { // The old tip is allowed to be 0, indicating it's the first flush.
        if (mapBlockIndex.count(hashHeads[1]) == 0) {
            return error("ReplayBlocks(): reorganization from unknown block requested");
        }
        pindexOld = mapBlockIndex[hashHeads[1]];
        pindexFork = LastCommonAncestor(pindexOld, pindexNew);
        assert(pindexFork != nullptr);
    }

    // Rollback along the old branch.
    while (pindexOld != pindexFork) {
        if (pindexOld->nHeight > 0) { // Never disconnect the genesis block.
            CBlock block;
            if (!ReadBlockFromDisk(block, pindexOld, params.GetConsensus())) {
                return error("RollbackBlock(): ReadBlockFromDisk() failed at %d, hash=%s", pindexOld->nHeight, pindexOld->GetBlockHash().ToString());
            }
            LogPrintf("Rolling back %s (%i)\n", pindexOld->GetBlockHash().ToString(), pindexOld->nHeight);
            DisconnectResult res = DisconnectBlock(block, pindexOld, cache);
            if (res == DISCONNECT_FAILED) {
                return error("RollbackBlock(): DisconnectBlock failed at %d, hash=%s", pindexOld->nHeight, pindexOld->GetBlockHash().ToString());
            }
            // If DISCONNECT_UNCLEAN is returned, it means a non-existing UTXO was deleted, or an existing UTXO was
            // overwritten. It corresponds to cases where the block-to-be-disconnect never had all its operations
            // applied to the UTXO set. However, as both writing a UTXO and deleting a UTXO are idempotent operations,
            // the result is still a version of the UTXO set with the effects of that block undone.
        }
        pindexOld = pindexOld->pprev;
    }

    // Roll forward from the forking point to the new tip.
    int nForkHeight = pindexFork ? pindexFork->nHeight : 0;
    for (int nHeight = nForkHeight + 1; nHeight <= pindexNew->nHeight; ++nHeight) {
        const CBlockIndex* pindex = pindexNew->GetAncestor(nHeight);
        LogPrintf("Rolling forward %s (%i)\n", pindex->GetBlockHash().ToString(), nHeight);
        if (!RollforwardBlock(pindex, cache, params)) return false;
    }

    cache.SetBestBlock(pindexNew->GetBlockHash());
    cache.Flush();
    uiInterface.ShowProgress("", 100, false);
    return true;
}

bool ReplayBlocks(const CChainParams& params, CCoinsView* view) {
    return g_chainstate.ReplayBlocks(params, view);
}

bool CChainState::RewindBlockIndex(const CChainParams& params)
{
    LOCK(cs_main);

    // Note that during -reindex-chainstate we are called with an empty chainActive!

    int nHeight = 1;
    while (nHeight <= chainActive.Height()) {
        if (IsWitnessEnabled(chainActive[nHeight - 1], params.GetConsensus()) && !(chainActive[nHeight]->nStatus & BLOCK_OPT_WITNESS)) {
            break;
        }
        nHeight++;
    }

    // nHeight is now the height of the first insufficiently-validated block, or tipheight + 1
    CValidationState state;
    CBlockIndex* pindex = chainActive.Tip();
    while (chainActive.Height() >= nHeight) {
        if (fPruneMode && !(chainActive.Tip()->nStatus & BLOCK_HAVE_DATA)) {
            // If pruning, don't try rewinding past the HAVE_DATA point;
            // since older blocks can't be served anyway, there's
            // no need to walk further, and trying to DisconnectTip()
            // will fail (and require a needless reindex/redownload
            // of the blockchain).
            break;
        }
        if (!DisconnectTip(state, params, nullptr)) {
            return error("RewindBlockIndex: unable to disconnect block at height %i", pindex->nHeight);
        }
        // Occasionally flush state to disk.
        if (!FlushStateToDisk(params, state, FLUSH_STATE_PERIODIC))
            return false;
    }

    // Reduce validity flag and have-data flags.
    // We do this after actual disconnecting, otherwise we'll end up writing the lack of data
    // to disk before writing the chainstate, resulting in a failure to continue if interrupted.
    for (const auto& entry : mapBlockIndex) {
        CBlockIndex* pindexIter = entry.second;

        // Note: If we encounter an insufficiently validated block that
        // is on chainActive, it must be because we are a pruning node, and
        // this block or some successor doesn't HAVE_DATA, so we were unable to
        // rewind all the way.  Blocks remaining on chainActive at this point
        // must not have their validity reduced.
        if (IsWitnessEnabled(pindexIter->pprev, params.GetConsensus()) && !(pindexIter->nStatus & BLOCK_OPT_WITNESS) && !chainActive.Contains(pindexIter)) {
            // Reduce validity
            pindexIter->nStatus = std::min<unsigned int>(pindexIter->nStatus & BLOCK_VALID_MASK, BLOCK_VALID_TREE) | (pindexIter->nStatus & ~BLOCK_VALID_MASK);
            // Remove have-data flags.
            pindexIter->nStatus &= ~(BLOCK_HAVE_DATA | BLOCK_HAVE_UNDO);
            // Remove storage location.
            pindexIter->nFile = 0;
            pindexIter->nDataPos = 0;
            pindexIter->nUndoPos = 0;
            // Remove various other things
            pindexIter->nTx = 0;
            pindexIter->nChainTx = 0;
            pindexIter->nSequenceId = 0;
            // Make sure it gets written.
            setDirtyBlockIndex.insert(pindexIter);
            // Update indexes
            setBlockIndexCandidates.erase(pindexIter);
            std::pair<std::multimap<CBlockIndex*, CBlockIndex*>::iterator, std::multimap<CBlockIndex*, CBlockIndex*>::iterator> ret = mapBlocksUnlinked.equal_range(pindexIter->pprev);
            while (ret.first != ret.second) {
                if (ret.first->second == pindexIter) {
                    mapBlocksUnlinked.erase(ret.first++);
                } else {
                    ++ret.first;
                }
            }
        } else if (pindexIter->IsValid(BLOCK_VALID_TRANSACTIONS) && pindexIter->nChainTx) {
            setBlockIndexCandidates.insert(pindexIter);
        }
    }

    if (chainActive.Tip() != nullptr) {
        // We can't prune block index candidates based on our tip if we have
        // no tip due to chainActive being empty!
        PruneBlockIndexCandidates();

        CheckBlockIndex(params.GetConsensus());
    }

    return true;
}

bool RewindBlockIndex(const CChainParams& params) {
    if (!g_chainstate.RewindBlockIndex(params)) {
        return false;
    }

    if (chainActive.Tip() != nullptr) {
        // FlushStateToDisk can possibly read chainActive. Be conservative
        // and skip it here, we're about to -reindex-chainstate anyway, so
        // it'll get called a bunch real soon.
        CValidationState state;
        if (!FlushStateToDisk(params, state, FLUSH_STATE_ALWAYS)) {
            return false;
        }
    }

    return true;
}

void CChainState::UnloadBlockIndex() {
    nBlockSequenceId = 1;
    g_failed_blocks.clear();
    setBlockIndexCandidates.clear();
}

// May NOT be used after any connections are up as much
// of the peer-processing logic assumes a consistent
// block index state
void UnloadBlockIndex()
{
    LOCK(cs_main);
    chainActive.SetTip(nullptr);
    pindexBestInvalid = nullptr;
    pindexBestHeader = nullptr;
    mempool.clear();
    mapBlocksUnlinked.clear();
    vinfoBlockFile.clear();
    nLastBlockFile = 0;
    setDirtyBlockIndex.clear();
    setDirtyFileInfo.clear();
    versionbitscache.Clear();
    for (int b = 0; b < VERSIONBITS_NUM_BITS; b++) {
        warningcache[b].clear();
    }

    for (BlockMap::value_type& entry : mapBlockIndex) {
        delete entry.second;
    }
    mapBlockIndex.clear();
    fHavePruned = false;

    g_chainstate.UnloadBlockIndex();
}

bool LoadBlockIndex(const CChainParams& chainparams)
{
    // Load block index from databases
    bool needs_init = fReindex;
    if (!fReindex) {
        bool ret = LoadBlockIndexDB(chainparams);
        if (!ret) return false;
        needs_init = mapBlockIndex.empty();
    }

    if (needs_init) {
        // Everything here is for *new* reindex/DBs. Thus, though
        // LoadBlockIndexDB may have set fReindex if we shut down
        // mid-reindex previously, we don't check fReindex and
        // instead only check it prior to LoadBlockIndexDB to set
        // needs_init.

        LogPrintf("Initializing databases...\n");
        // Use the provided setting for -txindex in the new database
        fTxIndex = gArgs.GetBoolArg("-txindex", DEFAULT_TXINDEX);
        pblocktree->WriteFlag("txindex", fTxIndex);
    }
    return true;
}

bool CChainState::LoadGenesisBlock(const CChainParams& chainparams)
{
    LOCK(cs_main);

    // Check whether we're already initialized by checking for genesis in
    // mapBlockIndex. Note that we can't use chainActive here, since it is
    // set based on the coins db, not the block index db, which is the only
    // thing loaded at this point.
    if (mapBlockIndex.count(chainparams.GenesisBlock().GetHash()))
        return true;

    try {
        CBlock &block = const_cast<CBlock&>(chainparams.GenesisBlock());
        CDiskBlockPos blockPos = SaveBlockToDisk(block, 0, chainparams, nullptr);
        if (blockPos.IsNull())
            return error("%s: writing genesis block to disk failed", __func__);
        CBlockIndex *pindex = AddToBlockIndex(block);
        pindex->nHeight = 0;
        uint256 hashProofOfStake = uint256();
        pindex->hashProofOfStake = hashProofOfStake;
        if(!ComputeStakeModifier(pindex, block, chainparams))
        	return error("%s: genesis block ComputeStakeModifier failed", __func__);
        CValidationState state;
        if (!ReceivedBlockTransactions(block, state, pindex, blockPos, chainparams.GetConsensus()))
            return error("%s: genesis block not accepted", __func__);
    } catch (const std::runtime_error& e) {
        return error("%s: failed to write genesis block: %s", __func__, e.what());
    }

    return true;
}

bool LoadGenesisBlock(const CChainParams& chainparams)
{
    return g_chainstate.LoadGenesisBlock(chainparams);
}

bool LoadExternalBlockFile(const CChainParams& chainparams, FILE* fileIn, CDiskBlockPos *dbp)
{
    // Map of disk positions for blocks with unknown parent (only used for reindex)
    static std::multimap<uint256, CDiskBlockPos> mapBlocksUnknownParent;
    int64_t nStart = GetTimeMillis();

    int nLoaded = 0;
    try {
        // This takes over fileIn and calls fclose() on it in the CBufferedFile destructor
        CBufferedFile blkdat(fileIn, 2*MAX_BLOCK_SERIALIZED_SIZE, MAX_BLOCK_SERIALIZED_SIZE+8, SER_DISK, CLIENT_VERSION);
        uint64_t nRewind = blkdat.GetPos();
        while (!blkdat.eof()) {
            boost::this_thread::interruption_point();

            blkdat.SetPos(nRewind);
            nRewind++; // start one byte further next time, in case of failure
            blkdat.SetLimit(); // remove former limit
            unsigned int nSize = 0;
            try {
                // locate a header
                unsigned char buf[CMessageHeader::MESSAGE_START_SIZE];
                blkdat.FindByte(chainparams.MessageStart()[0]);
                nRewind = blkdat.GetPos()+1;
                blkdat >> FLATDATA(buf);
                if (memcmp(buf, chainparams.MessageStart(), CMessageHeader::MESSAGE_START_SIZE))
                    continue;
                // read size
                blkdat >> nSize;
                if (nSize < 80 || nSize > MAX_BLOCK_SERIALIZED_SIZE)
                    continue;
            } catch (const std::exception&) {
                // no valid block header found; don't complain
                break;
            }
            try {
                // read block
                uint64_t nBlockPos = blkdat.GetPos();
                if (dbp)
                    dbp->nPos = nBlockPos;
                blkdat.SetLimit(nBlockPos + nSize);
                blkdat.SetPos(nBlockPos);
                std::shared_ptr<CBlock> pblock = std::make_shared<CBlock>();
                CBlock& block = *pblock;
                blkdat >> block;
                nRewind = blkdat.GetPos();

                // detect out of order blocks, and store them for later
                uint256 hash = block.GetHash();
                if (hash != chainparams.GetConsensus().hashGenesisBlock && mapBlockIndex.find(block.hashPrevBlock) == mapBlockIndex.end()) {
                    LogPrint(BCLog::REINDEX, "%s: Out of order block %s, parent %s not known\n", __func__, hash.ToString(),
                            block.hashPrevBlock.ToString());
                    if (dbp)
                        mapBlocksUnknownParent.insert(std::make_pair(block.hashPrevBlock, *dbp));
                    continue;
                }

                // process in case the block isn't known yet
                if (mapBlockIndex.count(hash) == 0 || (mapBlockIndex[hash]->nStatus & BLOCK_HAVE_DATA) == 0) {
                    LOCK(cs_main);
                    CValidationState state;
                    if (g_chainstate.AcceptBlock(pblock, state, chainparams, nullptr, true, dbp, nullptr))
                        nLoaded++;
                    if (state.IsError())
                        break;
                } else if (hash != chainparams.GetConsensus().hashGenesisBlock && mapBlockIndex[hash]->nHeight % 1000 == 0) {
                    LogPrint(BCLog::REINDEX, "Block Import: already had block %s at height %d\n", hash.ToString(), mapBlockIndex[hash]->nHeight);
                }

                // Activate the genesis block so normal node progress can continue
                if (hash == chainparams.GetConsensus().hashGenesisBlock) {
                    CValidationState state;
                    if (!ActivateBestChain(state, chainparams)) {
                        break;
                    }
                }

                NotifyHeaderTip();

                // Recursively process earlier encountered successors of this block
                std::deque<uint256> queue;
                queue.push_back(hash);
                while (!queue.empty()) {
                    uint256 head = queue.front();
                    queue.pop_front();
                    std::pair<std::multimap<uint256, CDiskBlockPos>::iterator, std::multimap<uint256, CDiskBlockPos>::iterator> range = mapBlocksUnknownParent.equal_range(head);
                    while (range.first != range.second) {
                        std::multimap<uint256, CDiskBlockPos>::iterator it = range.first;
                        std::shared_ptr<CBlock> pblockrecursive = std::make_shared<CBlock>();
                        if (ReadBlockFromDisk(*pblockrecursive, it->second, chainparams.GetConsensus(), true)) // need to fix this: "true"
                        {
                            LogPrint(BCLog::REINDEX, "%s: Processing out of order child %s of %s\n", __func__, pblockrecursive->GetHash().ToString(),
                                    head.ToString());
                            LOCK(cs_main);
                            CValidationState dummy;
                            if (g_chainstate.AcceptBlock(pblockrecursive, dummy, chainparams, nullptr, true, &it->second, nullptr))
                            {
                                nLoaded++;
                                queue.push_back(pblockrecursive->GetHash());
                            }
                        }
                        range.first++;
                        mapBlocksUnknownParent.erase(it);
                        NotifyHeaderTip();
                    }
                }
            } catch (const std::exception& e) {
                LogPrintf("%s: Deserialize or I/O error - %s\n", __func__, e.what());
            }
        }
    } catch (const std::runtime_error& e) {
        AbortNode(std::string("System error: ") + e.what());
    }
    if (nLoaded > 0)
        LogPrintf("Loaded %i blocks from external file in %dms\n", nLoaded, GetTimeMillis() - nStart);
    return nLoaded > 0;
}

void CChainState::CheckBlockIndex(const Consensus::Params& consensusParams)
{
    if (!fCheckBlockIndex) {
        return;
    }

    LOCK(cs_main);

    // During a reindex, we read the genesis block and call CheckBlockIndex before ActivateBestChain,
    // so we have the genesis block in mapBlockIndex but no active chain.  (A few of the tests when
    // iterating the block tree require that chainActive has been initialized.)
    if (chainActive.Height() < 0) {
        assert(mapBlockIndex.size() <= 1);
        return;
    }

    // Build forward-pointing map of the entire block tree.
    std::multimap<CBlockIndex*,CBlockIndex*> forward;
    for (auto& entry : mapBlockIndex) {
        forward.insert(std::make_pair(entry.second->pprev, entry.second));
    }

    assert(forward.size() == mapBlockIndex.size());

    std::pair<std::multimap<CBlockIndex*,CBlockIndex*>::iterator,std::multimap<CBlockIndex*,CBlockIndex*>::iterator> rangeGenesis = forward.equal_range(nullptr);
    CBlockIndex *pindex = rangeGenesis.first->second;
    rangeGenesis.first++;
    assert(rangeGenesis.first == rangeGenesis.second); // There is only one index entry with parent nullptr.

    // Iterate over the entire block tree, using depth-first search.
    // Along the way, remember whether there are blocks on the path from genesis
    // block being explored which are the first to have certain properties.
    size_t nNodes = 0;
    int nHeight = 0;
    CBlockIndex* pindexFirstInvalid = nullptr; // Oldest ancestor of pindex which is invalid.
    CBlockIndex* pindexFirstMissing = nullptr; // Oldest ancestor of pindex which does not have BLOCK_HAVE_DATA.
    CBlockIndex* pindexFirstNeverProcessed = nullptr; // Oldest ancestor of pindex for which nTx == 0.
    CBlockIndex* pindexFirstNotTreeValid = nullptr; // Oldest ancestor of pindex which does not have BLOCK_VALID_TREE (regardless of being valid or not).
    CBlockIndex* pindexFirstNotTransactionsValid = nullptr; // Oldest ancestor of pindex which does not have BLOCK_VALID_TRANSACTIONS (regardless of being valid or not).
    CBlockIndex* pindexFirstNotChainValid = nullptr; // Oldest ancestor of pindex which does not have BLOCK_VALID_CHAIN (regardless of being valid or not).
    CBlockIndex* pindexFirstNotScriptsValid = nullptr; // Oldest ancestor of pindex which does not have BLOCK_VALID_SCRIPTS (regardless of being valid or not).
    while (pindex != nullptr) {
        nNodes++;
        if (pindexFirstInvalid == nullptr && pindex->nStatus & BLOCK_FAILED_VALID) pindexFirstInvalid = pindex;
        if (pindexFirstMissing == nullptr && !(pindex->nStatus & BLOCK_HAVE_DATA)) pindexFirstMissing = pindex;
        if (pindexFirstNeverProcessed == nullptr && pindex->nTx == 0) pindexFirstNeverProcessed = pindex;
        if (pindex->pprev != nullptr && pindexFirstNotTreeValid == nullptr && (pindex->nStatus & BLOCK_VALID_MASK) < BLOCK_VALID_TREE) pindexFirstNotTreeValid = pindex;
        if (pindex->pprev != nullptr && pindexFirstNotTransactionsValid == nullptr && (pindex->nStatus & BLOCK_VALID_MASK) < BLOCK_VALID_TRANSACTIONS) pindexFirstNotTransactionsValid = pindex;
        if (pindex->pprev != nullptr && pindexFirstNotChainValid == nullptr && (pindex->nStatus & BLOCK_VALID_MASK) < BLOCK_VALID_CHAIN) pindexFirstNotChainValid = pindex;
        if (pindex->pprev != nullptr && pindexFirstNotScriptsValid == nullptr && (pindex->nStatus & BLOCK_VALID_MASK) < BLOCK_VALID_SCRIPTS) pindexFirstNotScriptsValid = pindex;

        // Begin: actual consistency checks.
        if (pindex->pprev == nullptr) {
            // Genesis block checks.
            assert(pindex->GetBlockHash() == consensusParams.hashGenesisBlock); // Genesis block's hash must match.
            assert(pindex == chainActive.Genesis()); // The current active chain's genesis block must be this block.
        }
        if (pindex->nChainTx == 0) assert(pindex->nSequenceId <= 0);  // nSequenceId can't be set positive for blocks that aren't linked (negative is used for preciousblock)
        // VALID_TRANSACTIONS is equivalent to nTx > 0 for all nodes (whether or not pruning has occurred).
        // HAVE_DATA is only equivalent to nTx > 0 (or VALID_TRANSACTIONS) if no pruning has occurred.
        if (!fHavePruned) {
            // If we've never pruned, then HAVE_DATA should be equivalent to nTx > 0
            assert(!(pindex->nStatus & BLOCK_HAVE_DATA) == (pindex->nTx == 0));
            assert(pindexFirstMissing == pindexFirstNeverProcessed);
        } else {
            // If we have pruned, then we can only say that HAVE_DATA implies nTx > 0
            if (pindex->nStatus & BLOCK_HAVE_DATA) assert(pindex->nTx > 0);
        }
        if (pindex->nStatus & BLOCK_HAVE_UNDO) assert(pindex->nStatus & BLOCK_HAVE_DATA);
        assert(((pindex->nStatus & BLOCK_VALID_MASK) >= BLOCK_VALID_TRANSACTIONS) == (pindex->nTx > 0)); // This is pruning-independent.
        // All parents having had data (at some point) is equivalent to all parents being VALID_TRANSACTIONS, which is equivalent to nChainTx being set.
        assert((pindexFirstNeverProcessed != nullptr) == (pindex->nChainTx == 0)); // nChainTx != 0 is used to signal that all parent blocks have been processed (but may have been pruned).
        assert((pindexFirstNotTransactionsValid != nullptr) == (pindex->nChainTx == 0));
        assert(pindex->nHeight == nHeight); // nHeight must be consistent.
        assert(pindex->pprev == nullptr || pindex->nChainWork >= pindex->pprev->nChainWork); // For every block except the genesis block, the chainwork must be larger than the parent's.
        assert(nHeight < 2 || (pindex->pskip && (pindex->pskip->nHeight < nHeight))); // The pskip pointer must point back for all but the first 2 blocks.
        assert(pindexFirstNotTreeValid == nullptr); // All mapBlockIndex entries must at least be TREE valid
        if ((pindex->nStatus & BLOCK_VALID_MASK) >= BLOCK_VALID_TREE) assert(pindexFirstNotTreeValid == nullptr); // TREE valid implies all parents are TREE valid
        if ((pindex->nStatus & BLOCK_VALID_MASK) >= BLOCK_VALID_CHAIN) assert(pindexFirstNotChainValid == nullptr); // CHAIN valid implies all parents are CHAIN valid
        if ((pindex->nStatus & BLOCK_VALID_MASK) >= BLOCK_VALID_SCRIPTS) assert(pindexFirstNotScriptsValid == nullptr); // SCRIPTS valid implies all parents are SCRIPTS valid
        if (pindexFirstInvalid == nullptr) {
            // Checks for not-invalid blocks.
            assert((pindex->nStatus & BLOCK_FAILED_MASK) == 0); // The failed mask cannot be set for blocks without invalid parents.
        }
        if (!CBlockIndexWorkComparator()(pindex, chainActive.Tip()) && pindexFirstNeverProcessed == nullptr) {
            if (pindexFirstInvalid == nullptr) {
                // If this block sorts at least as good as the current tip and
                // is valid and we have all data for its parents, it must be in
                // setBlockIndexCandidates.  chainActive.Tip() must also be there
                // even if some data has been pruned.
                if (pindexFirstMissing == nullptr || pindex == chainActive.Tip()) {
                    assert(setBlockIndexCandidates.count(pindex));
                }
                // If some parent is missing, then it could be that this block was in
                // setBlockIndexCandidates but had to be removed because of the missing data.
                // In this case it must be in mapBlocksUnlinked -- see test below.
            }
        } else { // If this block sorts worse than the current tip or some ancestor's block has never been seen, it cannot be in setBlockIndexCandidates.
            assert(setBlockIndexCandidates.count(pindex) == 0);
        }
        // Check whether this block is in mapBlocksUnlinked.
        std::pair<std::multimap<CBlockIndex*,CBlockIndex*>::iterator,std::multimap<CBlockIndex*,CBlockIndex*>::iterator> rangeUnlinked = mapBlocksUnlinked.equal_range(pindex->pprev);
        bool foundInUnlinked = false;
        while (rangeUnlinked.first != rangeUnlinked.second) {
            assert(rangeUnlinked.first->first == pindex->pprev);
            if (rangeUnlinked.first->second == pindex) {
                foundInUnlinked = true;
                break;
            }
            rangeUnlinked.first++;
        }
        if (pindex->pprev && (pindex->nStatus & BLOCK_HAVE_DATA) && pindexFirstNeverProcessed != nullptr && pindexFirstInvalid == nullptr) {
            // If this block has block data available, some parent was never received, and has no invalid parents, it must be in mapBlocksUnlinked.
            assert(foundInUnlinked);
        }
        if (!(pindex->nStatus & BLOCK_HAVE_DATA)) assert(!foundInUnlinked); // Can't be in mapBlocksUnlinked if we don't HAVE_DATA
        if (pindexFirstMissing == nullptr) assert(!foundInUnlinked); // We aren't missing data for any parent -- cannot be in mapBlocksUnlinked.
        if (pindex->pprev && (pindex->nStatus & BLOCK_HAVE_DATA) && pindexFirstNeverProcessed == nullptr && pindexFirstMissing != nullptr) {
            // We HAVE_DATA for this block, have received data for all parents at some point, but we're currently missing data for some parent.
            assert(fHavePruned); // We must have pruned.
            // This block may have entered mapBlocksUnlinked if:
            //  - it has a descendant that at some point had more work than the
            //    tip, and
            //  - we tried switching to that descendant but were missing
            //    data for some intermediate block between chainActive and the
            //    tip.
            // So if this block is itself better than chainActive.Tip() and it wasn't in
            // setBlockIndexCandidates, then it must be in mapBlocksUnlinked.
            if (!CBlockIndexWorkComparator()(pindex, chainActive.Tip()) && setBlockIndexCandidates.count(pindex) == 0) {
                if (pindexFirstInvalid == nullptr) {
                    assert(foundInUnlinked);
                }
            }
        }
        // assert(pindex->GetBlockHash() == pindex->GetBlockHeader().GetHash()); // Perhaps too slow
        // End: actual consistency checks.

        // Try descending into the first subnode.
        std::pair<std::multimap<CBlockIndex*,CBlockIndex*>::iterator,std::multimap<CBlockIndex*,CBlockIndex*>::iterator> range = forward.equal_range(pindex);
        if (range.first != range.second) {
            // A subnode was found.
            pindex = range.first->second;
            nHeight++;
            continue;
        }
        // This is a leaf node.
        // Move upwards until we reach a node of which we have not yet visited the last child.
        while (pindex) {
            // We are going to either move to a parent or a sibling of pindex.
            // If pindex was the first with a certain property, unset the corresponding variable.
            if (pindex == pindexFirstInvalid) pindexFirstInvalid = nullptr;
            if (pindex == pindexFirstMissing) pindexFirstMissing = nullptr;
            if (pindex == pindexFirstNeverProcessed) pindexFirstNeverProcessed = nullptr;
            if (pindex == pindexFirstNotTreeValid) pindexFirstNotTreeValid = nullptr;
            if (pindex == pindexFirstNotTransactionsValid) pindexFirstNotTransactionsValid = nullptr;
            if (pindex == pindexFirstNotChainValid) pindexFirstNotChainValid = nullptr;
            if (pindex == pindexFirstNotScriptsValid) pindexFirstNotScriptsValid = nullptr;
            // Find our parent.
            CBlockIndex* pindexPar = pindex->pprev;
            // Find which child we just visited.
            std::pair<std::multimap<CBlockIndex*,CBlockIndex*>::iterator,std::multimap<CBlockIndex*,CBlockIndex*>::iterator> rangePar = forward.equal_range(pindexPar);
            while (rangePar.first->second != pindex) {
                assert(rangePar.first != rangePar.second); // Our parent must have at least the node we're coming from as child.
                rangePar.first++;
            }
            // Proceed to the next one.
            rangePar.first++;
            if (rangePar.first != rangePar.second) {
                // Move to the sibling.
                pindex = rangePar.first->second;
                break;
            } else {
                // Move up further.
                pindex = pindexPar;
                nHeight--;
                continue;
            }
        }
    }

    // Check that we actually traversed the entire map.
    assert(nNodes == forward.size());
}

std::string CBlockFileInfo::ToString() const
{
    return strprintf("CBlockFileInfo(blocks=%u, size=%u, heights=%u...%u, time=%s...%s)", nBlocks, nSize, nHeightFirst, nHeightLast, DateTimeStrFormat("%Y-%m-%d", nTimeFirst), DateTimeStrFormat("%Y-%m-%d", nTimeLast));
}

CBlockFileInfo* GetBlockFileInfo(size_t n)
{
    LOCK(cs_LastBlockFile);

    return &vinfoBlockFile.at(n);
}

ThresholdState VersionBitsTipState(const Consensus::Params& params, Consensus::DeploymentPos pos)
{
    LOCK(cs_main);
    return VersionBitsState(chainActive.Tip(), params, pos, versionbitscache);
}

BIP9Stats VersionBitsTipStatistics(const Consensus::Params& params, Consensus::DeploymentPos pos)
{
    LOCK(cs_main);
    return VersionBitsStatistics(chainActive.Tip(), params, pos);
}

int VersionBitsTipStateSinceHeight(const Consensus::Params& params, Consensus::DeploymentPos pos)
{
    LOCK(cs_main);
    return VersionBitsStateSinceHeight(chainActive.Tip(), params, pos, versionbitscache);
}

static const uint64_t MEMPOOL_DUMP_VERSION = 1;

bool LoadMempool(void)
{
    const CChainParams& chainparams = Params();
    int64_t nExpiryTimeout = gArgs.GetArg("-mempoolexpiry", DEFAULT_MEMPOOL_EXPIRY) * 60 * 60;
    FILE* filestr = fsbridge::fopen(GetDataDir() / "mempool.dat", "rb");
    CAutoFile file(filestr, SER_DISK, CLIENT_VERSION);
    if (file.IsNull()) {
        LogPrintf("Failed to open mempool file from disk. Continuing anyway.\n");
        return false;
    }

    int64_t count = 0;
    int64_t expired = 0;
    int64_t failed = 0;
    int64_t already_there = 0;
    int64_t nNow = GetTime();

    try {
        uint64_t version;
        file >> version;
        if (version != MEMPOOL_DUMP_VERSION) {
            return false;
        }
        uint64_t num;
        file >> num;
        while (num--) {
            CTransactionRef tx;
            int64_t nTime;
            int64_t nFeeDelta;
            file >> tx;
            file >> nTime;
            file >> nFeeDelta;

            CAmount amountdelta = nFeeDelta;
            if (amountdelta) {
                mempool.PrioritiseTransaction(tx->GetHash(), amountdelta);
            }
            CValidationState state;
            if (nTime + nExpiryTimeout > nNow) {
                LOCK(cs_main);
                AcceptToMemoryPoolWithTime(chainparams, mempool, state, tx, nullptr /* pfMissingInputs */, nTime,
                                           nullptr /* plTxnReplaced */, false /* bypass_limits */, 0 /* nAbsurdFee */);
                if (state.IsValid()) {
                    ++count;
                } else {
                    // mempool may contain the transaction already, e.g. from
                    // wallet(s) having loaded it while we were processing
                    // mempool transactions; consider these as valid, instead of
                    // failed, but mark them as 'already there'
                    if (mempool.exists(tx->GetHash())) {
                        ++already_there;
                    } else {
                        ++failed;
                    }
                }
            } else {
                ++expired;
            }
            if (ShutdownRequested())
                return false;
        }
        std::map<uint256, CAmount> mapDeltas;
        file >> mapDeltas;

        for (const auto& i : mapDeltas) {
            mempool.PrioritiseTransaction(i.first, i.second);
        }
    } catch (const std::exception& e) {
        LogPrintf("Failed to deserialize mempool data on disk: %s. Continuing anyway.\n", e.what());
        return false;
    }

    LogPrintf("Imported mempool transactions from disk: %i succeeded, %i failed, %i expired, %i already there\n", count, failed, expired, already_there);
    return true;
}

bool DumpMempool(void)
{
    int64_t start = GetTimeMicros();

    std::map<uint256, CAmount> mapDeltas;
    std::vector<TxMempoolInfo> vinfo;

    {
        LOCK(mempool.cs);
        for (const auto &i : mempool.mapDeltas) {
            mapDeltas[i.first] = i.second;
        }
        vinfo = mempool.infoAll();
    }

    int64_t mid = GetTimeMicros();

    try {
        FILE* filestr = fsbridge::fopen(GetDataDir() / "mempool.dat.new", "wb");
        if (!filestr) {
            return false;
        }

        CAutoFile file(filestr, SER_DISK, CLIENT_VERSION);

        uint64_t version = MEMPOOL_DUMP_VERSION;
        file << version;

        file << (uint64_t)vinfo.size();
        for (const auto& i : vinfo) {
            file << *(i.tx);
            file << (int64_t)i.nTime;
            file << (int64_t)i.nFeeDelta;
            mapDeltas.erase(i.tx->GetHash());
        }

        file << mapDeltas;
        FileCommit(file.Get());
        file.fclose();
        RenameOver(GetDataDir() / "mempool.dat.new", GetDataDir() / "mempool.dat");
        int64_t last = GetTimeMicros();
        LogPrintf("Dumped mempool: %gs to copy, %gs to dump\n", (mid-start)*MICRO, (last-mid)*MICRO);
    } catch (const std::exception& e) {
        LogPrintf("Failed to dump mempool: %s. Continuing anyway.\n", e.what());
        return false;
    }
    return true;
}

//! Guess how far we are in the verification process at the given block index
double GuessVerificationProgress(const ChainTxData& data, const CBlockIndex *pindex) {
    if (pindex == nullptr)
        return 0.0;

    int64_t nNow = time(nullptr);

    double fTxTotal;

    if (pindex->nChainTx <= data.nTxCount) {
        fTxTotal = data.nTxCount + (nNow - data.nTime) * data.dTxRate;
    } else {
        fTxTotal = pindex->nChainTx + (nNow - pindex->GetBlockTime()) * data.dTxRate;
    }

    return pindex->nChainTx / fTxTotal;
}

void ScanBlockchainForHash(bool bSplashDisplay)
{
    int prevStatus = 0;

    fAbortScanForHash = false;

    CBlockIndex *pindex= chainActive.Genesis();
	int count = 0;
	int maxBlock = LAST_REGISTERED_BLOCK_HEIGHT;

    CBlockIndex* pindexBest = chainActive.Tip();
    if(pindexBest != NULL)
    {
        maxBlock = pindexBest->nHeight;
    }
    
    if(maxBlock < LAST_REGISTERED_BLOCK_HEIGHT) 
    {
    	fAbortScanForHash = true;
    }

    unsigned char blockchainhash[SHA256_DIGEST_LENGTH];
    SHA256_CTX sha256;
    SHA256_Init(&sha256);

    while (pindex && count != LAST_REGISTERED_BLOCK_HEIGHT)
	{
        CBlock block;
        ReadBlockFromDisk(block, pindex, Params().GetConsensus());
        uint256 bhash = block.GetHash();
        std::string strHash = bhash.ToString();
        SHA256_Update(&sha256, strHash.c_str(), strHash.size());

        pindex = pindex->pnext;
        ++count;
        if(count % 10000 == 0){
            if (!bSplashDisplay)
                uiInterface.ShowProgress(_("Verifying blockchain hash..."), (100 * count / maxBlock), false);
            else
                uiInterface.ShowProgressNoResume(_("Verifying blockchain hash..."), (100 * count / maxBlock));
        }
        if (fAbortScanForHash)
            break;
	} // while (pindex)

    SHA256_Final(blockchainhash, &sha256);

    std::stringstream ss;
    for(int i = 0; i < SHA256_DIGEST_LENGTH; i++)
    {
        ss << std::hex << std::setw(2) << std::setfill('0') << (int)blockchainhash[i];
    }
    std::string hash0 = ss.str();

    if (fAbortScanForHash)
        blockchainStatus = -2;
    else if(count < LAST_REGISTERED_BLOCK_HEIGHT)
        blockchainStatus = -1;
    else if(hash0 == LAST_REGISTERED_BLOCKCHAIN_HASH)
        blockchainStatus = 1;
    else
        blockchainStatus = 0;

    if (!bSplashDisplay)
        uiInterface.ShowProgress(_("Verifying blockchain hash..."), 100, false);
    else
        uiInterface.ShowProgressNoResume(_("Verifying blockchain hash..."), 100);

    if(blockchainStatus != prevStatus) {
        prevStatus = blockchainStatus;
        uiInterface.NotifyBlockchainStatusChanged(prevStatus);
    }
}


CAnonymousTxInfo::CAnonymousTxInfo()
{
	status = ATX_STATUS_NONE;
	anonymousId = "";
	pParties = new AnonymousTxParties();
	lastActivityTime = GetTime();
	size = 0;
	pCoinControl = NULL;
	multiSigAddress = "";
	redeemScript = "";
	sendTx = "";
	committedMsTx = "";
	pMultiSigDistributionTx = new MultisigTxInfo();
}


void CAnonymousTxInfo::clean(bool clearLog)
{
	pParties->clean();
	size = 0;
	lastActivityTime = GetTime();
	status = ATX_STATUS_NONE;
	anonymousId = "";
	pCoinControl = NULL;
	multiSigAddress = "";
	redeemScript = "";
	sendTx = "";
	committedMsTx = "";

	pMultiSigDistributionTx->clean();

	if(clearLog)
		logs.clear();
}


void CAnonymousTxInfo::SetAnonymousId(std::string aId)
{
	lastActivityTime = GetTime();
	anonymousId = aId;

	if(status == ATX_STATUS_NONE)
		status = ATX_STATUS_RESERVE;
}


void CAnonymousTxInfo::SetCommittedMsTx(std::string tx)
{
	lastActivityTime = GetTime();
	committedMsTx = tx;
	status = ATX_STATUS_COMPLETE;
}


void CAnonymousTxInfo::SetLastActivityTime()
{
	lastActivityTime = GetTime();
}


void CAnonymousTxInfo::SetAddressAndPubKey(AnonymousTxRole role, std::string address, std::string key)
{
	lastActivityTime = GetTime();
	pParties->SetAddressAndPubKey(role, address, key);

	if(pParties->IsPubKeyComplete())
		status = ATX_STATUS_PUBKEY;
}


void CAnonymousTxInfo::SetTxid(AnonymousTxRole role, std::string txid)
{
	lastActivityTime = GetTime();
	pMultiSigDistributionTx->SetTxid(role, txid);

	if(pMultiSigDistributionTx->IsTxidComplete())
		status = ATX_STATUS_MSDEPO;
}


void CAnonymousTxInfo::SetMultiSigAddress(std::string multiSigAddress0, std::string redeemScript0)
{
	lastActivityTime = GetTime();
	multiSigAddress = multiSigAddress0;
	redeemScript = redeemScript0;
	status = ATX_STATUS_MSADDR;
}


void CAnonymousTxInfo::SetTx(std::string tx, int sc)
{
	lastActivityTime = GetTime();

	if(sc == 0 && status < ATX_STATUS_MSTXR0)
	{
		status = ATX_STATUS_MSTXR0;
		pMultiSigDistributionTx->SetTx(tx, sc);
	}
	else if(sc == 1 && status < ATX_STATUS_MSTXR1)
	{
		status = ATX_STATUS_MSTXR1;
		pMultiSigDistributionTx->SetTx(tx, sc);
	}
	else if(sc == 2 && status < ATX_STATUS_MSTXRC)
	{
		status = ATX_STATUS_MSTXRC;
		pMultiSigDistributionTx->SetTx(tx, sc);
	}
}


void CAnonymousTxInfo::SetNewData(std::string anonymousId0, CNode* pMixerNode, CNode* pGuarantorNode)
{
	lastActivityTime = GetTime();
	anonymousId = anonymousId0;
	pParties->SetNode(ROLE_MIXER, pMixerNode);
	pParties->SetNode(ROLE_GUARANTOR, pGuarantorNode);
}


bool CAnonymousTxInfo::SetInitialData(AnonymousTxRole role, std::vector< std::pair<std::string, CAmount> > vecSendInfo0, const CCoinControl* pCoinControl0,
		CNode* pSendNode, CNode* pMixerNode, CNode* pGuarantorNode)
{
	lastActivityTime = GetTime();
	CWallet* pWallet = vpwallets[0];

	status = ATX_STATUS_INITDATA;
	size = vecSendInfo0.size();
	if(size == 0) return true;

	vecSendInfo = vecSendInfo0;
	pCoinControl = pCoinControl0;

	std::vector<COutPoint> vOutpoints;
	if(pCoinControl != NULL)
	{
		pCoinControl->ListSelected(vOutpoints);
		if(vOutpoints.size() == 0)
			pCoinControl = NULL;
	}

	std::string text = "Sender";
	if(role == ROLE_MIXER)
		text = "Mixer";
	else if(role == ROLE_GUARANTOR)
		text = "Guarantor";

	text = "Self Role is set to " + text + ".";
	AddToLog(text);

	pParties->SetRole(role);
	if(pSendNode != NULL)
		pParties->SetNode(ROLE_SENDER, pSendNode);

	if(pMixerNode != NULL)
		pParties->SetNode(ROLE_MIXER, pMixerNode);

	if(pGuarantorNode != NULL)
		pParties->SetNode(ROLE_GUARANTOR, pGuarantorNode);

	std::string selfAddress = pWallet->GetOneSelfAddress();

	if(selfAddress == "")
	{
		LogPrint(BCLog::DEEPSEND, ">> ERROR. CAnonymousSendInfo::SetInitData: can't find SelfAddress.\n");
		return false;
	}

	std::string selfPubKey = pWallet->GetAddressPubKey(selfAddress);
	pParties->SetAddressAndPubKey(role, selfAddress, selfPubKey);

	text = "Selected SelfAddress = " + selfAddress + ", PublicKey = " + selfPubKey + ".";
	AddToLog(text);

	if(role == ROLE_SENDER)
	{
		long long int now = GetTime();
		char tempa[100];
		sprintf(tempa, "%s-%lld", selfAddress.c_str(), now);
		anonymousId = std::string(tempa);

		LogPrint(BCLog::DEEPSEND, ">> anonymousId = %s\n", anonymousId.c_str());

		text = "Created AnonymousId: " + anonymousId + ".";
		AddToLog(text);
	}

	AddToLog("Set Initial Send Info.");

	return true;
}


int64_t CAnonymousTxInfo::GetTotalRequiredCoinsToSend(AnonymousTxRole role)
{
	int64_t baseAmount = 0;
	int64_t finalAmount = 0;
	int64_t fee = 0;

	for(int i = 0; i < size; i++)
		baseAmount += vecSendInfo.at(i).second;
	
	// sender will deposit 2 X BaseAmount + fee, while mixer/guarantor each deposit BaseAmount
	if(role == ROLE_UNKNOWN)
		role = pParties->GetRole();

	switch(role)
	{
		case ROLE_SENDER:
			fee = baseAmount * DEEPSEND_FEE_RATE;
			if(fee < DEEPSEND_MIN_FEE)
				fee = DEEPSEND_MIN_FEE;

			finalAmount = 2 * baseAmount + fee;
			break;

		case ROLE_MIXER:
		case ROLE_GUARANTOR:
			finalAmount = baseAmount;
			break;
	}

	return finalAmount;
}


CAmount CAnonymousTxInfo::GetDepositedAmount(CTransaction tx)
{
	lastActivityTime = GetTime();
	CAmount matchedAmount = 0;
	std::vector<CTxOut> vout = tx.vout;

	for(const CTxOut& out: vout)
	{
		CScript sPubKey = out.scriptPubKey;
		std::vector<CTxDestination> addresses;
		int nRequired;
		txnouttype type;
		bool b = false;

		if(!ExtractDestinations(sPubKey, type, addresses, nRequired))
			continue;

		for(const CTxDestination& addr: addresses)
		{
			std::string strAddr = EncodeDestination(addr);
			if(strAddr == multiSigAddress)
			{
				b = true;
				break;
			}
		}

		if(b)
			matchedAmount += out.nValue;
	}

	return matchedAmount;
}


bool CAnonymousTxInfo::CheckDeposit(AnonymousTxRole role, CWallet* pWallet)
{
	bool b = false;
	CAmount amount0 = GetTotalRequiredCoinsToSend(role);
	CAmount amount = 0;
	lastActivityTime = GetTime();

	std::string txid = pMultiSigDistributionTx->GetTxid(role);
	uint256 hash;
	hash.SetHex(txid);

	if(pWallet->mapWallet.count(hash))
	{
		LogPrint(BCLog::DEEPSEND, ">> CheckDeposit: found txid = %s\n", txid.c_str());

		const CWalletTx& wtx = pWallet->mapWallet[hash];
		CAmount nCredit = wtx.GetCredit(ISMINE_ALL);
		CAmount nDebit = wtx.GetDebit(ISMINE_ALL);
		CAmount nNet = nCredit - nDebit;
		CAmount nFee = (wtx.IsFromMe(ISMINE_ALL) ? wtx.tx->GetValueOut() - nDebit : 0);
		amount = nNet - nFee;
		if(amount < 0)
			amount = - amount;

		LogPrint(BCLog::DEEPSEND, ">> CheckDeposit: found deposited amount from wtx = %ld\n", amount);

		if(amount < amount0)
		{
			LogPrint(BCLog::DEEPSEND, ">> CheckDeposit: did not deposit enough. Expected = %ld, deposited = %ld\n", amount0, amount);
			return false;
		}
	}
	else
    {
		CTransactionRef tx;
        uint256 hashBlock;
        
        if(GetTransaction(hash, tx, Params().GetConsensus(), hashBlock))
        {
        	LogPrint(BCLog::DEEPSEND, ">> CheckDeposit: found tx for txid = %s\n", txid.c_str());

			amount = GetDepositedAmount(*tx);
			LogPrint(BCLog::DEEPSEND, ">> CheckDeposit: found deposited amount from tx = %ld\n", amount);

			if(amount < amount0)
			{
				LogPrint(BCLog::DEEPSEND, ">> CheckDeposit: did not deposit enough. Expected = %ld, deposited = %ld\n", amount0, amount);
				return false;
			}
        }
        else
		{
        	LogPrint(BCLog::DEEPSEND, ">> CheckDeposit: not found txid = %s\n", txid.c_str());
			return false;
		}
	}

	return true;
}


bool CAnonymousTxInfo::CheckDepositTxes()
{
	CWallet* pWallet = vpwallets[0];
			
	lastActivityTime = GetTime();
	LogPrint(BCLog::DEEPSEND, ">> CheckDepositTxes: Verify sender's deposit.\n");
	bool b = CheckDeposit(ROLE_SENDER, pWallet);
	if(!b)
	{
		LogPrint(BCLog::DEEPSEND, ">> CheckDepositTxes: sender's deposit verification failed.\n");
		return false;
	}

	LogPrint(BCLog::DEEPSEND, ">> CheckDepositTxes: Verify mixer's deposit.\n");
	b = CheckDeposit(ROLE_MIXER, pWallet);
	if(!b)
	{
		LogPrint(BCLog::DEEPSEND, ">> CheckDepositTxes: mixer's deposit verification failed.\n");
		return false;
	}

	LogPrint(BCLog::DEEPSEND, ">> CheckDepositTxes: Verify guarantor's deposit.\n");
	b = CheckDeposit(ROLE_GUARANTOR, pWallet);
	if(!b)
	{
		LogPrint(BCLog::DEEPSEND, ">> CheckDepositTxes: guarantor's deposit verification failed.\n");
		return false;
	}

	return true;
}


bool CAnonymousTxInfo::CheckSendTx()
{
	bool b = false;
	CAmount amount0 = 0;
	CAmount amount = 0;
	lastActivityTime = GetTime();
	CWallet* pWallet = vpwallets[0];

	uint256 hash;
	hash.SetHex(sendTx);

	if(pWallet->mapWallet.count(hash))
	{
		LogPrint(BCLog::DEEPSEND, ">> found send txid for %s\n", sendTx.c_str());

		const CWalletTx& wtx = pWallet->mapWallet[hash];
		CAmount nCredit = wtx.GetCredit(ISMINE_ALL);
		CAmount nDebit = wtx.GetDebit(ISMINE_ALL);
		CAmount nNet = nCredit - nDebit;
		CAmount nFee = (wtx.IsFromMe(ISMINE_ALL) ? wtx.tx->GetValueOut() - nDebit : 0);
		amount = nNet - nFee;
		amount0 = GetTotalRequiredCoinsToSend(ROLE_MIXER);

		if(amount < amount0)
		{
			LogPrint(BCLog::DEEPSEND, ">> Mixer did not send enough to destination. Expected = %ld, deposited = %ld\n", amount0, amount);
			return false;
		}
	}
	else
    {
		CTransactionRef tx;
        uint256 hashBlock;
        
        if(GetTransaction(hash, tx, Params().GetConsensus(), hashBlock))
        {
        	LogPrint(BCLog::DEEPSEND, ">> CheckSendTx: found tx for sendTx = %s\n", sendTx.c_str());

			amount = GetDepositedAmount(*tx);
			LogPrint(BCLog::DEEPSEND, ">> CheckSendTx: found deposited amount from tx = %ld\n", amount);

			if(amount < amount0)
			{
				LogPrint(BCLog::DEEPSEND, ">> CheckSendTx: did not send enough. Expected = %ld, deposited = %ld\n", amount0, amount);
				return false;
			}
        }
        else
		{
        	LogPrint(BCLog::DEEPSEND, ">> CheckSendTx: not found sendTx = %s\n", sendTx.c_str());
			return false;
		}
	}

	return true;
}


bool CAnonymousTxInfo::IsCurrentTxInProcess() const
{
	if((status == ATX_STATUS_NONE) || (status == ATX_STATUS_COMPLETE))
		return false;

	return true;
}


bool CAnonymousTxInfo::CanReset() const
{
	static int64_t MAXIMUM_TRANSACTION_TIMEOUT = 180; // 3 mins, in first few steps, no reply allows remove

	if(status < 5)	// before escrow deoposited
	{
		int64_t now = GetTime();
		if((now - lastActivityTime) > MAXIMUM_TRANSACTION_TIMEOUT)	
		{
			return true;
		}
	}

	return false;
}


void CAnonymousTxInfo::AddToLog(std::string text)
{
	std::string logtext = currentDateTime() + ": " + text;
	logs.push_back(logtext);
}


std::string CAnonymousTxInfo::GetLastAnonymousTxLog()
{
	std::string logText = "";
	if(logs.empty())
	{
		logText = "No Anonymous Transaction Info available\n";
		return logText;
	}

	logText = "The status of last/current transaction: ";
	switch (status)
	{
		case ATX_STATUS_RESERVE:
			logText += "ATX_STATUS_RESERVE (Service Reserved).\n\n";
			break;

		case ATX_STATUS_INITDATA:
			logText += "ATX_STATUS_INITDATA (Initial Data Set).\n\n";
			break;

		case ATX_STATUS_PUBKEY:
			logText += "ATX_STATUS_PUBKEY (All public keys are available).\n\n";
			break;

		case ATX_STATUS_MSADDR:
			logText += "ATX_STATUS_MSADDR (2-of-3 multisig address created).\n\n";
			break;

		case ATX_STATUS_MSDEPO:
			logText += "ATX_STATUS_MSDEPO (Deposits to 2-of-3 multisig address completed).\n\n";
			break;

		case ATX_STATUS_MSDEPV:
			logText += "ATX_STATUS_MSDEPV (Desposits to 2-of-3 multisig address verified).\n\n";
			break;

		case ATX_STATUS_MSTXR0:
			logText += "ATX_STATUS_MSTXR0 (Multisig distribution transaction created).\n\n";
			break;

		case ATX_STATUS_MSTXR1:
			logText += "ATX_STATUS_MSTXR1 (Multisig distribution transaction signed once).\n\n";
			break;

		case ATX_STATUS_MSTXRC:
			logText += "ATX_STATUS_MSTXRC (Multisig distribution transaction signed twice - complete).\n\n";
			break;

		case ATX_STATUS_COMPLETE:
			logText += "ATX_STATUS_COMPLETE (Anonymous transaction completed).\n\n";
			break;
	}

	for(int i = 0; i < logs.size(); i++)
	{
		logText += logs.at(i) + "\n";
	}

	logText += "\n\n";

	return logText;
}


std::string CAnonymousTxInfo::GetNodeIpAddress(AnonymousTxRole role0) const
{
	CNode* pNode = GetNode(role0);

	if(pNode == NULL)
		return "";

	std::string nodeAddr = pNode->GetAddrName();
	nodeAddr = nodeAddr.substr(0, nodeAddr.find(":"));
	return nodeAddr;
}


bool VerifyMessageSignature(std::string message, std::string address, std::vector<unsigned char> vchSig)
{
	CTxDestination addr = DecodeDestination(address);
    if (!IsValidDestination(addr))
	{
    	LogPrintf(">> Address %s is invalid\n", address.c_str());
		return false;
	}

    const CKeyID *keyID = boost::get<CKeyID>(&addr);
    if (!keyID) 
    {
    	LogPrintf("Address does not refer to key");
    	return false;
    }

    CHashWriter ss(SER_GETHASH, 0);
    ss << strMessageMagic;
    ss << message;

    CPubKey pubkey;
    if (!pubkey.RecoverCompact(ss.GetHash(), vchSig))
    {
    	LogPrintf("Can't recover pubkey from signed message");
        return false;
    }

	LogPrint(BCLog::DEEPSEND, ">> VerifyMessageSignature: completed\n");
	
    return (pubkey.GetID() == *keyID);
}


bool SignMessageUsingAddress(std::string message, std::string address, std::vector<unsigned char>& vchSig)
{
	LogPrint(BCLog::DEEPSEND, ">> In SignMessageUsingAddress. message = %s, address = %s\n", message.c_str(), address.c_str());
	CWallet* pwallet = vpwallets[0];
	
	{
	    LOCK2(cs_main, pwallet->cs_wallet);
		LogPrint(BCLog::DEEPSEND, ">> SignMessageUsingAddress After lock\n");
	    
	    EnsureWalletIsUnlocked(pwallet);
		LogPrint(BCLog::DEEPSEND, ">> SignMessageUsingAddress: EnsureWalletIsUnlocked done\n");
		CTxDestination addr = DecodeDestination(address);

	    if (!IsValidDestination(addr))
		{
	    	LogPrintf(">> Address %s is invalid\n", address.c_str());
			return false;
		}
	    
	    CKeyID* keyID = boost::get<CKeyID>(&addr);
	    if (!keyID) 
	    {
	    	LogPrintf("Address does not refer to key");
	    	return false;
	    }
	    
	    CKey key;
	    if (!pwallet->GetKey(*keyID, key)) 
	    {
	    	LogPrintf(">> Private key not available\n");
	    	return false;
	    }	    
	    
	    CHashWriter ss(SER_GETHASH, 0);
	    ss << strMessageMagic;
	    ss << message;

	    if (!key.SignCompact(ss.GetHash(), vchSig))
		{
	    	LogPrintf(">> Sign failed error.\n");
	    	return false;
		}
	}

	LogPrint(BCLog::DEEPSEND, ">> SignMessageUsingAddress: completed\n");
    return true;
}


bool FindGuarantorKey(std::map<std::string, std::string> mapSnList, std::string& guarantorKey)
{
	std::vector<std::string> matched;
	guarantorKey = "";

	for(std::map<std::string, std::string>::iterator it1 = mapAnonymousServices.begin(); it1 != mapAnonymousServices.end(); it1++)
	{
		for(std::map<std::string, std::string>::iterator it2 = mapSnList.begin(); it2 != mapSnList.end(); it2++)
		{
			if(it1->first == it2->first)
				matched.push_back(it1->first);
		}
	}

	int sz = matched.size();
	if(sz == 0)
	{
		return false;
	}

	if(sz == 1)
	{
		guarantorKey = matched.at(0);
		return true;
	}

	srand(time(NULL));
	int selected = rand() % sz;
	guarantorKey = matched.at(selected);
	return true;
}


CAmount GetAvailableBalance() 
{
    CAmount avilableB = vpwallets[0]->GetAvailableBalance();
    return avilableB;
}


std::string GetConnectedIP(std::string key)
{
	std::map<std::string, std::string>::iterator it = mapAnonymousServices.find(key);

	if(it != mapAnonymousServices.end())
		return it->second;

	return "";
}



bool SelectAnonymousServiceMixNode(CNode*& pMixerNode, std::string& keyMixer, int cnt, CConnman *connman)
{
	int count = 0;
	int sz = mapAnonymousServices.size();
	if(sz < 2)
	{
		LogPrintf(">> ERROR. SelectAnonymousServiceMixNode: Not enough service nodes. Expected: at least 2. Real Size = %d\n", sz);
		return false;
	}

	srand(time(NULL) + 100 * cnt);
	int selected = rand() % sz;
	std::string selectedKey = "";
	std::string selectedIp = "";

	for(std::map<std::string, std::string>::iterator it = mapAnonymousServices.begin(); it != mapAnonymousServices.end(); it++)
	{
		if(cnt == selected)
		{
			selectedKey = it->first;
			selectedIp = it->second;
			break;
		}
		else
			++cnt;
	}
	pMixerNode = connman->GetConnectedNode(selectedIp);

	while(pMixerNode == NULL)
	{
		if(++count > 3)
			break;

		sz = connman->GetUpdatedServiceListCount();
		if(sz < 2)
		{
			LogPrintf(">> ERROR. SelectAnonymousServiceMixNode: Not enough service nodes. Expected: at least 2. Real Size After Update = %d\n", sz);
			return false;
		}

		selected = rand() % sz;
		for(std::map<std::string, std::string>::iterator it = mapAnonymousServices.begin(); it != mapAnonymousServices.end(); it++)
		{
			if(cnt == selected)
			{
				selectedKey = it->first;
				selectedIp = it->second;
				break;
			}
			else
				++cnt;
		}

		pMixerNode = connman->GetConnectedNode(selectedIp);
	}
				
	if(pMixerNode == NULL)
	{
		LogPrintf(">> ERROR. SelectAnonymousServiceMixNode: Can not get Mixer Node.\n");
		return false;
	}
	else 
	{
		LogPrint(BCLog::DEEPSEND, ">> Selected mixer ip = %s.\nSelected mixer key = %s\n", selectedIp.c_str(), selectedKey.c_str());
	}

	keyMixer = selectedKey;

	return true;
}


bool CreateMultiSigAddress()
{
	int nRequired = 2;
    CWallet* pwallet = vpwallets[0];
	std::vector<std::string> keys = pCurrentAnonymousTxInfo->GetAllPubKeys();
	if(keys.size() != 3)
	{
		LogPrintf("CreateMultiSigAddress(): keys count is not 3\n");
		return false;
	}

    // Construct using pay-to-script-hash:
    std::vector<CPubKey> pubkeys;
    pubkeys.resize(keys.size());
    for (unsigned int i = 0; i < keys.size(); ++i) 
    {
        if (IsHex(keys[i]) && (keys[i].length() == 66 || keys[i].length() == 130)) 
        {
            pubkeys.push_back(HexToPubKey(keys[i]));
        } 
        else 
        {
            pubkeys.push_back(AddrToPubKey(pwallet, keys[i]));
        }
    }
    
    {
    	LOCK2(cs_main, pwallet->cs_wallet);
    	OutputType output_type = g_address_type;

    	// Construct using pay-to-script-hash:
    	CScript inner = CreateMultisigRedeemscript(nRequired, pubkeys);
    	pwallet->AddCScript(inner);
    	CTxDestination destMultisig = pwallet->AddAndGetDestinationForScript(inner, output_type);
    	
        std::string multiSigAddress = EncodeDestination(destMultisig);
        std::string redeemScript = HexStr(inner.begin(), inner.end());
        LogPrint(BCLog::DEEPSEND, ">> CreateMultiSigAddress: multiSigAddress = %s, redeemScript = %s\n",
    			multiSigAddress.c_str(), redeemScript.c_str());

    	pCurrentAnonymousTxInfo->SetMultiSigAddress(multiSigAddress, redeemScript);
    }
    	
    return true;
}


bool DepositToMultisig(std::string& txid, CConnman *connman)
{
	txid = "";
	const CCoinControl* coinControl = NULL;
	CWallet* pwallet = vpwallets[0];

	if(pCurrentAnonymousTxInfo->GetAtxStatus() < ATX_STATUS_MSADDR)
	{
		return false;
	}

	coinControl = pCurrentAnonymousTxInfo->GetCoinControl();

	CAmount nBalance = 0;
    if(coinControl)
    {
    	nBalance = pwallet->GetAvailableBalance(coinControl);
    }
    else 
    {
    	nBalance = pwallet->GetBalance();
    }

    CAmount requiredAmount = pCurrentAnonymousTxInfo->GetTotalRequiredCoinsToSend();
	std::string multisigAddress = pCurrentAnonymousTxInfo->GetMultiSigAddress();

    if(requiredAmount > nBalance)
    {
    	LogPrintf("DepositToMultisig(): Not enough coins in the wallet to be deposited to the multisig address\n");
        return false;
    }

    {
        LOCK2(cs_main, pwallet->cs_wallet);

        std::vector<CRecipient> vecSend;
		CTxDestination dest = DecodeDestination(multisigAddress);
		CScript scriptPubKey = GetScriptForDestination(dest);
		CRecipient recipient1 = {scriptPubKey, requiredAmount, false};
		vecSend.push_back(recipient1);

        CWalletTx wtx;
        CReserveKey keyChange(pwallet);
        int64_t nFeeRequired = 0;
        int nChangePos;
        std::string strFailReason;
        bool fCreated = pwallet->CreateTransaction(vecSend, wtx, keyChange, nFeeRequired, nChangePos, strFailReason, *coinControl);

        if(!fCreated)
        {
            if((requiredAmount + nFeeRequired) > nBalance) 
            {
            	LogPrintf("DepositToMultisig(): Not enough coins in the wallet (with fee) to be deposited to the multisig address\n");            	
                return false;
            }

            LogPrintf("DepositToMultisig(): Error in creating transaction\n"); 
            return false;
        }

        CValidationState state;
        if(!pwallet->CommitTransaction(wtx, keyChange, connman, state))
        {
        	LogPrintf("DepositToMultisig(): Error in committing transaction\n"); 
            return false;
        }
        txid = wtx.GetHash().GetHex();
    }

	return true;
}


std::string CreateMultiSigDistributionTx()
{
	// extract info from deposit tx's
	// sender
	std::string txidSender = pCurrentAnonymousTxInfo->GetTxid(ROLE_SENDER);
	int voutnSender;
	std::string scriptPubKeySender;
	bool b = ExtractVoutAndScriptPubKey(ROLE_SENDER, txidSender, voutnSender, scriptPubKeySender);
	if(!b)
	{
		LogPrintf("ERROR. Can not extract sender's deposit tx voutN and scriptPubKey.\n");
		return "";
	}
	pCurrentAnonymousTxInfo->SetVoutAndScriptPubKey(ROLE_SENDER, voutnSender, scriptPubKeySender);

	// mixer
	std::string txidMixer = pCurrentAnonymousTxInfo->GetTxid(ROLE_MIXER);
	int voutnMixer;
	std::string scriptPubKeyMixer;
	b = ExtractVoutAndScriptPubKey(ROLE_MIXER, txidMixer, voutnMixer, scriptPubKeyMixer);
	if(!b)
	{
		LogPrintf("ERROR. Can not extract mixer's deposit tx voutN and scriptPubKey.\n");
		return "";
	}
	pCurrentAnonymousTxInfo->SetVoutAndScriptPubKey(ROLE_MIXER, voutnMixer, scriptPubKeyMixer);

	// guarantor
	std::string txidGuarantor = pCurrentAnonymousTxInfo->GetTxid(ROLE_GUARANTOR);
	int voutnGuarantor;
	std::string scriptPubKeyGuarantor;
	b = ExtractVoutAndScriptPubKey(ROLE_GUARANTOR, txidGuarantor, voutnGuarantor, scriptPubKeyGuarantor);
	if(!b)
	{
		LogPrintf("ERROR. Can not extract guarantor's deposit tx voutN and scriptPubKey.\n");
		return "";
	}
	pCurrentAnonymousTxInfo->SetVoutAndScriptPubKey(ROLE_GUARANTOR, voutnGuarantor, scriptPubKeyGuarantor);

	// now creating raw distribution tx
	CMutableTransaction rawMutableTx;

    uint256 txid256;
    txid256.SetHex(txidSender);
    CTxIn in1(COutPoint(uint256(txid256), voutnSender));
    rawMutableTx.vin.push_back(in1);

    txid256.SetHex(txidMixer);
    CTxIn in2(COutPoint(uint256(txid256), voutnMixer));
    rawMutableTx.vin.push_back(in2);

    txid256.SetHex(txidGuarantor);
    CTxIn in3(COutPoint(uint256(txid256), voutnGuarantor));
    rawMutableTx.vin.push_back(in3);

    CAmount baseAmount = pCurrentAnonymousTxInfo->GetTotalRequiredCoinsToSend(ROLE_MIXER);
    CAmount paidfee = baseAmount * DEEPSEND_FEE_RATE;
	if(paidfee < DEEPSEND_MIN_FEE)
		paidfee = DEEPSEND_MIN_FEE;
	CAmount fee = 5 * DEFAULT_BLOCK_MIN_TX_FEE;	// may need to adjust this
	CAmount servicefee = (paidfee - fee) / 2;

	// sender gets baseAmount
	std::string addressSender = pCurrentAnonymousTxInfo->GetAddress(ROLE_SENDER);
	CTxDestination addressS = DecodeDestination(addressSender);
	CScript spkSender = GetScriptForDestination(addressS);
	CTxOut out1(baseAmount, spkSender);
	rawMutableTx.vout.push_back(out1);

	// mixer gets 2 * baseAmount + servicefee
	std::string addressMixer = pCurrentAnonymousTxInfo->GetAddress(ROLE_MIXER);
	CTxDestination addressM = DecodeDestination(addressMixer);
	CScript spkMixer = GetScriptForDestination(addressM);
	CTxOut out2(2 * baseAmount + servicefee, spkMixer);
	rawMutableTx.vout.push_back(out2);

	// guarantor gets baseAmount + servicefee
	std::string addressGuarantor = pCurrentAnonymousTxInfo->GetAddress(ROLE_GUARANTOR);
	CTxDestination addressG = DecodeDestination(addressGuarantor);
	CScript spkGuarantor = GetScriptForDestination(addressG);
	CTxOut out3(baseAmount + servicefee, spkGuarantor);
	rawMutableTx.vout.push_back(out3);
	
	CTransaction rawTx(rawMutableTx);

    CDataStream ss(SER_NETWORK, PROTOCOL_VERSION);
    ss << rawTx;
    std::string tx = HexStr(ss.begin(), ss.end());
    LogPrint(BCLog::DEEPSEND, ">> Distribution tx created. tx = %s\n", tx.c_str());

	pCurrentAnonymousTxInfo->SetTx(tx, 0);

	return tx;
}


bool SendCoinsToDestination(std::string& txid, CConnman *connman)
{
	txid = "";
	const CCoinControl coinControl;
	CWallet* pwallet = vpwallets[0];
	CAmount nBalance = pwallet->GetBalance();

	CAmount requiredAmount = pCurrentAnonymousTxInfo->GetTotalRequiredCoinsToSend();
    if(requiredAmount > nBalance)
    {
        return false;
    }

    {
        LOCK2(cs_main, pwallet->cs_wallet);
        
		std::vector<CRecipient> vecSend;
		CScript scriptPubKey;
		int sz = pCurrentAnonymousTxInfo->GetSize();

		for(int i = 0; i < sz; i++)
		{
			std::pair<std::string, CAmount> senddata = pCurrentAnonymousTxInfo->GetValue(i);
			CTxDestination dest = DecodeDestination(senddata.first);
			scriptPubKey = GetScriptForDestination(dest);
			CRecipient recipient = {scriptPubKey, senddata.second, false};
			vecSend.push_back(recipient);
		}

        CWalletTx wtx;
        CReserveKey keyChange(pwallet);
        CAmount nFeeRequired = 0;
        int nChangePos;
        std::string strFailReason;
        bool fCreated = pwallet->CreateTransaction(vecSend, wtx, keyChange, nFeeRequired, nChangePos, strFailReason, coinControl);

        if(!fCreated)
        {
            if((requiredAmount + nFeeRequired) > nBalance) 
            {
                return false;
            }

            return false;
        }

        CValidationState state;
        if(!pwallet->CommitTransaction(wtx, keyChange, connman, state))
        {
			// need revert back
            return false;
        }
        txid = wtx.GetHash().GetHex();
    }

	pCurrentAnonymousTxInfo->SetSendTx(txid);
	return true;
}


bool SignMultiSigDistributionTx()
{
	CWallet* pwallet = vpwallets[0];
	std::string miltisigtx = pCurrentAnonymousTxInfo->GetTx();
	LogPrint(BCLog::DEEPSEND, ">> SignMultiSigDistributionTx: miltisigtx = %s\n", miltisigtx.c_str());

	std::vector<unsigned char> txData(ParseHex(miltisigtx));
    CDataStream ssData(txData, SER_NETWORK, PROTOCOL_VERSION);
    std::vector<CTransaction> txVariants;
    while (!ssData.empty())
    {
        try 
		{
        	CMutableTransaction mtx;
            ssData >> mtx;
            txVariants.push_back(mtx);
            LogPrint(BCLog::DEEPSEND, ">> SignMultiSigDistributionTx: CTransaction:\n");
        }
        catch (std::exception &e) 
		{
        	LogPrintf("ERROR. SignMultiSigDistributionTx: TX decode failed.\n");
            return false;
        }
    }

    if (txVariants.empty())
	{
    	LogPrintf("ERROR. SignMultiSigDistributionTx: Missing transaction.\n");
        return false;
	}

    // mergedTx will end up with all the signatures; it
    // starts as a clone of the rawtx:
    CMutableTransaction mergedTx(txVariants[0]);
    bool fComplete = true;

    // Fetch previous transactions (inputs)
    std::map<COutPoint, CScript> mapPrevOut;
    CCoinsView viewDummy;
    CCoinsViewCache view(&viewDummy);
    {
        LOCK(cs_main);
        LOCK(mempool.cs);
        CCoinsViewCache &viewChain = *pcoinsTip;
        CCoinsViewMemPool viewMempool(&viewChain, mempool);
        view.SetBackend(viewMempool); 		// temporarily switch cache backend to db+mempool view

        Coin coinPrev;
        for (const CTxIn& txin: mergedTx.vin) {
            view.AccessCoin(txin.prevout); 	// Load entries from viewChain into view; can fail.
        	if(view.GetCoin(txin.prevout, coinPrev)){
        		mapPrevOut[txin.prevout] = coinPrev.out.scriptPubKey;
        	}
        }

        view.SetBackend(viewDummy); 		// switch back to avoid locking mempool for too long    	
    }
    
	// get self private key 
	std::string selfAddress = pCurrentAnonymousTxInfo->GetSelfAddress();
	CTxDestination saddr = DecodeDestination(selfAddress);
    CKeyID* keyID = boost::get<CKeyID>(&saddr);
    if (!keyID) 
    {
    	LogPrintf("SignMultiSigDistributionTx(): Address does not refer to key");
    	return false;
    }
    
    CKey key;
    if (!pwallet->GetKey(*keyID, key)) 
    {
    	LogPrintf("SignMultiSigDistributionTx(): Private key not available\n");
    	return false;
    }
    
    CPrivKey privKey = key.GetPrivKey();

    bool fGivenKeys = true;
    bool b = true;
    CBasicKeyStore tempKeystore;
    tempKeystore.AddKey(key);

    // Add previous txouts
	b = AddPrevTxOut(ROLE_SENDER, tempKeystore, mapPrevOut);
	if(!b)
	{
		LogPrintf("SignMultiSigDistributionTx(): failed add previous txout, for sender\n");
		return false;
	}

	b = AddPrevTxOut(ROLE_MIXER, tempKeystore, mapPrevOut);
	if(!b)
	{
		LogPrintf("SignMultiSigDistributionTx: failed add previous txout, for mixer\n");
		return false;
	}

	b = AddPrevTxOut(ROLE_GUARANTOR, tempKeystore, mapPrevOut);
	if(!b)
	{
		LogPrintf("SignMultiSigDistributionTx: failed add previous txout, for guarantor\n");
		return false;
	}

    const CKeyStore& keystore = tempKeystore;

    int nHashType = SIGHASH_ALL;
    bool fHashSingle = ((nHashType & ~SIGHASH_ANYONECANPAY) == SIGHASH_SINGLE);

    const CTransaction txConst(mergedTx);
    
    // Sign what we can:
    for (unsigned int i = 0; i < mergedTx.vin.size(); i++) 
    {
        CTxIn& txin = mergedTx.vin[i];
        const Coin& coin = view.AccessCoin(txin.prevout);
        if (coin.IsSpent()) {
            LogPrintf("SignMultiSigDistributionTx: Input not found or already spent");
            return false;
        }
        const CScript& prevPubKey = coin.out.scriptPubKey;
        const CAmount& amount = coin.out.nValue;

        SignatureData sigdata;

        // ... and merge in other signatures:
        for (const CMutableTransaction& txv : txVariants) {
            if (txv.vin.size() > i) {
                sigdata = CombineSignatures(prevPubKey, TransactionSignatureChecker(&txConst, i, amount), sigdata, DataFromTransaction(txv, i));
            }
        }
    }
    
    CDataStream ssTx(SER_NETWORK, PROTOCOL_VERSION);
    ssTx << mergedTx;
	std::string signedTx = HexStr(ssTx.begin(), ssTx.end());

	int signedcount = pCurrentAnonymousTxInfo->GetSignedCount();
	LogPrint(BCLog::DEEPSEND, ">> SignMultiSigDistributionTx: SignedCount before incrementing = %d\n", signedcount);

	++signedcount;

	LogPrint(BCLog::DEEPSEND, ">> SignMultiSigDistributionTx: signedTx = %s\n", signedTx.c_str());
	LogPrint(BCLog::DEEPSEND, ">> SignMultiSigDistributionTx: SignedCount = %d\n", signedcount);

	if(signedcount == 2 && fComplete == false)
	{
		LogPrintf("ERROR. SignMultiSigDistributionTx: signedcount == 2 but not complete.\n");
		return false;
	}
	else if(signedcount == 1 && fComplete == true)
	{
		LogPrintf("ERROR. SignMultiSigDistributionTx: signedcount == 1 but already complete.\n");
		return false;
	}

	pCurrentAnonymousTxInfo->SetTx(signedTx, signedcount);
	return true;
}


bool SendMultiSigDistributionTx(CConnman *connman)
{
	std::string signedTx = pCurrentAnonymousTxInfo->GetTx();
	int signedCount = pCurrentAnonymousTxInfo->GetSignedCount();
	if(signedCount < 2)
	{
		LogPrintf("ERROR. SendMultiSigDistributionTx: there are not enough signings in the tx.\n");
		return false;
	}

    std::vector<unsigned char> txData(ParseHex(signedTx));
    CDataStream ssData(txData, SER_NETWORK, PROTOCOL_VERSION);
    CMutableTransaction mtx;

    // deserialize binary data stream
    try 
	{
        ssData >> mtx;
    }
    catch (std::exception &e) 
	{
    	LogPrintf("ERROR. SendMultiSigDistributionTx: TX decode failed.\n");
		return false;
    }

    std::promise<void> promise;
    uint256 hashTx = mtx.GetHash();
    CTransactionRef txRef(MakeTransactionRef(std::move(mtx)));

    { // cs_main scope
    	LOCK(cs_main);
    	CCoinsViewCache &view = *pcoinsTip;
    	bool fHaveChain = false;
    	
    	for (size_t o = 0; !fHaveChain && o < txRef->vout.size(); o++) 
    	{
    		const Coin& existingCoin = view.AccessCoin(COutPoint(hashTx, o));
    		fHaveChain = !existingCoin.IsSpent();
    	}
    
    	bool fHaveMempool = mempool.exists(hashTx);
    	if (!fHaveMempool && !fHaveChain) 
    	{
    		// push to local node and sync with wallets
    		CValidationState state;
    		bool fMissingInputs;
    		if (!AcceptToMemoryPool(mempool, state, std::move(txRef), &fMissingInputs,
    				nullptr /* plTxnReplaced */, false /* bypass_limits */, DEFAULT_MIN_RELAY_TX_FEE)) 
    		{
    			if (state.IsInvalid()) 
    			{
    				LogPrintf("ERROR. SendMultiSigDistributionTx: Transaction rejected. %i: %s.\n", state.GetRejectCode(), state.GetRejectReason());
    				return false;
    			} 
    			else 
    			{
    				if (fMissingInputs) 
    				{
    					LogPrintf("ERROR. SendMultiSigDistributionTx: Transaction error: missing inputs");
    					return false;
    				}
    				LogPrintf("ERROR. SendMultiSigDistributionTx: Transaction error: %s", state.GetRejectReason());
    				return false;
    			}
    		} 
    		else 
    		{
    			// If wallet is enabled, ensure that the wallet has been made aware
    			// of the new transaction prior to returning. This prevents a race
    			// where a user might call sendrawtransaction with a transaction
    			// to/from their wallet, immediately call some wallet RPC, and get
    			// a stale result because callbacks have not yet been processed.
    			CallFunctionInValidationInterfaceQueue([&promise] {
    				promise.set_value();
    				});
    		}
    	} 
    	else if (fHaveChain) 
    	{
    		LogPrintf("ERROR. SendMultiSigDistributionTx: transaction already in block chain\n");
    		return false;
    	} 
    	else 
    	{
    		// Make sure we don't block forever if re-sending
    		// a transaction already in mempool.
    		promise.set_value();
    	}
    } // cs_main
    
    promise.get_future().wait();

    CInv inv(MSG_TX, hashTx);
    connman->ForEachNode([&inv](CNode* pnode)
    {
        pnode->PushInventory(inv);
    });

    std::string committed = hashTx.GetHex();
    LogPrint(BCLog::DEEPSEND, ">> SendMultiSigDistributionTx: committedTx = %s\n", committed.c_str());
	pCurrentAnonymousTxInfo->SetCommittedMsTx(committed);

	return true;
}




bool ExtractVoutAndScriptPubKey(AnonymousTxRole role, std::string txid, int& voutn, std::string& hexScriptPubKey)
{
	LogPrint(BCLog::DEEPSEND, ">> ExtractVoutAndScriptPubKey for txid = %s\n", txid.c_str());

    uint256 hash;
    hash.SetHex(txid);
    CTransactionRef tx;
    uint256 hashBlock;
    if(!GetTransaction(hash, tx, Params().GetConsensus(), hashBlock))
	{
    	LogPrintf(">> ExtractVoutAndScriptPubKey for txid = %s can not be found.\n", txid.c_str());
		return false;
	}

	int64_t amount = pCurrentAnonymousTxInfo->GetTotalRequiredCoinsToSend(role);
	std::vector<CTxOut> vout = tx->vout;
	int sz = vout.size();
	voutn = 0;
	if(sz > 0)
	{
		for(int i = 0; i < sz; i++)
		{
			if(vout.at(i).nValue == amount)
			{
				voutn = i;
				break;
			}
		}
	}	

	CScript scriptPubKey = tx->vout[voutn].scriptPubKey;
	hexScriptPubKey = HexStr(scriptPubKey.begin(), scriptPubKey.end());
	return true;
}


bool AddPrevTxOut(AnonymousTxRole role, CBasicKeyStore& tempKeystore, std::map<COutPoint, CScript>& mapPrevOut)
{
	std::string txidHex = "";
	int nOut = 0;
	std::string pkHex = "";
	pCurrentAnonymousTxInfo->GetMultisigTxOutInfo(role, txidHex, nOut, pkHex);

	LogPrint(BCLog::DEEPSEND, ">> AddPrevTxOut: role = %d, txidHex = %s, nOut = %d, pkHex = %s\n", 
			role, txidHex.c_str(), nOut, pkHex.c_str());

	std::string rdmScript = pCurrentAnonymousTxInfo->GetRedeemScript();
	LogPrint(BCLog::DEEPSEND, ">> AddPrevTxOut: rdmScript = %s\n", rdmScript.c_str());

	uint256 txid;
    txid.SetHex(txidHex);

    std::vector<unsigned char> pkData(ParseHex(pkHex));
    CScript scriptPubKey(pkData.begin(), pkData.end());

    COutPoint outpoint(txid, nOut);
    if(mapPrevOut.count(outpoint))
    {
		// Complain if scriptPubKey doesn't match
		if (mapPrevOut[outpoint] != scriptPubKey)
		{
			std::string err("Previous output scriptPubKey mismatch:\n");
			err = err + mapPrevOut[outpoint].ToString() + "\nvs:\n"+
				scriptPubKey.ToString();
			printf("AddPrevTxOut: Error. %s\n", err.c_str());
			return false;
		}
	}
	else
		mapPrevOut[outpoint] = scriptPubKey;

	// if redeemScript given and not using the local wallet (private keys
	// given), add redeemScript to the tempKeystore so it can be signed:
	if (scriptPubKey.IsPayToScriptHash())
	{
		std::vector<unsigned char> rsData(ParseHex(rdmScript));
		CScript redeemScript(rsData.begin(), rsData.end());
		tempKeystore.AddCScript(redeemScript);
	}

	return true;
}


void UpdateAnonymousServiceList(CNode* pNode, std::string keyAddress, std::string status, CConnman *connman)
{
	bool bAdd = false;
	if(status == "true")
		bAdd = true;

	int sz = mapAnonymousServices.size();

	// max MAX_ALLOWED_ASLIST_SIZE nodes on the list, if over, clean up the old list
	if(bAdd && sz > MAX_ALLOWED_ASLIST_SIZE)
	{
		sz = connman->GetUpdatedServiceListCount();
		if(sz > MAX_ALLOWED_ASLIST_SIZE)
			return;
	}

	std::string addrName = pNode->addrName;
	std::string addr = addrName.substr(0, addrName.find(":"));
	// LogPrintf(">> addrName = %s\n", addrName.c_str());
	// LogPrintf(">> addr = %s\n", addr.c_str());	

	// remove ipv6 address
	std::string ipv6 = "[";
	if(addr.find(ipv6) != std::string::npos)
		return;
	
	// remove non-onion address
	std::string onion = ".onion";
	if(addr.find(onion) == std::string::npos)
		return;

	LogPrint(BCLog::DEEPSEND, ">> UpdateAnonymousServiceList. key = %s, addr = %s, status = %s\n", keyAddress.c_str(), addr.c_str(), status.c_str());
	LogPrint(BCLog::DEEPSEND, ">> DeepSend List current size: %d\n", mapAnonymousServices.size());
	{
		LOCK(cs_servicelist);
		std::map<std::string, std::string>::iterator it = mapAnonymousServices.find(keyAddress);
		if(bAdd)
		{
			if(it == mapAnonymousServices.end())
			{
				CNode* pN = connman->GetConnectedNode(addr);
				if(pN == NULL)
				{
					connman->AddToVNodes(pNode);

					bool b1 = CheckAnonymousServiceConditions();
					std::string selfAddress = pCurrentAnonymousTxInfo->GetSelfAddress();
					if(b1 && selfAddress != "")
					{
						const CNetMsgMaker msgMaker(pNode->GetSendVersion());
						connman->PushMessage(pNode, msgMaker.Make(NetMsgType::DS_SERVICEANN, selfAddress, std::string("true")));
					}
				}
				
				mapAnonymousServices.insert(make_pair(keyAddress, addr));
				LogPrint(BCLog::DEEPSEND, ">> insert new address to mapAnonymousServices\n");
			}
			else	// already exist
			{
				if(addr != it->second)
				{
					mapAnonymousServices.erase(it);
					CNode* pN = connman->GetConnectedNode(addr);
					if(pN == NULL)
					{
						connman->AddToVNodes(pNode);
					}

					mapAnonymousServices.insert(std::make_pair(keyAddress, addr));
					LogPrint(BCLog::DEEPSEND, ">> erase and reinsert address to mapAnonymousServices, due to address change\n");
				}
			}
		}
		else
		{
			if(it != mapAnonymousServices.end()) 
			{
				mapAnonymousServices.erase(it);
				LogPrint(BCLog::DEEPSEND, ">> erase address from mapAnonymousServices, as service no longer available\n");
			}
		}
	}
	
	LogPrint(BCLog::DEEPSEND, ">> DeepSend List size after update: %d\n", mapAnonymousServices.size());
}


bool CheckAnonymousServiceConditions() 
{
	CWallet* pwallet = vpwallets[0];
	CAmount nBalance = GetAvailableBalance();

	if(nBalance < MIN_ANON_SERVICE_COIN)
		return false;

	if(pwallet->GetSelfAddressCount() > 1)
		return true;
	
	return false;
}


bool IsCurrentAnonymousTxInProcess()
{
	bool b = pCurrentAnonymousTxInfo->IsCurrentTxInProcess();
	if(b)
	{
		if(pCurrentAnonymousTxInfo->CanReset())
		{
			pCurrentAnonymousTxInfo->clean(false);
			b = false;
		}
	}
	return b;
}


bool StartP2pMixerSendProcess(std::vector< std::pair<std::string, CAmount> > vecSendInfo, const CCoinControl *coinControl)
{
	LogPrint(BCLog::DEEPSEND, "In StartP2pMixerSendProcess\n");
	
	CNode* pMixerNode = NULL;
	std::string keyMixer = "";
	std::string ipMixer = "";
	std::string anonymousTxId = "";
	std::string selfAddress = "";
	bool b = false;

	{
		LOCK(cs_deepsend);
		if(IsCurrentAnonymousTxInProcess())
		{
			LogPrintf(">> ERROR another active anonymous tx is in progress.\n");
			return false;
		}
		pCurrentAnonymousTxInfo->clean(true);

		// first find a mixer
		b = SelectAnonymousServiceMixNode(pMixerNode, keyMixer, 0, &(*g_connman));
		if(!b)
		{
			LogPrintf(">> ERROR in obtaining Mixer Node.\n");
			return false;
		}

		// now save send info
		pCurrentAnonymousTxInfo->SetInitialData(ROLE_SENDER, vecSendInfo, coinControl, NULL, pMixerNode, NULL);

		// send check-availability message 1st
		anonymousTxId = pCurrentAnonymousTxInfo->GetAnonymousId();
		LogPrint(BCLog::DEEPSEND, ">> Got anonymousTxId = %s\n", anonymousTxId.c_str());
		selfAddress = pCurrentAnonymousTxInfo->GetSelfAddress();
		LogPrint(BCLog::DEEPSEND, ">> Got selfAddress = %s\n", selfAddress.c_str());
	}
		
	CAmount baseAmount = 0;
	for(int i = 0; i < vecSendInfo.size(); i++)
		baseAmount += vecSendInfo.at(i).second;

	LogPrint(BCLog::DEEPSEND, ">> BaseAmount = %ld\n", baseAmount);

	std::vector<unsigned char> vchSig;
	b = SignMessageUsingAddress(selfAddress, selfAddress, vchSig);
	if(!b) 
	{
		LogPrintf(">> StartP2pMixerSendProcess. ERROR can't sign the selfAddress message.\n");
		return false;
	}
	LogPrint(BCLog::DEEPSEND, ">> SignMessageUsingAddress completed.\n");

	int cnt = 1;
	const CNetMsgMaker msgMaker(pMixerNode->GetSendVersion());
	
	g_connman->PushMessage(pMixerNode, msgMaker.Make(NetMsgType::DS_SVCAVAIL, anonymousTxId, selfAddress, 
			mapAnonymousServices, baseAmount, cnt, vchSig));
	LogPrint(BCLog::DEEPSEND, "StartP2pMixerSendProcess: sent message NetMsgType::DS_SVCAVAIL\n");

	return true;
}


class CMainCleanup
{
public:
    CMainCleanup() {}
    ~CMainCleanup() {
        // block headers
        BlockMap::iterator it1 = mapBlockIndex.begin();
        for (; it1 != mapBlockIndex.end(); it1++)
            delete (*it1).second;
        mapBlockIndex.clear();
    }
} instance_of_cmaincleanup;<|MERGE_RESOLUTION|>--- conflicted
+++ resolved
@@ -147,12 +147,10 @@
 		{1300021, 252612},
 };
 
-<<<<<<< HEAD
 // deepsend info
 CAnonymousTxInfo* pCurrentAnonymousTxInfo = new CAnonymousTxInfo();
 std::map<std::string, std::string> mapAnonymousServices;
-=======
->>>>>>> 02fd6a7c
+
 
 /**
  * Global state
